#
# See https://docs.microsoft.com/azure/devops/pipelines/yaml-schema for reference.
#

variables:
- name: Build.Repository.Clean
  value: true
- name: _TeamName
  value: AspNetCore
- name: DOTNET_SKIP_FIRST_TIME_EXPERIENCE
  value: true
- name: _PublishUsingPipelines
  value: true
- name: _DotNetArtifactsCategory
  value: .NETCORE
- name: _DotNetValidationArtifactsCategory
  value: .NETCOREVALIDATION
<<<<<<< HEAD

=======
- ${{ if ne(variables['System.TeamProject'], 'public') }}:
  - group: DotNet-MSRC-Storage
  - name: _InternalRuntimeDownloadArgs
    value: /p:DotNetRuntimeSourceFeed=https://dotnetclimsrc.blob.core.windows.net/dotnet
           /p:DotNetRuntimeSourceFeedKey=$(dotnetclimsrc-read-sas-token-base64)
- ${{ if eq(variables['System.TeamProject'], 'public') }}:
  - name: _InternalRuntimeDownloadArgs
    value: ''
  
>>>>>>> 5e957b4c
# used for post-build phases, internal builds only
- ${{ if and(ne(variables['System.TeamProject'], 'public'), notin(variables['Build.Reason'], 'PullRequest')) }}:
  - group: DotNet-AspNet-SDLValidation-Params

trigger:
  batch: true
  branches:
    include:
      - master
      - release/*
      - internal/release/3.*

pr:
  autoCancel: true
  branches:
    include:
      - '*'

stages:
- stage: build
  displayName: Build
  jobs:
  # This job checks for code quality
  - template: /eng/common/templates/jobs/jobs.yml
    parameters:
      enablePublishBuildArtifacts: false
      enablePublishTestResults: false
      enablePublishUsingPipelines: false
      jobs:
      - job: Code_check
        displayName: Code check
        pool:
          ${{ if eq(variables['System.TeamProject'], 'public') }}:
            name: NetCorePublic-Pool
            queue: BuildPool.Windows.10.Amd64.VS2019.Open
          ${{ if ne(variables['System.TeamProject'], 'public') }}:
            name: NetCoreInternal-Pool
            queue: BuildPool.Windows.10.Amd64.VS2019
        steps:
        - task: NodeTool@0
          displayName: Install Node 10.x
          inputs:
            versionSpec: 10.x
        - task: NuGetCommand@2
          displayName: 'Clear NuGet caches'
          condition: succeeded()
          inputs:
            command: custom
            arguments: 'locals all -clear'
        - ${{ if ne(variables['System.TeamProject'], 'public') }}:
          - task: PowerShell@2
            displayName: Setup Private Feeds Credentials
            inputs:
              filePath: $(Build.SourcesDirectory)/eng/common/SetupNugetSources.ps1
              arguments: -ConfigFile $(Build.SourcesDirectory)/NuGet.config -Password $Env:Token
            env:
              Token: $(dn-bot-dnceng-artifact-feeds-rw)
        - powershell: ./restore.cmd -ci $(_InternalRuntimeDownloadArgs); ./eng/scripts/CodeCheck.ps1 -ci
          displayName: Run eng/scripts/CodeCheck.ps1

      - job: Source_Build
        jobName: Source_Build
        displayName: 'Test: Linux Source Build'
        container:
          image: centos:7
          options: --init # This ensures all the stray defunct processes are reaped.
        pool:
          vmImage: ubuntu-16.04
        variables:
        - DotNetCoreSdkDir: $(Agent.ToolsDirectory)/dotnet
        - DOTNET_SYSTEM_GLOBALIZATION_INVARIANT: true
        - _BuildConfig: Release
        steps:
        - task: NodeTool@0
          displayName: Install Node 10.x
          inputs:
            versionSpec: 10.x
        - script: |
            source eng/common/native/common-library.sh
            mkdir -p $HOME/bin
            GetFile https://github.com/stedolan/jq/releases/download/jq-1.6/jq-linux64 $HOME/bin/jq
            chmod +x $HOME/bin/jq
            echo "##vso[task.prependpath]$HOME/bin"
          displayName: Install jq
        - ${{ if ne(variables['System.TeamProject'], 'public') }}:
          - task: Bash@3
            displayName: Setup Private Feeds Credentials
            inputs:
              filePath: $(Build.SourcesDirectory)/eng/common/SetupNugetSources.sh
              arguments: $(Build.SourcesDirectory)/NuGet.config $Token
            env:
              Token: $(dn-bot-dnceng-artifact-feeds-rw)
        - script: ./eng/scripts/ci-source-build.sh --ci --configuration $(_BuildConfig) /p:BuildNodeJs=false
          displayName: Run ci-source-build.sh

        - task: PublishBuildArtifacts@1
          displayName: Upload package artifacts
          # Only capture source build artifacts in PRs for the sake of inspecting
          # changes that impact source-build. The artifacts from this build pipeline are never actually used.
          condition: and(succeeded(), eq(variables['Build.Reason'], 'PullRequest'))
          inputs:
            pathtoPublish: artifacts/packages/
            artifactName: Source_Build_Packages
            artifactType: Container
            parallel: true

        - task: PublishBuildArtifacts@1
          displayName: Publish Logs
          inputs:
            PathtoPublish: '$(Build.SourcesDirectory)/artifacts/log/$(_BuildConfig)'
            PublishLocation: Container
            ArtifactName: Source_Build_Logs
          continueOnError: true
          condition: always()

  # Three jobs for each of the three OSes we want to run on
  - template: /eng/common/templates/jobs/jobs.yml
    parameters:
      enablePublishBuildArtifacts: true
      enablePublishTestResults: true
      enablePublishUsingPipelines: ${{ variables._PublishUsingPipelines }}
      enableTelemetry: true
      helixRepo: dotnet/aspnetcore-tooling
      helixType: build.product/
      # enableMicrobuild can't be read from a user-defined variable (Azure DevOps limitation)
      ${{ if and(ne(variables['System.TeamProject'], 'public'), notin(variables['Build.Reason'], 'PullRequest')) }}:
        enableMicrobuild: true
        enablePublishBuildAssets: true
      jobs:
      - job: Windows
        pool:
          ${{ if eq(variables['System.TeamProject'], 'public') }}:
            name: NetCorePublic-Pool
            queue: BuildPool.Windows.10.Amd64.VS2019.Open
          ${{ if ne(variables['System.TeamProject'], 'public') }}:
            name: NetCoreInternal-Pool
            queue: BuildPool.Windows.10.Amd64.VS2019
        strategy:
          matrix:
            debug:
              _BuildConfig: Debug
            release:
              _BuildConfig: Release
              ${{ if and(ne(variables['System.TeamProject'], 'public'), notin(variables['Build.Reason'], 'PullRequest')) }}:
                _DotNetPublishToBlobFeed: true
                _PublishArgs: /p:PublishToSymbolServer=true
                  /p:DotNetSymbolServerTokenMsdl=$(microsoft-symbol-server-pat)
                  /p:DotNetSymbolServerTokenSymWeb=$(symweb-symbol-server-pat)
                  /p:PublishToAzure=true
                  /p:DotNetPublishUsingPipelines=$(_PublishUsingPipelines)
                  /p:DotNetArtifactsCategory=$(_DotNetArtifactsCategory)
                  /p:DotNetPublishBlobFeedKey=$(dotnetfeed-storage-access-key-1)
                  /p:DotNetPublishBlobFeedUrl=$(_PublishBlobFeedUrl)
                  /p:DotNetPublishToBlobFeed=$(_DotNetPublishToBlobFeed)
        variables:
        - _DotNetPublishToBlobFeed : false
        - _PublishBlobFeedUrl: https://dotnetfeed.blob.core.windows.net/aspnet-aspnetcore-tooling/index.json
        - _PublishArgs: '/p:PublishToSymbolServer=false /p:PublishToAzure=false'
        - _BuildArgs: ''

        # Variables for internal Official builds
        - ${{ if and(ne(variables['System.TeamProject'], 'public'), notin(variables['Build.Reason'], 'PullRequest')) }}:
          - _SignType: real
          - _BuildArgs: /p:DotNetSignType=$(_SignType) /p:TeamName=$(_TeamName)
              /p:OfficialBuildId=$(Build.BuildNumber)
              /p:ManifestBuildBranch=$(Build.SourceBranchName)
              /p:ManifestBuildNumber=$(Build.BuildNumber)
              /p:VisualStudioDropName=Products/dotnet/aspnetcore-tooling/$(Build.SourceBranchName)/$(Build.BuildNumber)

        - ${{ if and(ne(variables['System.TeamProject'], 'public'), notin(variables['Build.Reason'], 'PullRequest')) }}:
          - group: DotNet-Blob-Feed
          - group: DotNet-Symbol-Server-Pats
        steps:
        - task: NodeTool@0
          displayName: Install Node 10.x
          inputs:
            versionSpec: 10.x
        - task: NuGetCommand@2
          displayName: 'Clear NuGet caches'
          condition: succeeded()
          inputs:
            command: custom
            arguments: 'locals all -clear'

        - powershell: ./eng/scripts/InstallProcDump.ps1
          displayName: Install ProcDump
        - powershell: ./eng/scripts/StartDumpCollectionForHangingBuilds.ps1 $(ProcDumpPath)procdump.exe artifacts/log/$(_BuildConfig) (Get-Date).AddMinutes(25) dotnet, msbuild
          displayName: Start background dump collection
        - ${{ if ne(variables['System.TeamProject'], 'public') }}:
          - task: PowerShell@2
            displayName: Setup Private Feeds Credentials
            inputs:
              filePath: $(Build.SourcesDirectory)/eng/common/SetupNugetSources.ps1
              arguments: -ConfigFile $(Build.SourcesDirectory)/NuGet.config -Password $Env:Token
            env:
              Token: $(dn-bot-dnceng-artifact-feeds-rw)
        - script: eng\common\cibuild.cmd
            -configuration $(_BuildConfig)
            -prepareMachine
            $(_BuildArgs)
            $(_PublishArgs)
            $(_InternalRuntimeDownloadArgs)
          name: Build
          displayName: Build
          condition: succeeded()
        - powershell: ./eng/scripts/FinishDumpCollectionForHangingBuilds.ps1 artifacts/log/$(_BuildConfig)
          displayName: Finish background dump collection
          continueOnError: true
          condition: always()

        - task: PublishBuildArtifacts@1
          displayName: Upload TestResults
          condition: always()
          continueOnError: true
          inputs:
            pathtoPublish: artifacts/TestResults/$(_BuildConfig)/
            artifactName: $(Agent.Os)_$(Agent.JobName) TestResults
            artifactType: Container
            parallel: true
        - task: PublishBuildArtifacts@1
          displayName: Publish VSIX Artifacts
          inputs:
            PathtoPublish: '$(Build.SourcesDirectory)/artifacts/VSSetup/$(_BuildConfig)'
            PublishLocation: Container
            ArtifactName: VSIX_$(Agent.Os)_$(_BuildConfig)
          continueOnError: true
          condition: and(succeeded(), eq(variables['system.pullrequest.isfork'], false), eq(variables['_BuildConfig'], 'Release'))
        - task: PublishBuildArtifacts@1
          displayName: Publish VS for Mac Artifacts
          inputs:
            PathtoPublish: '$(Build.SourcesDirectory)/artifacts/MPack/$(_BuildConfig)'
            PublishLocation: Container
            ArtifactName: MPack_$(Agent.Os)_$(_BuildConfig)
          continueOnError: true
          condition: and(succeeded(), eq(variables['system.pullrequest.isfork'], false), eq(variables['_BuildConfig'], 'Release'))
        - task: PublishBuildArtifacts@1
          displayName: Publish package artifacts
          inputs:
            PathtoPublish: $(Build.SourcesDirectory)/artifacts/packages/$(_BuildConfig)
            PublishLocation: Container
            ArtifactName: Packages_$(Agent.Os)_$(_BuildConfig)
          continueOnError: true
          condition: and(succeeded(), eq(variables['system.pullrequest.isfork'], false), eq(variables['_BuildConfig'], 'Release'))

      - job: macOS
        pool:
          vmImage: macOS-10.13
        strategy:
          matrix:
            debug:
              _BuildConfig: Debug
            release:
              _BuildConfig: Release
        steps:
        - task: NodeTool@0
          displayName: Install Node 10.x
          inputs:
            versionSpec: 10.x
        - ${{ if ne(variables['System.TeamProject'], 'public') }}:
          - task: Bash@3
            displayName: Setup Private Feeds Credentials
            inputs:
              filePath: $(Build.SourcesDirectory)/eng/common/SetupNugetSources.sh
              arguments: $(Build.SourcesDirectory)/NuGet.config $Token
            env:
              Token: $(dn-bot-dnceng-artifact-feeds-rw)
        - script: eng/common/cibuild.sh
            --configuration $(_BuildConfig)
            --prepareMachine
            $(_InternalRuntimeDownloadArgs)
          name: Build
          displayName: Build
          condition: succeeded()
        - task: PublishBuildArtifacts@1
          displayName: Upload TestResults
          condition: always()
          continueOnError: true
          inputs:
            pathtoPublish: artifacts/TestResults/$(_BuildConfig)/
            artifactName: $(Agent.Os)_$(Agent.JobName) TestResults
            artifactType: Container
            parallel: true

      - job: Linux
        container:
          image: mcr.microsoft.com/dotnet-buildtools/prereqs:ubuntu-14.04-cross-0cd4667-20170319080304
          options: --init # This ensures all the stray defunct processes are reaped.
        pool:
          vmImage: ubuntu-16.04
        strategy:
          matrix:
            debug:
              _BuildConfig: Debug
            release:
              _BuildConfig: Release
        steps:
        - task: NodeTool@0
          displayName: Install Node 10.x
          inputs:
            versionSpec: 10.x
        - ${{ if ne(variables['System.TeamProject'], 'public') }}:
          - task: Bash@3
            displayName: Setup Private Feeds Credentials
            inputs:
              filePath: $(Build.SourcesDirectory)/eng/common/SetupNugetSources.sh
              arguments: $(Build.SourcesDirectory)/NuGet.config $Token
            env:
              Token: $(dn-bot-dnceng-artifact-feeds-rw)
        - script: eng/common/cibuild.sh
            --configuration $(_BuildConfig)
            --prepareMachine
            $(_InternalRuntimeDownloadArgs)
          name: Build
          displayName: Build
          condition: succeeded()
        - task: PublishBuildArtifacts@1
          displayName: Upload TestResults
          condition: always()
          continueOnError: true
          inputs:
            pathtoPublish: artifacts/TestResults/$(_BuildConfig)/
            artifactName: $(Agent.Os)_$(Agent.JobName) TestResults
            artifactType: Container
            parallel: true

- ${{ if and(ne(variables['System.TeamProject'], 'public'), notin(variables['Build.Reason'], 'PullRequest')) }}:
  - template: eng\common\templates\post-build\post-build.yml
    parameters:
      # See https://github.com/dotnet/arcade/issues/2871
      enableSymbolValidation: false
      publishInstallersAndChecksums: true
      # This is to enable SDL runs part of Post-Build Validation Stage
      SDLValidationParameters:
        enable: true
        continueOnError: false
        params: ' -SourceToolsList @("policheck","credscan")
        -TsaInstanceURL $(_TsaInstanceURL)
        -TsaProjectName $(_TsaProjectName)
        -TsaNotificationEmail $(_TsaNotificationEmail)
        -TsaCodebaseAdmin $(_TsaCodebaseAdmin)
        -TsaBugAreaPath $(_TsaBugAreaPath)
        -TsaIterationPath $(_TsaIterationPath)
        -TsaRepositoryName "AspNetCore-Tooling"
        -TsaCodebaseName "AspNetCore-Tooling"
        -TsaPublish $True'<|MERGE_RESOLUTION|>--- conflicted
+++ resolved
@@ -15,9 +15,6 @@
   value: .NETCORE
 - name: _DotNetValidationArtifactsCategory
   value: .NETCOREVALIDATION
-<<<<<<< HEAD
-
-=======
 - ${{ if ne(variables['System.TeamProject'], 'public') }}:
   - group: DotNet-MSRC-Storage
   - name: _InternalRuntimeDownloadArgs
@@ -26,8 +23,7 @@
 - ${{ if eq(variables['System.TeamProject'], 'public') }}:
   - name: _InternalRuntimeDownloadArgs
     value: ''
-  
->>>>>>> 5e957b4c
+
 # used for post-build phases, internal builds only
 - ${{ if and(ne(variables['System.TeamProject'], 'public'), notin(variables['Build.Reason'], 'PullRequest')) }}:
   - group: DotNet-AspNet-SDLValidation-Params
