--- conflicted
+++ resolved
@@ -11,84 +11,6 @@
       <Sha>cf30e8fd726730aa4b142275fb2fc0503528b7dd</Sha>
       <SourceBuild RepoName="source-build-reference-packages" ManagedOnly="true" />
     </Dependency>
-<<<<<<< HEAD
-    <Dependency Name="Microsoft.Net.Compilers.Toolset" Version="4.14.0-2.25123.16">
-      <Uri>https://github.com/dotnet/roslyn</Uri>
-      <Sha>dcc8ef293ae1da2efc03956e3ecdb824c18e5bf3</Sha>
-    </Dependency>
-    <Dependency Name="Microsoft.CommonLanguageServerProtocol.Framework" Version="4.14.0-2.25123.16">
-      <Uri>https://github.com/dotnet/roslyn</Uri>
-      <Sha>dcc8ef293ae1da2efc03956e3ecdb824c18e5bf3</Sha>
-    </Dependency>
-    <Dependency Name="Microsoft.CodeAnalysis.ExternalAccess.Razor" Version="4.14.0-2.25123.16">
-      <Uri>https://github.com/dotnet/roslyn</Uri>
-      <Sha>dcc8ef293ae1da2efc03956e3ecdb824c18e5bf3</Sha>
-    </Dependency>
-    <Dependency Name="Microsoft.CodeAnalysis.Common" Version="4.14.0-2.25123.16">
-      <Uri>https://github.com/dotnet/roslyn</Uri>
-      <Sha>dcc8ef293ae1da2efc03956e3ecdb824c18e5bf3</Sha>
-    </Dependency>
-    <Dependency Name="Microsoft.CodeAnalysis.CSharp" Version="4.14.0-2.25123.16">
-      <Uri>https://github.com/dotnet/roslyn</Uri>
-      <Sha>dcc8ef293ae1da2efc03956e3ecdb824c18e5bf3</Sha>
-    </Dependency>
-    <Dependency Name="Microsoft.CodeAnalysis.CSharp.EditorFeatures" Version="4.14.0-2.25123.16">
-      <Uri>https://github.com/dotnet/roslyn</Uri>
-      <Sha>dcc8ef293ae1da2efc03956e3ecdb824c18e5bf3</Sha>
-    </Dependency>
-    <Dependency Name="Microsoft.CodeAnalysis.CSharp.Features" Version="4.14.0-2.25123.16">
-      <Uri>https://github.com/dotnet/roslyn</Uri>
-      <Sha>dcc8ef293ae1da2efc03956e3ecdb824c18e5bf3</Sha>
-    </Dependency>
-    <Dependency Name="Microsoft.CodeAnalysis.CSharp.Workspaces" Version="4.14.0-2.25123.16">
-      <Uri>https://github.com/dotnet/roslyn</Uri>
-      <Sha>dcc8ef293ae1da2efc03956e3ecdb824c18e5bf3</Sha>
-    </Dependency>
-    <Dependency Name="Microsoft.CodeAnalysis.EditorFeatures" Version="4.14.0-2.25123.16">
-      <Uri>https://github.com/dotnet/roslyn</Uri>
-      <Sha>dcc8ef293ae1da2efc03956e3ecdb824c18e5bf3</Sha>
-    </Dependency>
-    <Dependency Name="Microsoft.CodeAnalysis.EditorFeatures.Common" Version="4.14.0-2.25123.16">
-      <Uri>https://github.com/dotnet/roslyn</Uri>
-      <Sha>dcc8ef293ae1da2efc03956e3ecdb824c18e5bf3</Sha>
-    </Dependency>
-    <Dependency Name="Microsoft.CodeAnalysis.EditorFeatures.Text" Version="4.14.0-2.25123.16">
-      <Uri>https://github.com/dotnet/roslyn</Uri>
-      <Sha>dcc8ef293ae1da2efc03956e3ecdb824c18e5bf3</Sha>
-    </Dependency>
-    <Dependency Name="Microsoft.CodeAnalysis.EditorFeatures.Wpf" Version="4.14.0-2.25123.16">
-      <Uri>https://github.com/dotnet/roslyn</Uri>
-      <Sha>dcc8ef293ae1da2efc03956e3ecdb824c18e5bf3</Sha>
-    </Dependency>
-    <Dependency Name="Microsoft.CodeAnalysis.Remote.ServiceHub" Version="4.14.0-2.25123.16">
-      <Uri>https://github.com/dotnet/roslyn</Uri>
-      <Sha>dcc8ef293ae1da2efc03956e3ecdb824c18e5bf3</Sha>
-    </Dependency>
-    <Dependency Name="Microsoft.CodeAnalysis.VisualBasic.Workspaces" Version="4.14.0-2.25123.16">
-      <Uri>https://github.com/dotnet/roslyn</Uri>
-      <Sha>dcc8ef293ae1da2efc03956e3ecdb824c18e5bf3</Sha>
-    </Dependency>
-    <Dependency Name="Microsoft.CodeAnalysis.Workspaces.Common" Version="4.14.0-2.25123.16">
-      <Uri>https://github.com/dotnet/roslyn</Uri>
-      <Sha>dcc8ef293ae1da2efc03956e3ecdb824c18e5bf3</Sha>
-    </Dependency>
-    <Dependency Name="Microsoft.CodeAnalysis.Workspaces.MSBuild" Version="4.14.0-2.25123.16">
-      <Uri>https://github.com/dotnet/roslyn</Uri>
-      <Sha>dcc8ef293ae1da2efc03956e3ecdb824c18e5bf3</Sha>
-    </Dependency>
-    <Dependency Name="Microsoft.VisualStudio.LanguageServices" Version="4.14.0-2.25123.16">
-      <Uri>https://github.com/dotnet/roslyn</Uri>
-      <Sha>dcc8ef293ae1da2efc03956e3ecdb824c18e5bf3</Sha>
-    </Dependency>
-    <Dependency Name="Microsoft.CodeAnalysis.Test.Utilities" Version="4.14.0-2.25123.16">
-      <Uri>https://github.com/dotnet/roslyn</Uri>
-      <Sha>dcc8ef293ae1da2efc03956e3ecdb824c18e5bf3</Sha>
-    </Dependency>
-    <!-- Intermediate is necessary for source build. -->
-    <Dependency Name="Microsoft.SourceBuild.Intermediate.roslyn" Version="4.14.0-2.25123.16">
-      <Uri>https://github.com/dotnet/roslyn</Uri>
-      <Sha>dcc8ef293ae1da2efc03956e3ecdb824c18e5bf3</Sha>
-=======
     <Dependency Name="Microsoft.Net.Compilers.Toolset" Version="4.14.0-3.25128.2">
       <Uri>https://github.com/dotnet/roslyn</Uri>
       <Sha>b531abfbc6e526397562a8d906087e1577f796a1</Sha>
@@ -165,7 +87,6 @@
     <Dependency Name="Microsoft.SourceBuild.Intermediate.roslyn" Version="4.14.0-3.25128.2">
       <Uri>https://github.com/dotnet/roslyn</Uri>
       <Sha>b531abfbc6e526397562a8d906087e1577f796a1</Sha>
->>>>>>> 6926f636
       <SourceBuild RepoName="roslyn" ManagedOnly="true" />
     </Dependency>
   </ProductDependencies>
