<?xml version="1.0" encoding="utf-8"?>
<Dependencies>
  <ProductDependencies>
<<<<<<< HEAD
    <Dependency Name="Microsoft.Extensions.CommandLineUtils.Sources" Version="3.1.11-servicing.20560.1">
      <Uri>https://github.com/dotnet/extensions</Uri>
      <Sha>c4096c5ef24ce1342edae5d7ca8d32a69b8c2aa6</Sha>
    </Dependency>
    <Dependency Name="Microsoft.Extensions.HashCodeCombiner.Sources" Version="3.1.11-servicing.20560.1">
      <Uri>https://github.com/dotnet/extensions</Uri>
      <Sha>c4096c5ef24ce1342edae5d7ca8d32a69b8c2aa6</Sha>
    </Dependency>
    <Dependency Name="Microsoft.Extensions.NonCapturingTimer.Sources" Version="3.1.11-servicing.20560.1">
      <Uri>https://github.com/dotnet/extensions</Uri>
      <Sha>c4096c5ef24ce1342edae5d7ca8d32a69b8c2aa6</Sha>
    </Dependency>
    <Dependency Name="Microsoft.Extensions.Logging" Version="3.1.11">
      <Uri>https://github.com/dotnet/extensions</Uri>
      <Sha>c4096c5ef24ce1342edae5d7ca8d32a69b8c2aa6</Sha>
    </Dependency>
    <Dependency Name="Microsoft.AspNetCore.BenchmarkRunner.Sources" Version="3.1.11-servicing.20560.1">
      <Uri>https://github.com/dotnet/extensions</Uri>
      <Sha>c4096c5ef24ce1342edae5d7ca8d32a69b8c2aa6</Sha>
    </Dependency>
    <Dependency Name="Microsoft.AspNetCore.Testing" Version="3.1.11-servicing.20560.1">
      <Uri>https://github.com/dotnet/extensions</Uri>
      <Sha>c4096c5ef24ce1342edae5d7ca8d32a69b8c2aa6</Sha>
=======
    <Dependency Name="Microsoft.CodeAnalysis.Razor" Version="6.0.0-alpha.1.20560.5">
      <Uri>https://github.com/dotnet/aspnetcore</Uri>
      <Sha>fdd4178684b547f599d3a58f4ba5e7c3108ddcdd</Sha>
    </Dependency>
    <Dependency Name="Microsoft.AspNetCore.Razor.Internal.Transport" Version="6.0.0-alpha.1.20560.5">
      <Uri>https://github.com/dotnet/aspnetcore</Uri>
      <Sha>fdd4178684b547f599d3a58f4ba5e7c3108ddcdd</Sha>
    </Dependency>
    <Dependency Name="Microsoft.AspNetCore.Razor.Language" Version="6.0.0-alpha.1.20560.5">
      <Uri>https://github.com/dotnet/aspnetcore</Uri>
      <Sha>fdd4178684b547f599d3a58f4ba5e7c3108ddcdd</Sha>
    </Dependency>
    <Dependency Name="Microsoft.AspNetCore.Testing" Version="6.0.0-alpha.1.20560.5">
      <Uri>https://github.com/dotnet/aspnetcore</Uri>
      <Sha>fdd4178684b547f599d3a58f4ba5e7c3108ddcdd</Sha>
    </Dependency>
    <Dependency Name="Microsoft.AspNetCore.Mvc.Razor.Extensions" Version="6.0.0-alpha.1.20560.5">
      <Uri>https://github.com/dotnet/aspnetcore</Uri>
      <Sha>fdd4178684b547f599d3a58f4ba5e7c3108ddcdd</Sha>
    </Dependency>
    <Dependency Name="Microsoft.AspNetCore.Mvc.Razor.Extensions.Version1_X" Version="6.0.0-alpha.1.20560.5">
      <Uri>https://github.com/dotnet/aspnetcore</Uri>
      <Sha>fdd4178684b547f599d3a58f4ba5e7c3108ddcdd</Sha>
>>>>>>> caf8a91f
    </Dependency>
    <Dependency Name="Microsoft.AspNetCore.Mvc.Razor.Extensions.Version2_X" Version="6.0.0-alpha.1.20560.5">
      <Uri>https://github.com/dotnet/aspnetcore</Uri>
      <Sha>fdd4178684b547f599d3a58f4ba5e7c3108ddcdd</Sha>
    </Dependency>
    <Dependency Name="Microsoft.Extensions.Configuration.Json" Version="6.0.0-alpha.1.20555.8" CoherentParentDependency="Microsoft.CodeAnalysis.Razor">
      <Uri>https://github.com/dotnet/runtime</Uri>
      <Sha>5aaf0c14c236a771e0460c963b5353300c029dd1</Sha>
    </Dependency>
    <Dependency Name="Microsoft.Extensions.Logging" Version="6.0.0-alpha.1.20555.8" CoherentParentDependency="Microsoft.CodeAnalysis.Razor">
      <Uri>https://github.com/dotnet/runtime</Uri>
      <Sha>5aaf0c14c236a771e0460c963b5353300c029dd1</Sha>
    </Dependency>
    <Dependency Name="Microsoft.NET.Sdk.Razor" Version="6.0.0-alpha.1.20560.5">
      <Uri>https://github.com/dotnet/aspnetcore</Uri>
      <Sha>fdd4178684b547f599d3a58f4ba5e7c3108ddcdd</Sha>
    </Dependency>
    <Dependency Name="System.Diagnostics.DiagnosticSource" Version="6.0.0-alpha.1.20555.8" CoherentParentDependency="Microsoft.CodeAnalysis.Razor">
      <Uri>https://github.com/dotnet/runtime</Uri>
      <Sha>5aaf0c14c236a771e0460c963b5353300c029dd1</Sha>
    </Dependency>
    <Dependency Name="System.Resources.Extensions" Version="6.0.0-alpha.1.20555.8" CoherentParentDependency="Microsoft.CodeAnalysis.Razor">
      <Uri>https://github.com/dotnet/runtime</Uri>
      <Sha>5aaf0c14c236a771e0460c963b5353300c029dd1</Sha>
    </Dependency>
    <Dependency Name="System.Text.Encodings.Web" Version="6.0.0-alpha.1.20555.8" CoherentParentDependency="Microsoft.CodeAnalysis.Razor">
      <Uri>https://github.com/dotnet/runtime</Uri>
      <Sha>5aaf0c14c236a771e0460c963b5353300c029dd1</Sha>
    </Dependency>
    <Dependency Name="Microsoft.Extensions.DependencyModel" Version="6.0.0-alpha.1.20555.8" CoherentParentDependency="Microsoft.CodeAnalysis.Razor">
      <Uri>https://github.com/dotnet/runtime</Uri>
      <Sha>5aaf0c14c236a771e0460c963b5353300c029dd1</Sha>
    </Dependency>
    <Dependency Name="Microsoft.NETCore.App.Ref" Version="6.0.0-alpha.1.20555.8" CoherentParentDependency="Microsoft.CodeAnalysis.Razor">
      <Uri>https://github.com/dotnet/runtime</Uri>
      <Sha>5aaf0c14c236a771e0460c963b5353300c029dd1</Sha>
    </Dependency>
    <Dependency Name="Microsoft.NETCore.App.Internal" Version="6.0.0-alpha.1.20555.8" CoherentParentDependency="Microsoft.CodeAnalysis.Razor">
      <Uri>https://github.com/dotnet/runtime</Uri>
      <Sha>5aaf0c14c236a771e0460c963b5353300c029dd1</Sha>
    </Dependency>
    <!--
      Win-x64 is used here because we have picked an arbitrary runtime identifier to flow the version of the latest NETCore.App runtime.
      All Runtime.$rid packages should have the same version.
    -->
    <Dependency Name="Microsoft.NETCore.App.Runtime.win-x64" Version="6.0.0-alpha.1.20555.8" CoherentParentDependency="Microsoft.CodeAnalysis.Razor">
      <Uri>https://github.com/dotnet/runtime</Uri>
      <Sha>5aaf0c14c236a771e0460c963b5353300c029dd1</Sha>
    </Dependency>
  </ProductDependencies>
  <ToolsetDependencies>
    <!-- Listed as a dependency to workaround https://github.com/dotnet/cli/issues/10528 -->
    <Dependency Name="Microsoft.NETCore.Platforms" Version="6.0.0-alpha.1.20555.8" CoherentParentDependency="Microsoft.CodeAnalysis.Razor">
      <Uri>https://github.com/dotnet/runtime</Uri>
      <Sha>5aaf0c14c236a771e0460c963b5353300c029dd1</Sha>
    </Dependency>
    <Dependency Name="Microsoft.DotNet.Arcade.Sdk" Version="6.0.0-beta.20552.5">
      <Uri>https://github.com/dotnet/arcade</Uri>
      <Sha>72b28b7e023d4c3fffa0a0b9748a7d4e8cc799be</Sha>
    </Dependency>
  </ToolsetDependencies>
</Dependencies><|MERGE_RESOLUTION|>--- conflicted
+++ resolved
@@ -1,31 +1,6 @@
 <?xml version="1.0" encoding="utf-8"?>
 <Dependencies>
   <ProductDependencies>
-<<<<<<< HEAD
-    <Dependency Name="Microsoft.Extensions.CommandLineUtils.Sources" Version="3.1.11-servicing.20560.1">
-      <Uri>https://github.com/dotnet/extensions</Uri>
-      <Sha>c4096c5ef24ce1342edae5d7ca8d32a69b8c2aa6</Sha>
-    </Dependency>
-    <Dependency Name="Microsoft.Extensions.HashCodeCombiner.Sources" Version="3.1.11-servicing.20560.1">
-      <Uri>https://github.com/dotnet/extensions</Uri>
-      <Sha>c4096c5ef24ce1342edae5d7ca8d32a69b8c2aa6</Sha>
-    </Dependency>
-    <Dependency Name="Microsoft.Extensions.NonCapturingTimer.Sources" Version="3.1.11-servicing.20560.1">
-      <Uri>https://github.com/dotnet/extensions</Uri>
-      <Sha>c4096c5ef24ce1342edae5d7ca8d32a69b8c2aa6</Sha>
-    </Dependency>
-    <Dependency Name="Microsoft.Extensions.Logging" Version="3.1.11">
-      <Uri>https://github.com/dotnet/extensions</Uri>
-      <Sha>c4096c5ef24ce1342edae5d7ca8d32a69b8c2aa6</Sha>
-    </Dependency>
-    <Dependency Name="Microsoft.AspNetCore.BenchmarkRunner.Sources" Version="3.1.11-servicing.20560.1">
-      <Uri>https://github.com/dotnet/extensions</Uri>
-      <Sha>c4096c5ef24ce1342edae5d7ca8d32a69b8c2aa6</Sha>
-    </Dependency>
-    <Dependency Name="Microsoft.AspNetCore.Testing" Version="3.1.11-servicing.20560.1">
-      <Uri>https://github.com/dotnet/extensions</Uri>
-      <Sha>c4096c5ef24ce1342edae5d7ca8d32a69b8c2aa6</Sha>
-=======
     <Dependency Name="Microsoft.CodeAnalysis.Razor" Version="6.0.0-alpha.1.20560.5">
       <Uri>https://github.com/dotnet/aspnetcore</Uri>
       <Sha>fdd4178684b547f599d3a58f4ba5e7c3108ddcdd</Sha>
@@ -49,7 +24,6 @@
     <Dependency Name="Microsoft.AspNetCore.Mvc.Razor.Extensions.Version1_X" Version="6.0.0-alpha.1.20560.5">
       <Uri>https://github.com/dotnet/aspnetcore</Uri>
       <Sha>fdd4178684b547f599d3a58f4ba5e7c3108ddcdd</Sha>
->>>>>>> caf8a91f
     </Dependency>
     <Dependency Name="Microsoft.AspNetCore.Mvc.Razor.Extensions.Version2_X" Version="6.0.0-alpha.1.20560.5">
       <Uri>https://github.com/dotnet/aspnetcore</Uri>
