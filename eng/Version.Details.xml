<?xml version="1.0" encoding="utf-8"?>
<Dependencies>
  <ProductDependencies>
    <Dependency Name="Microsoft.NETCore.BrowserDebugHost.Transport" Version="6.0.2-servicing.22064.6">
      <Uri>https://dev.azure.com/dnceng/internal/_git/dotnet-runtime</Uri>
      <Sha>839cdfb0ecca5e0be3dbccd926e7651ef50fdf10</Sha>
    </Dependency>
    <!-- Intermediate is necessary for source build. -->
    <Dependency Name="Microsoft.SourceBuild.Intermediate.source-build-reference-packages" Version="9.0.0-alpha.1.24304.1">
      <Uri>https://github.com/dotnet/source-build-reference-packages</Uri>
      <Sha>9ae78a4e6412926d19ba97cfed159bf9de70b538</Sha>
      <SourceBuild RepoName="source-build-reference-packages" ManagedOnly="true" />
    </Dependency>
    <Dependency Name="Microsoft.Net.Compilers.Toolset" Version="4.12.0-2.24419.3">
      <Uri>https://github.com/dotnet/roslyn</Uri>
      <Sha>0ec44d9775c80a6861b811d8af637ee36e3315e1</Sha>
    </Dependency>
    <Dependency Name="Microsoft.CommonLanguageServerProtocol.Framework" Version="4.12.0-2.24419.3">
      <Uri>https://github.com/dotnet/roslyn</Uri>
      <Sha>0ec44d9775c80a6861b811d8af637ee36e3315e1</Sha>
    </Dependency>
    <Dependency Name="Microsoft.CodeAnalysis.ExternalAccess.Razor" Version="4.12.0-2.24419.3">
      <Uri>https://github.com/dotnet/roslyn</Uri>
      <Sha>0ec44d9775c80a6861b811d8af637ee36e3315e1</Sha>
    </Dependency>
    <Dependency Name="Microsoft.CodeAnalysis.Common" Version="4.12.0-2.24419.3">
      <Uri>https://github.com/dotnet/roslyn</Uri>
      <Sha>0ec44d9775c80a6861b811d8af637ee36e3315e1</Sha>
    </Dependency>
    <Dependency Name="Microsoft.CodeAnalysis.CSharp" Version="4.12.0-2.24419.3">
      <Uri>https://github.com/dotnet/roslyn</Uri>
      <Sha>0ec44d9775c80a6861b811d8af637ee36e3315e1</Sha>
    </Dependency>
    <Dependency Name="Microsoft.CodeAnalysis.CSharp.EditorFeatures" Version="4.12.0-2.24419.3">
      <Uri>https://github.com/dotnet/roslyn</Uri>
      <Sha>0ec44d9775c80a6861b811d8af637ee36e3315e1</Sha>
    </Dependency>
    <Dependency Name="Microsoft.CodeAnalysis.CSharp.Features" Version="4.12.0-2.24419.3">
      <Uri>https://github.com/dotnet/roslyn</Uri>
      <Sha>0ec44d9775c80a6861b811d8af637ee36e3315e1</Sha>
    </Dependency>
    <Dependency Name="Microsoft.CodeAnalysis.CSharp.Workspaces" Version="4.12.0-2.24419.3">
      <Uri>https://github.com/dotnet/roslyn</Uri>
      <Sha>0ec44d9775c80a6861b811d8af637ee36e3315e1</Sha>
    </Dependency>
    <Dependency Name="Microsoft.CodeAnalysis.EditorFeatures" Version="4.12.0-2.24419.3">
      <Uri>https://github.com/dotnet/roslyn</Uri>
      <Sha>0ec44d9775c80a6861b811d8af637ee36e3315e1</Sha>
    </Dependency>
    <Dependency Name="Microsoft.CodeAnalysis.EditorFeatures.Common" Version="4.12.0-2.24419.3">
      <Uri>https://github.com/dotnet/roslyn</Uri>
      <Sha>0ec44d9775c80a6861b811d8af637ee36e3315e1</Sha>
    </Dependency>
    <Dependency Name="Microsoft.CodeAnalysis.EditorFeatures.Text" Version="4.12.0-2.24419.3">
      <Uri>https://github.com/dotnet/roslyn</Uri>
      <Sha>0ec44d9775c80a6861b811d8af637ee36e3315e1</Sha>
    </Dependency>
    <Dependency Name="Microsoft.CodeAnalysis.EditorFeatures.Wpf" Version="4.12.0-2.24419.3">
      <Uri>https://github.com/dotnet/roslyn</Uri>
      <Sha>0ec44d9775c80a6861b811d8af637ee36e3315e1</Sha>
    </Dependency>
    <Dependency Name="Microsoft.CodeAnalysis.Remote.ServiceHub" Version="4.12.0-2.24419.3">
      <Uri>https://github.com/dotnet/roslyn</Uri>
      <Sha>0ec44d9775c80a6861b811d8af637ee36e3315e1</Sha>
    </Dependency>
    <Dependency Name="Microsoft.CodeAnalysis.VisualBasic.Workspaces" Version="4.12.0-2.24419.3">
      <Uri>https://github.com/dotnet/roslyn</Uri>
      <Sha>0ec44d9775c80a6861b811d8af637ee36e3315e1</Sha>
    </Dependency>
    <Dependency Name="Microsoft.CodeAnalysis.Workspaces.Common" Version="4.12.0-2.24419.3">
      <Uri>https://github.com/dotnet/roslyn</Uri>
      <Sha>0ec44d9775c80a6861b811d8af637ee36e3315e1</Sha>
    </Dependency>
    <Dependency Name="Microsoft.CodeAnalysis.Workspaces.MSBuild" Version="4.12.0-2.24419.3">
      <Uri>https://github.com/dotnet/roslyn</Uri>
      <Sha>0ec44d9775c80a6861b811d8af637ee36e3315e1</Sha>
    </Dependency>
    <Dependency Name="Microsoft.VisualStudio.LanguageServices" Version="4.12.0-2.24419.3">
      <Uri>https://github.com/dotnet/roslyn</Uri>
      <Sha>0ec44d9775c80a6861b811d8af637ee36e3315e1</Sha>
    </Dependency>
    <Dependency Name="Microsoft.CodeAnalysis.Test.Utilities" Version="4.12.0-2.24419.3">
      <Uri>https://github.com/dotnet/roslyn</Uri>
      <Sha>0ec44d9775c80a6861b811d8af637ee36e3315e1</Sha>
    </Dependency>
    <!-- Intermediate is necessary for source build. -->
    <Dependency Name="Microsoft.SourceBuild.Intermediate.roslyn" Version="4.12.0-2.24419.3">
      <Uri>https://github.com/dotnet/roslyn</Uri>
      <Sha>0ec44d9775c80a6861b811d8af637ee36e3315e1</Sha>
      <SourceBuild RepoName="roslyn" ManagedOnly="true" />
    </Dependency>
  </ProductDependencies>
  <ToolsetDependencies>
    <!-- Listed as a dependency to workaround https://github.com/dotnet/cli/issues/10528 -->
    <Dependency Name="Microsoft.NETCore.Platforms" Version="6.0.1">
      <Uri>https://dev.azure.com/dnceng/internal/_git/dotnet-runtime</Uri>
      <Sha>3a25a7f1cc446b60678ed25c9d829420d6321eba</Sha>
    </Dependency>
<<<<<<< HEAD
    <Dependency Name="Microsoft.DotNet.Arcade.Sdk" Version="8.0.0-beta.24426.2">
      <Uri>https://github.com/dotnet/arcade</Uri>
      <Sha>80264e60280e2815e7d65871081ccac04a32445c</Sha>
    </Dependency>
    <!-- Intermediate is necessary for source build. -->
    <Dependency Name="Microsoft.SourceBuild.Intermediate.arcade" Version="8.0.0-beta.24426.2">
      <Uri>https://github.com/dotnet/arcade</Uri>
      <Sha>80264e60280e2815e7d65871081ccac04a32445c</Sha>
=======
    <Dependency Name="Microsoft.DotNet.Arcade.Sdk" Version="9.0.0-beta.24426.3">
      <Uri>https://github.com/dotnet/arcade</Uri>
      <Sha>e3bdd9a0f2a65fe037ba1adb2261eea48a840fa4</Sha>
    </Dependency>
    <!-- Intermediate is necessary for source build. -->
    <Dependency Name="Microsoft.SourceBuild.Intermediate.arcade" Version="9.0.0-beta.24426.3">
      <Uri>https://github.com/dotnet/arcade</Uri>
      <Sha>e3bdd9a0f2a65fe037ba1adb2261eea48a840fa4</Sha>
>>>>>>> 5eb9d0c2
      <SourceBuild RepoName="arcade" ManagedOnly="true" />
    </Dependency>
    <Dependency Name="Microsoft.DotNet.XliffTasks" Version="1.0.0-beta.23475.1" CoherentParentDependency="Microsoft.DotNet.Arcade.Sdk">
      <Uri>https://github.com/dotnet/xliff-tasks</Uri>
      <Sha>73f0850939d96131c28cf6ea6ee5aacb4da0083a</Sha>
    </Dependency>
    <!-- Intermediate is necessary for source build. -->
    <Dependency Name="Microsoft.SourceBuild.Intermediate.xliff-tasks" Version="1.0.0-beta.23475.1" CoherentParentDependency="Microsoft.DotNet.Arcade.Sdk">
      <Uri>https://github.com/dotnet/xliff-tasks</Uri>
      <Sha>73f0850939d96131c28cf6ea6ee5aacb4da0083a</Sha>
      <SourceBuild RepoName="xliff-tasks" ManagedOnly="true" />
    </Dependency>
    <!-- Necessary for source-build. This allows Microsoft.Extensions.ObjectPool and System.Collections.Immutable packages
         to be retrieved from live source-build and their content consumed by packages produced by razor.
         Without these entries, due to PVP flow work, SBRP packages would be consumed causing runtime issue. -->
    <Dependency Name="Microsoft.Extensions.ObjectPool" Version="8.0.0">
      <Uri>https://github.com/dotnet/aspnetcore</Uri>
      <Sha>3f1acb59718cadf111a0a796681e3d3509bb3381</Sha>
    </Dependency>
    <Dependency Name="System.Collections.Immutable" Version="8.0.0">
      <Uri>https://github.com/dotnet/runtime</Uri>
      <Sha>5535e31a712343a63f5d7d796cd874e563e5ac14</Sha>
    </Dependency>
    <Dependency Name="System.Reflection.Metadata" Version="8.0.0">
      <Uri>https://github.com/dotnet/runtime</Uri>
      <Sha>5535e31a712343a63f5d7d796cd874e563e5ac14</Sha>
    </Dependency>
  </ToolsetDependencies>
</Dependencies><|MERGE_RESOLUTION|>--- conflicted
+++ resolved
@@ -96,16 +96,6 @@
       <Uri>https://dev.azure.com/dnceng/internal/_git/dotnet-runtime</Uri>
       <Sha>3a25a7f1cc446b60678ed25c9d829420d6321eba</Sha>
     </Dependency>
-<<<<<<< HEAD
-    <Dependency Name="Microsoft.DotNet.Arcade.Sdk" Version="8.0.0-beta.24426.2">
-      <Uri>https://github.com/dotnet/arcade</Uri>
-      <Sha>80264e60280e2815e7d65871081ccac04a32445c</Sha>
-    </Dependency>
-    <!-- Intermediate is necessary for source build. -->
-    <Dependency Name="Microsoft.SourceBuild.Intermediate.arcade" Version="8.0.0-beta.24426.2">
-      <Uri>https://github.com/dotnet/arcade</Uri>
-      <Sha>80264e60280e2815e7d65871081ccac04a32445c</Sha>
-=======
     <Dependency Name="Microsoft.DotNet.Arcade.Sdk" Version="9.0.0-beta.24426.3">
       <Uri>https://github.com/dotnet/arcade</Uri>
       <Sha>e3bdd9a0f2a65fe037ba1adb2261eea48a840fa4</Sha>
@@ -114,7 +104,6 @@
     <Dependency Name="Microsoft.SourceBuild.Intermediate.arcade" Version="9.0.0-beta.24426.3">
       <Uri>https://github.com/dotnet/arcade</Uri>
       <Sha>e3bdd9a0f2a65fe037ba1adb2261eea48a840fa4</Sha>
->>>>>>> 5eb9d0c2
       <SourceBuild RepoName="arcade" ManagedOnly="true" />
     </Dependency>
     <Dependency Name="Microsoft.DotNet.XliffTasks" Version="1.0.0-beta.23475.1" CoherentParentDependency="Microsoft.DotNet.Arcade.Sdk">
