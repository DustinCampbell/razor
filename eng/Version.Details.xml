<?xml version="1.0" encoding="utf-8"?>
<Dependencies>
  <ProductDependencies>
<<<<<<< HEAD
    <Dependency Name="Microsoft.Extensions.CommandLineUtils.Sources" Version="3.1.5-servicing.20270.9">
      <Uri>https://dev.azure.com/dnceng/internal/_git/dotnet-extensions</Uri>
      <Sha>877455ff72cbb5834c52c12ce962f1417f5477c8</Sha>
    </Dependency>
    <Dependency Name="Microsoft.Extensions.HashCodeCombiner.Sources" Version="3.1.5-servicing.20270.9">
      <Uri>https://dev.azure.com/dnceng/internal/_git/dotnet-extensions</Uri>
      <Sha>877455ff72cbb5834c52c12ce962f1417f5477c8</Sha>
    </Dependency>
    <Dependency Name="Microsoft.Extensions.NonCapturingTimer.Sources" Version="3.1.5-servicing.20270.9">
      <Uri>https://dev.azure.com/dnceng/internal/_git/dotnet-extensions</Uri>
      <Sha>877455ff72cbb5834c52c12ce962f1417f5477c8</Sha>
    </Dependency>
    <Dependency Name="Microsoft.Extensions.Logging" Version="3.1.5">
      <Uri>https://dev.azure.com/dnceng/internal/_git/dotnet-extensions</Uri>
      <Sha>877455ff72cbb5834c52c12ce962f1417f5477c8</Sha>
    </Dependency>
    <Dependency Name="Microsoft.AspNetCore.BenchmarkRunner.Sources" Version="3.1.5-servicing.20270.9">
      <Uri>https://dev.azure.com/dnceng/internal/_git/dotnet-extensions</Uri>
      <Sha>877455ff72cbb5834c52c12ce962f1417f5477c8</Sha>
    </Dependency>
    <Dependency Name="Microsoft.AspNetCore.Testing" Version="3.1.5-servicing.20270.9">
      <Uri>https://dev.azure.com/dnceng/internal/_git/dotnet-extensions</Uri>
      <Sha>877455ff72cbb5834c52c12ce962f1417f5477c8</Sha>
=======
    <Dependency Name="Microsoft.CodeAnalysis.Razor" Version="5.0.0-preview.7.20309.1">
      <Uri>https://github.com/dotnet/aspnetcore</Uri>
      <Sha>d03506da76dcb2860fa5f75e03d7f3847982e43d</Sha>
    </Dependency>
    <Dependency Name="Microsoft.AspNetCore.Razor.Internal.Transport" Version="5.0.0-preview.7.20309.1">
      <Uri>https://github.com/dotnet/aspnetcore</Uri>
      <Sha>d03506da76dcb2860fa5f75e03d7f3847982e43d</Sha>
    </Dependency>
    <Dependency Name="Microsoft.AspNetCore.Razor.Language" Version="5.0.0-preview.7.20309.1">
      <Uri>https://github.com/dotnet/aspnetcore</Uri>
      <Sha>d03506da76dcb2860fa5f75e03d7f3847982e43d</Sha>
    </Dependency>
    <Dependency Name="Microsoft.AspNetCore.Mvc.Razor.Extensions" Version="5.0.0-preview.7.20309.1">
      <Uri>https://github.com/dotnet/aspnetcore</Uri>
      <Sha>d03506da76dcb2860fa5f75e03d7f3847982e43d</Sha>
    </Dependency>
    <Dependency Name="Microsoft.AspNetCore.Mvc.Razor.Extensions.Version1_X" Version="5.0.0-preview.7.20309.1">
      <Uri>https://github.com/dotnet/aspnetcore</Uri>
      <Sha>d03506da76dcb2860fa5f75e03d7f3847982e43d</Sha>
    </Dependency>
    <Dependency Name="Microsoft.AspNetCore.Mvc.Razor.Extensions.Version2_X" Version="5.0.0-preview.7.20309.1">
      <Uri>https://github.com/dotnet/aspnetcore</Uri>
      <Sha>d03506da76dcb2860fa5f75e03d7f3847982e43d</Sha>
>>>>>>> 4de91cc9
    </Dependency>
    <Dependency Name="Microsoft.Extensions.Configuration.Json" Version="5.0.0-preview.7.20307.4" CoherentParentDependency="Microsoft.CodeAnalysis.Razor">
      <Uri>https://github.com/dotnet/runtime</Uri>
      <Sha>b143003882d7fd3e93927363c3f4ac33b340bf65</Sha>
    </Dependency>
    <Dependency Name="Microsoft.Extensions.Logging" Version="5.0.0-preview.7.20307.4" CoherentParentDependency="Microsoft.CodeAnalysis.Razor">
      <Uri>https://github.com/dotnet/runtime</Uri>
      <Sha>b143003882d7fd3e93927363c3f4ac33b340bf65</Sha>
    </Dependency>
    <Dependency Name="Microsoft.NET.Sdk.Razor" Version="5.0.0-preview.7.20309.1">
      <Uri>https://github.com/dotnet/aspnetcore</Uri>
      <Sha>d03506da76dcb2860fa5f75e03d7f3847982e43d</Sha>
    </Dependency>
    <Dependency Name="System.Diagnostics.DiagnosticSource" Version="5.0.0-preview.7.20307.4" CoherentParentDependency="Microsoft.CodeAnalysis.Razor">
      <Uri>https://github.com/dotnet/runtime</Uri>
      <Sha>b143003882d7fd3e93927363c3f4ac33b340bf65</Sha>
    </Dependency>
    <Dependency Name="System.Resources.Extensions" Version="5.0.0-preview.7.20307.4" CoherentParentDependency="Microsoft.CodeAnalysis.Razor">
      <Uri>https://github.com/dotnet/runtime</Uri>
      <Sha>b143003882d7fd3e93927363c3f4ac33b340bf65</Sha>
    </Dependency>
<<<<<<< HEAD
    <Dependency Name="Microsoft.Extensions.DependencyModel" Version="3.1.5" CoherentParentDependency="Microsoft.Extensions.Logging">
      <Uri>https://dev.azure.com/dnceng/internal/_git/dotnet-core-setup</Uri>
      <Sha>65cd7897774a464b5991c1962f7a0d476bb63101</Sha>
    </Dependency>
    <Dependency Name="Microsoft.NETCore.App.Internal" Version="3.1.5-servicing.20270.5" CoherentParentDependency="Microsoft.Extensions.Logging">
      <Uri>https://dev.azure.com/dnceng/internal/_git/dotnet-core-setup</Uri>
      <Sha>65cd7897774a464b5991c1962f7a0d476bb63101</Sha>
=======
    <Dependency Name="System.Text.Encodings.Web" Version="5.0.0-preview.7.20307.4" CoherentParentDependency="Microsoft.CodeAnalysis.Razor">
      <Uri>https://github.com/dotnet/runtime</Uri>
      <Sha>b143003882d7fd3e93927363c3f4ac33b340bf65</Sha>
    </Dependency>
    <Dependency Name="Microsoft.Extensions.DependencyModel" Version="5.0.0-preview.7.20307.4" CoherentParentDependency="Microsoft.CodeAnalysis.Razor">
      <Uri>https://github.com/dotnet/runtime</Uri>
      <Sha>b143003882d7fd3e93927363c3f4ac33b340bf65</Sha>
>>>>>>> 4de91cc9
    </Dependency>
    <Dependency Name="Microsoft.NETCore.App.Ref" Version="5.0.0-preview.7.20307.4" CoherentParentDependency="Microsoft.CodeAnalysis.Razor">
      <Uri>https://github.com/dotnet/runtime</Uri>
      <Sha>b143003882d7fd3e93927363c3f4ac33b340bf65</Sha>
    </Dependency>
    <Dependency Name="Microsoft.NETCore.App.Internal" Version="5.0.0-preview.7.20307.4" CoherentParentDependency="Microsoft.CodeAnalysis.Razor">
      <Uri>https://github.com/dotnet/runtime</Uri>
      <Sha>b143003882d7fd3e93927363c3f4ac33b340bf65</Sha>
    </Dependency>
    <!--
      Win-x64 is used here because we have picked an arbitrary runtime identifier to flow the version of the latest NETCore.App runtime.
      All Runtime.$rid packages should have the same version.
    -->
<<<<<<< HEAD
    <Dependency Name="Microsoft.NETCore.App.Runtime.win-x64" Version="3.1.5" CoherentParentDependency="Microsoft.Extensions.Logging">
      <Uri>https://dev.azure.com/dnceng/internal/_git/dotnet-core-setup</Uri>
      <Sha>65cd7897774a464b5991c1962f7a0d476bb63101</Sha>
    </Dependency>
    <!-- Keep this dependency at the bottom of ProductDependencies, else it will be picked as the parent for CoherentParentDependencies -->
    <Dependency Name="Microsoft.NETCore.App.Ref" Version="3.1.0" Pinned="true">
      <Uri>https://github.com/dotnet/core-setup</Uri>
      <Sha>65f04fb6db7a5e198d05dbebd5c4ad21eb018f89</Sha>
=======
    <Dependency Name="Microsoft.NETCore.App.Runtime.win-x64" Version="5.0.0-preview.7.20307.4" CoherentParentDependency="Microsoft.CodeAnalysis.Razor">
      <Uri>https://github.com/dotnet/runtime</Uri>
      <Sha>b143003882d7fd3e93927363c3f4ac33b340bf65</Sha>
>>>>>>> 4de91cc9
    </Dependency>
  </ProductDependencies>
  <ToolsetDependencies>
    <!-- Listed as a dependency to workaround https://github.com/dotnet/cli/issues/10528 -->
    <Dependency Name="Microsoft.NETCore.Platforms" Version="5.0.0-preview.7.20307.4" CoherentParentDependency="Microsoft.CodeAnalysis.Razor">
      <Uri>https://github.com/dotnet/runtime</Uri>
      <Sha>b143003882d7fd3e93927363c3f4ac33b340bf65</Sha>
    </Dependency>
    <Dependency Name="Microsoft.DotNet.Arcade.Sdk" Version="5.0.0-beta.20280.1">
      <Uri>https://github.com/dotnet/arcade</Uri>
      <Sha>fef373440d604c428950236fbc2b99ce0df368a9</Sha>
    </Dependency>
    <Dependency Name="Microsoft.Net.Compilers.Toolset" Version="3.7.0-3.20271.4" CoherentParentDependency="Microsoft.CodeAnalysis.Razor">
      <Uri>https://github.com/dotnet/roslyn</Uri>
      <Sha>f598328fb99345233f52a67f5a65cd39affa9fd4</Sha>
    </Dependency>
  </ToolsetDependencies>
</Dependencies><|MERGE_RESOLUTION|>--- conflicted
+++ resolved
@@ -1,31 +1,6 @@
 <?xml version="1.0" encoding="utf-8"?>
 <Dependencies>
   <ProductDependencies>
-<<<<<<< HEAD
-    <Dependency Name="Microsoft.Extensions.CommandLineUtils.Sources" Version="3.1.5-servicing.20270.9">
-      <Uri>https://dev.azure.com/dnceng/internal/_git/dotnet-extensions</Uri>
-      <Sha>877455ff72cbb5834c52c12ce962f1417f5477c8</Sha>
-    </Dependency>
-    <Dependency Name="Microsoft.Extensions.HashCodeCombiner.Sources" Version="3.1.5-servicing.20270.9">
-      <Uri>https://dev.azure.com/dnceng/internal/_git/dotnet-extensions</Uri>
-      <Sha>877455ff72cbb5834c52c12ce962f1417f5477c8</Sha>
-    </Dependency>
-    <Dependency Name="Microsoft.Extensions.NonCapturingTimer.Sources" Version="3.1.5-servicing.20270.9">
-      <Uri>https://dev.azure.com/dnceng/internal/_git/dotnet-extensions</Uri>
-      <Sha>877455ff72cbb5834c52c12ce962f1417f5477c8</Sha>
-    </Dependency>
-    <Dependency Name="Microsoft.Extensions.Logging" Version="3.1.5">
-      <Uri>https://dev.azure.com/dnceng/internal/_git/dotnet-extensions</Uri>
-      <Sha>877455ff72cbb5834c52c12ce962f1417f5477c8</Sha>
-    </Dependency>
-    <Dependency Name="Microsoft.AspNetCore.BenchmarkRunner.Sources" Version="3.1.5-servicing.20270.9">
-      <Uri>https://dev.azure.com/dnceng/internal/_git/dotnet-extensions</Uri>
-      <Sha>877455ff72cbb5834c52c12ce962f1417f5477c8</Sha>
-    </Dependency>
-    <Dependency Name="Microsoft.AspNetCore.Testing" Version="3.1.5-servicing.20270.9">
-      <Uri>https://dev.azure.com/dnceng/internal/_git/dotnet-extensions</Uri>
-      <Sha>877455ff72cbb5834c52c12ce962f1417f5477c8</Sha>
-=======
     <Dependency Name="Microsoft.CodeAnalysis.Razor" Version="5.0.0-preview.7.20309.1">
       <Uri>https://github.com/dotnet/aspnetcore</Uri>
       <Sha>d03506da76dcb2860fa5f75e03d7f3847982e43d</Sha>
@@ -49,7 +24,6 @@
     <Dependency Name="Microsoft.AspNetCore.Mvc.Razor.Extensions.Version2_X" Version="5.0.0-preview.7.20309.1">
       <Uri>https://github.com/dotnet/aspnetcore</Uri>
       <Sha>d03506da76dcb2860fa5f75e03d7f3847982e43d</Sha>
->>>>>>> 4de91cc9
     </Dependency>
     <Dependency Name="Microsoft.Extensions.Configuration.Json" Version="5.0.0-preview.7.20307.4" CoherentParentDependency="Microsoft.CodeAnalysis.Razor">
       <Uri>https://github.com/dotnet/runtime</Uri>
@@ -71,15 +45,6 @@
       <Uri>https://github.com/dotnet/runtime</Uri>
       <Sha>b143003882d7fd3e93927363c3f4ac33b340bf65</Sha>
     </Dependency>
-<<<<<<< HEAD
-    <Dependency Name="Microsoft.Extensions.DependencyModel" Version="3.1.5" CoherentParentDependency="Microsoft.Extensions.Logging">
-      <Uri>https://dev.azure.com/dnceng/internal/_git/dotnet-core-setup</Uri>
-      <Sha>65cd7897774a464b5991c1962f7a0d476bb63101</Sha>
-    </Dependency>
-    <Dependency Name="Microsoft.NETCore.App.Internal" Version="3.1.5-servicing.20270.5" CoherentParentDependency="Microsoft.Extensions.Logging">
-      <Uri>https://dev.azure.com/dnceng/internal/_git/dotnet-core-setup</Uri>
-      <Sha>65cd7897774a464b5991c1962f7a0d476bb63101</Sha>
-=======
     <Dependency Name="System.Text.Encodings.Web" Version="5.0.0-preview.7.20307.4" CoherentParentDependency="Microsoft.CodeAnalysis.Razor">
       <Uri>https://github.com/dotnet/runtime</Uri>
       <Sha>b143003882d7fd3e93927363c3f4ac33b340bf65</Sha>
@@ -87,7 +52,6 @@
     <Dependency Name="Microsoft.Extensions.DependencyModel" Version="5.0.0-preview.7.20307.4" CoherentParentDependency="Microsoft.CodeAnalysis.Razor">
       <Uri>https://github.com/dotnet/runtime</Uri>
       <Sha>b143003882d7fd3e93927363c3f4ac33b340bf65</Sha>
->>>>>>> 4de91cc9
     </Dependency>
     <Dependency Name="Microsoft.NETCore.App.Ref" Version="5.0.0-preview.7.20307.4" CoherentParentDependency="Microsoft.CodeAnalysis.Razor">
       <Uri>https://github.com/dotnet/runtime</Uri>
@@ -101,20 +65,9 @@
       Win-x64 is used here because we have picked an arbitrary runtime identifier to flow the version of the latest NETCore.App runtime.
       All Runtime.$rid packages should have the same version.
     -->
-<<<<<<< HEAD
-    <Dependency Name="Microsoft.NETCore.App.Runtime.win-x64" Version="3.1.5" CoherentParentDependency="Microsoft.Extensions.Logging">
-      <Uri>https://dev.azure.com/dnceng/internal/_git/dotnet-core-setup</Uri>
-      <Sha>65cd7897774a464b5991c1962f7a0d476bb63101</Sha>
-    </Dependency>
-    <!-- Keep this dependency at the bottom of ProductDependencies, else it will be picked as the parent for CoherentParentDependencies -->
-    <Dependency Name="Microsoft.NETCore.App.Ref" Version="3.1.0" Pinned="true">
-      <Uri>https://github.com/dotnet/core-setup</Uri>
-      <Sha>65f04fb6db7a5e198d05dbebd5c4ad21eb018f89</Sha>
-=======
     <Dependency Name="Microsoft.NETCore.App.Runtime.win-x64" Version="5.0.0-preview.7.20307.4" CoherentParentDependency="Microsoft.CodeAnalysis.Razor">
       <Uri>https://github.com/dotnet/runtime</Uri>
       <Sha>b143003882d7fd3e93927363c3f4ac33b340bf65</Sha>
->>>>>>> 4de91cc9
     </Dependency>
   </ProductDependencies>
   <ToolsetDependencies>
