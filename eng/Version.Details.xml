<?xml version="1.0" encoding="utf-8"?>
<Dependencies>
  <ProductDependencies>
    <Dependency Name="Microsoft.NETCore.BrowserDebugHost.Transport" Version="6.0.2-servicing.22064.6">
      <Uri>https://dev.azure.com/dnceng/internal/_git/dotnet-runtime</Uri>
      <Sha>839cdfb0ecca5e0be3dbccd926e7651ef50fdf10</Sha>
    </Dependency>
    <!-- Intermediate is necessary for source build. -->
    <Dependency Name="Microsoft.SourceBuild.Intermediate.source-build-reference-packages" Version="10.0.0-alpha.1.24467.1">
      <Uri>https://github.com/dotnet/source-build-reference-packages</Uri>
      <Sha>38a050f3b80b4dfdd0e8f6c772a3e9835674d3b4</Sha>
      <SourceBuild RepoName="source-build-reference-packages" ManagedOnly="true" />
    </Dependency>
    <Dependency Name="Microsoft.Net.Compilers.Toolset" Version="4.12.0-3.24466.4">
      <Uri>https://github.com/dotnet/roslyn</Uri>
      <Sha>7b7951aa13c50ad768538e58ed3805898b058928</Sha>
    </Dependency>
    <Dependency Name="Microsoft.CommonLanguageServerProtocol.Framework" Version="4.12.0-3.24466.4">
      <Uri>https://github.com/dotnet/roslyn</Uri>
      <Sha>7b7951aa13c50ad768538e58ed3805898b058928</Sha>
    </Dependency>
    <Dependency Name="Microsoft.CodeAnalysis.ExternalAccess.Razor" Version="4.12.0-3.24466.4">
      <Uri>https://github.com/dotnet/roslyn</Uri>
      <Sha>7b7951aa13c50ad768538e58ed3805898b058928</Sha>
    </Dependency>
    <Dependency Name="Microsoft.CodeAnalysis.Common" Version="4.12.0-3.24466.4">
      <Uri>https://github.com/dotnet/roslyn</Uri>
      <Sha>7b7951aa13c50ad768538e58ed3805898b058928</Sha>
    </Dependency>
    <Dependency Name="Microsoft.CodeAnalysis.CSharp" Version="4.12.0-3.24466.4">
      <Uri>https://github.com/dotnet/roslyn</Uri>
      <Sha>7b7951aa13c50ad768538e58ed3805898b058928</Sha>
    </Dependency>
    <Dependency Name="Microsoft.CodeAnalysis.CSharp.EditorFeatures" Version="4.12.0-3.24466.4">
      <Uri>https://github.com/dotnet/roslyn</Uri>
      <Sha>7b7951aa13c50ad768538e58ed3805898b058928</Sha>
    </Dependency>
    <Dependency Name="Microsoft.CodeAnalysis.CSharp.Features" Version="4.12.0-3.24466.4">
      <Uri>https://github.com/dotnet/roslyn</Uri>
      <Sha>7b7951aa13c50ad768538e58ed3805898b058928</Sha>
    </Dependency>
    <Dependency Name="Microsoft.CodeAnalysis.CSharp.Workspaces" Version="4.12.0-3.24466.4">
      <Uri>https://github.com/dotnet/roslyn</Uri>
      <Sha>7b7951aa13c50ad768538e58ed3805898b058928</Sha>
    </Dependency>
    <Dependency Name="Microsoft.CodeAnalysis.EditorFeatures" Version="4.12.0-3.24466.4">
      <Uri>https://github.com/dotnet/roslyn</Uri>
      <Sha>7b7951aa13c50ad768538e58ed3805898b058928</Sha>
    </Dependency>
    <Dependency Name="Microsoft.CodeAnalysis.EditorFeatures.Common" Version="4.12.0-3.24466.4">
      <Uri>https://github.com/dotnet/roslyn</Uri>
      <Sha>7b7951aa13c50ad768538e58ed3805898b058928</Sha>
    </Dependency>
    <Dependency Name="Microsoft.CodeAnalysis.EditorFeatures.Text" Version="4.12.0-3.24466.4">
      <Uri>https://github.com/dotnet/roslyn</Uri>
      <Sha>7b7951aa13c50ad768538e58ed3805898b058928</Sha>
    </Dependency>
    <Dependency Name="Microsoft.CodeAnalysis.EditorFeatures.Wpf" Version="4.12.0-3.24466.4">
      <Uri>https://github.com/dotnet/roslyn</Uri>
      <Sha>7b7951aa13c50ad768538e58ed3805898b058928</Sha>
    </Dependency>
    <Dependency Name="Microsoft.CodeAnalysis.Remote.ServiceHub" Version="4.12.0-3.24466.4">
      <Uri>https://github.com/dotnet/roslyn</Uri>
      <Sha>7b7951aa13c50ad768538e58ed3805898b058928</Sha>
    </Dependency>
    <Dependency Name="Microsoft.CodeAnalysis.VisualBasic.Workspaces" Version="4.12.0-3.24466.4">
      <Uri>https://github.com/dotnet/roslyn</Uri>
      <Sha>7b7951aa13c50ad768538e58ed3805898b058928</Sha>
    </Dependency>
    <Dependency Name="Microsoft.CodeAnalysis.Workspaces.Common" Version="4.12.0-3.24466.4">
      <Uri>https://github.com/dotnet/roslyn</Uri>
      <Sha>7b7951aa13c50ad768538e58ed3805898b058928</Sha>
    </Dependency>
    <Dependency Name="Microsoft.CodeAnalysis.Workspaces.MSBuild" Version="4.12.0-3.24466.4">
      <Uri>https://github.com/dotnet/roslyn</Uri>
      <Sha>7b7951aa13c50ad768538e58ed3805898b058928</Sha>
    </Dependency>
    <Dependency Name="Microsoft.VisualStudio.LanguageServices" Version="4.12.0-3.24466.4">
      <Uri>https://github.com/dotnet/roslyn</Uri>
      <Sha>7b7951aa13c50ad768538e58ed3805898b058928</Sha>
    </Dependency>
    <Dependency Name="Microsoft.CodeAnalysis.Test.Utilities" Version="4.12.0-3.24466.4">
      <Uri>https://github.com/dotnet/roslyn</Uri>
      <Sha>7b7951aa13c50ad768538e58ed3805898b058928</Sha>
    </Dependency>
    <!-- Intermediate is necessary for source build. -->
    <Dependency Name="Microsoft.SourceBuild.Intermediate.roslyn" Version="4.12.0-3.24466.4">
      <Uri>https://github.com/dotnet/roslyn</Uri>
      <Sha>7b7951aa13c50ad768538e58ed3805898b058928</Sha>
      <SourceBuild RepoName="roslyn" ManagedOnly="true" />
    </Dependency>
  </ProductDependencies>
  <ToolsetDependencies>
    <!-- Listed as a dependency to workaround https://github.com/dotnet/cli/issues/10528 -->
    <Dependency Name="Microsoft.NETCore.Platforms" Version="6.0.1">
      <Uri>https://dev.azure.com/dnceng/internal/_git/dotnet-runtime</Uri>
      <Sha>3a25a7f1cc446b60678ed25c9d829420d6321eba</Sha>
    </Dependency>
<<<<<<< HEAD
    <Dependency Name="Microsoft.DotNet.Arcade.Sdk" Version="9.0.0-beta.24453.1">
      <Uri>https://github.com/dotnet/arcade</Uri>
      <Sha>dd332f2d4e21daa8b79f84251ab156af9a0b11b2</Sha>
    </Dependency>
    <!-- Intermediate is necessary for source build. -->
    <Dependency Name="Microsoft.SourceBuild.Intermediate.arcade" Version="9.0.0-beta.24453.1">
      <Uri>https://github.com/dotnet/arcade</Uri>
      <Sha>dd332f2d4e21daa8b79f84251ab156af9a0b11b2</Sha>
=======
    <Dependency Name="Microsoft.DotNet.Arcade.Sdk" Version="9.0.0-beta.24466.2">
      <Uri>https://github.com/dotnet/arcade</Uri>
      <Sha>04b9022eba9c184a8036328af513c22e6949e8b6</Sha>
    </Dependency>
    <!-- Intermediate is necessary for source build. -->
    <Dependency Name="Microsoft.SourceBuild.Intermediate.arcade" Version="9.0.0-beta.24466.2">
      <Uri>https://github.com/dotnet/arcade</Uri>
      <Sha>04b9022eba9c184a8036328af513c22e6949e8b6</Sha>
>>>>>>> eb2b7d41
      <SourceBuild RepoName="arcade" ManagedOnly="true" />
    </Dependency>
    <Dependency Name="Microsoft.DotNet.XliffTasks" Version="1.0.0-beta.23475.1" CoherentParentDependency="Microsoft.DotNet.Arcade.Sdk">
      <Uri>https://github.com/dotnet/xliff-tasks</Uri>
      <Sha>73f0850939d96131c28cf6ea6ee5aacb4da0083a</Sha>
    </Dependency>
    <!-- Intermediate is necessary for source build. -->
    <Dependency Name="Microsoft.SourceBuild.Intermediate.xliff-tasks" Version="1.0.0-beta.23475.1" CoherentParentDependency="Microsoft.DotNet.Arcade.Sdk">
      <Uri>https://github.com/dotnet/xliff-tasks</Uri>
      <Sha>73f0850939d96131c28cf6ea6ee5aacb4da0083a</Sha>
      <SourceBuild RepoName="xliff-tasks" ManagedOnly="true" />
    </Dependency>
    <!-- Necessary for source-build. This allows Microsoft.Extensions.ObjectPool and System.Collections.Immutable packages
         to be retrieved from live source-build and their content consumed by packages produced by razor.
         Without these entries, due to PVP flow work, SBRP packages would be consumed causing runtime issue. -->
    <Dependency Name="Microsoft.Extensions.ObjectPool" Version="8.0.0">
      <Uri>https://github.com/dotnet/aspnetcore</Uri>
      <Sha>3f1acb59718cadf111a0a796681e3d3509bb3381</Sha>
    </Dependency>
    <Dependency Name="System.Collections.Immutable" Version="8.0.0">
      <Uri>https://github.com/dotnet/runtime</Uri>
      <Sha>5535e31a712343a63f5d7d796cd874e563e5ac14</Sha>
    </Dependency>
    <Dependency Name="System.Reflection.Metadata" Version="8.0.0">
      <Uri>https://github.com/dotnet/runtime</Uri>
      <Sha>5535e31a712343a63f5d7d796cd874e563e5ac14</Sha>
    </Dependency>
  </ToolsetDependencies>
</Dependencies><|MERGE_RESOLUTION|>--- conflicted
+++ resolved
@@ -96,16 +96,6 @@
       <Uri>https://dev.azure.com/dnceng/internal/_git/dotnet-runtime</Uri>
       <Sha>3a25a7f1cc446b60678ed25c9d829420d6321eba</Sha>
     </Dependency>
-<<<<<<< HEAD
-    <Dependency Name="Microsoft.DotNet.Arcade.Sdk" Version="9.0.0-beta.24453.1">
-      <Uri>https://github.com/dotnet/arcade</Uri>
-      <Sha>dd332f2d4e21daa8b79f84251ab156af9a0b11b2</Sha>
-    </Dependency>
-    <!-- Intermediate is necessary for source build. -->
-    <Dependency Name="Microsoft.SourceBuild.Intermediate.arcade" Version="9.0.0-beta.24453.1">
-      <Uri>https://github.com/dotnet/arcade</Uri>
-      <Sha>dd332f2d4e21daa8b79f84251ab156af9a0b11b2</Sha>
-=======
     <Dependency Name="Microsoft.DotNet.Arcade.Sdk" Version="9.0.0-beta.24466.2">
       <Uri>https://github.com/dotnet/arcade</Uri>
       <Sha>04b9022eba9c184a8036328af513c22e6949e8b6</Sha>
@@ -114,7 +104,6 @@
     <Dependency Name="Microsoft.SourceBuild.Intermediate.arcade" Version="9.0.0-beta.24466.2">
       <Uri>https://github.com/dotnet/arcade</Uri>
       <Sha>04b9022eba9c184a8036328af513c22e6949e8b6</Sha>
->>>>>>> eb2b7d41
       <SourceBuild RepoName="arcade" ManagedOnly="true" />
     </Dependency>
     <Dependency Name="Microsoft.DotNet.XliffTasks" Version="1.0.0-beta.23475.1" CoherentParentDependency="Microsoft.DotNet.Arcade.Sdk">
