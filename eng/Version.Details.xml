<?xml version="1.0" encoding="utf-8"?>
<Dependencies>
  <ProductDependencies>
<<<<<<< HEAD
    <Dependency Name="Microsoft.Extensions.CommandLineUtils.Sources" Version="3.1.0-preview3.19562.4">
      <Uri>https://github.com/aspnet/Extensions</Uri>
      <Sha>c273f3c664433d1b6dd2c107adaf8270e9448c01</Sha>
    </Dependency>
    <Dependency Name="Microsoft.Extensions.HashCodeCombiner.Sources" Version="3.1.0-preview3.19562.4">
      <Uri>https://github.com/aspnet/Extensions</Uri>
      <Sha>c273f3c664433d1b6dd2c107adaf8270e9448c01</Sha>
    </Dependency>
    <Dependency Name="Microsoft.Extensions.NonCapturingTimer.Sources" Version="3.1.0-preview3.19562.4">
      <Uri>https://github.com/aspnet/Extensions</Uri>
      <Sha>c273f3c664433d1b6dd2c107adaf8270e9448c01</Sha>
    </Dependency>
    <Dependency Name="Microsoft.Extensions.Logging" Version="3.1.0">
      <Uri>https://github.com/aspnet/Extensions</Uri>
      <Sha>c273f3c664433d1b6dd2c107adaf8270e9448c01</Sha>
    </Dependency>
    <Dependency Name="System.Diagnostics.DiagnosticSource" Version="4.7.0" CoherentParentDependency="Microsoft.NETCore.App.Runtime.win-x64">
      <Uri>https://github.com/dotnet/corefx</Uri>
      <Sha>4703e4aefb6650500d00a2a529c7ad474ca89859</Sha>
    </Dependency>
    <Dependency Name="System.Reflection.Metadata" Version="1.8.0" CoherentParentDependency="Microsoft.NETCore.App.Runtime.win-x64">
      <Uri>https://github.com/dotnet/corefx</Uri>
      <Sha>4703e4aefb6650500d00a2a529c7ad474ca89859</Sha>
    </Dependency>
    <Dependency Name="System.Text.Encodings.Web" Version="4.7.0" CoherentParentDependency="Microsoft.NETCore.App.Runtime.win-x64">
      <Uri>https://github.com/dotnet/corefx</Uri>
      <Sha>4703e4aefb6650500d00a2a529c7ad474ca89859</Sha>
    </Dependency>
    <Dependency Name="Microsoft.Extensions.DependencyModel" Version="3.1.0" CoherentParentDependency="Microsoft.Extensions.Logging">
      <Uri>https://github.com/dotnet/core-setup</Uri>
      <Sha>b7dc9ed2f7ec52c7c3df94a89c7c3b22431c9d33</Sha>
    </Dependency>
    <Dependency Name="Microsoft.NETCore.App.Ref" Version="3.1.0" CoherentParentDependency="Microsoft.Extensions.Logging">
      <Uri>https://github.com/dotnet/core-setup</Uri>
      <Sha>b7dc9ed2f7ec52c7c3df94a89c7c3b22431c9d33</Sha>
=======
    <Dependency Name="Microsoft.Extensions.CommandLineUtils.Sources" Version="5.0.0-alpha1.19562.2">
      <Uri>https://github.com/aspnet/Extensions</Uri>
      <Sha>bebd295321bbafa6ac4bfa13bcadf518e61b5879</Sha>
    </Dependency>
    <Dependency Name="Microsoft.Extensions.HashCodeCombiner.Sources" Version="5.0.0-alpha1.19562.2">
      <Uri>https://github.com/aspnet/Extensions</Uri>
      <Sha>bebd295321bbafa6ac4bfa13bcadf518e61b5879</Sha>
    </Dependency>
    <Dependency Name="Microsoft.Extensions.NonCapturingTimer.Sources" Version="5.0.0-alpha1.19562.2">
      <Uri>https://github.com/aspnet/Extensions</Uri>
      <Sha>bebd295321bbafa6ac4bfa13bcadf518e61b5879</Sha>
    </Dependency>
    <Dependency Name="Microsoft.Extensions.Logging" Version="5.0.0-alpha1.19562.2">
      <Uri>https://github.com/aspnet/Extensions</Uri>
      <Sha>bebd295321bbafa6ac4bfa13bcadf518e61b5879</Sha>
    </Dependency>
    <Dependency Name="System.Diagnostics.DiagnosticSource" Version="4.6.0" CoherentParentDependency="Microsoft.NETCore.App.Runtime.win-x64">
      <Uri>https://github.com/dotnet/corefx</Uri>
      <Sha>4ac4c0367003fe3973a3648eb0715ddb0e3bbcea</Sha>
    </Dependency>
    <Dependency Name="System.Reflection.Metadata" Version="5.0.0-alpha.1.19556.7" CoherentParentDependency="Microsoft.NETCore.App.Runtime.win-x64">
      <Uri>https://github.com/dotnet/corefx</Uri>
      <Sha>475778fa982064e26a8b3a5d7545112f6586ac61</Sha>
    </Dependency>
    <Dependency Name="System.Text.Encodings.Web" Version="5.0.0-alpha.1.19556.7" CoherentParentDependency="Microsoft.NETCore.App.Runtime.win-x64">
      <Uri>https://github.com/dotnet/corefx</Uri>
      <Sha>475778fa982064e26a8b3a5d7545112f6586ac61</Sha>
    </Dependency>
    <Dependency Name="Microsoft.Extensions.DependencyModel" Version="5.0.0-alpha.1.19561.10" CoherentParentDependency="Microsoft.Extensions.Logging">
      <Uri>https://github.com/dotnet/core-setup</Uri>
      <Sha>fff13e16315653cf68db1edf17dc60b6bccdcdb1</Sha>
    </Dependency>
    <Dependency Name="Microsoft.NETCore.App.Ref" Version="5.0.0-alpha.1.19561.10" CoherentParentDependency="Microsoft.Extensions.Logging">
      <Uri>https://github.com/dotnet/core-setup</Uri>
      <Sha>fff13e16315653cf68db1edf17dc60b6bccdcdb1</Sha>
>>>>>>> 6ad962ea
    </Dependency>
    <!--
      Win-x64 is used here because we have picked an arbitrary runtime identifier to flow the version of the latest NETCore.App runtime.
      All Runtime.$rid packages should have the same version.
    -->
<<<<<<< HEAD
    <Dependency Name="Microsoft.NETCore.App.Runtime.win-x64" Version="3.1.0" CoherentParentDependency="Microsoft.Extensions.Logging">
      <Uri>https://github.com/dotnet/core-setup</Uri>
      <Sha>b7dc9ed2f7ec52c7c3df94a89c7c3b22431c9d33</Sha>
=======
    <Dependency Name="Microsoft.NETCore.App.Runtime.win-x64" Version="5.0.0-alpha.1.19561.10" CoherentParentDependency="Microsoft.Extensions.Logging">
      <Uri>https://github.com/dotnet/core-setup</Uri>
      <Sha>fff13e16315653cf68db1edf17dc60b6bccdcdb1</Sha>
>>>>>>> 6ad962ea
    </Dependency>
  </ProductDependencies>
  <ToolsetDependencies>
    <!-- Listed as a dependency to workaround https://github.com/dotnet/cli/issues/10528 -->
<<<<<<< HEAD
    <Dependency Name="Microsoft.NETCore.Platforms" Version="3.1.0" CoherentParentDependency="Microsoft.NETCore.App.Runtime.win-x64">
      <Uri>https://github.com/dotnet/corefx</Uri>
      <Sha>4703e4aefb6650500d00a2a529c7ad474ca89859</Sha>
    </Dependency>
    <Dependency Name="Microsoft.AspNetCore.BenchmarkRunner.Sources" Version="3.1.0-preview3.19562.4">
      <Uri>https://github.com/aspnet/Extensions</Uri>
      <Sha>c273f3c664433d1b6dd2c107adaf8270e9448c01</Sha>
    </Dependency>
    <Dependency Name="Microsoft.AspNetCore.Testing" Version="3.1.0-preview3.19562.4">
      <Uri>https://github.com/aspnet/Extensions</Uri>
      <Sha>c273f3c664433d1b6dd2c107adaf8270e9448c01</Sha>
=======
    <Dependency Name="Microsoft.NETCore.Platforms" Version="5.0.0-alpha.1.19556.7" CoherentParentDependency="Microsoft.NETCore.App.Runtime.win-x64">
      <Uri>https://github.com/dotnet/corefx</Uri>
      <Sha>475778fa982064e26a8b3a5d7545112f6586ac61</Sha>
    </Dependency>
    <Dependency Name="Microsoft.AspNetCore.BenchmarkRunner.Sources" Version="5.0.0-alpha1.19562.2">
      <Uri>https://github.com/aspnet/Extensions</Uri>
      <Sha>bebd295321bbafa6ac4bfa13bcadf518e61b5879</Sha>
    </Dependency>
    <Dependency Name="Microsoft.AspNetCore.Testing" Version="5.0.0-alpha1.19562.2">
      <Uri>https://github.com/aspnet/Extensions</Uri>
      <Sha>bebd295321bbafa6ac4bfa13bcadf518e61b5879</Sha>
>>>>>>> 6ad962ea
    </Dependency>
    <Dependency Name="Microsoft.DotNet.Arcade.Sdk" Version="5.0.0-beta.19558.11">
      <Uri>https://github.com/dotnet/arcade</Uri>
      <Sha>be7971c98d4ad60cdf8c3d1aa41f950f42bd466a</Sha>
    </Dependency>
<<<<<<< HEAD
    <Dependency Name="Microsoft.Net.Compilers.Toolset" Version="3.4.0-beta4-19562-01" CoherentParentDependency="Microsoft.Extensions.Logging">
      <Uri>https://github.com/dotnet/roslyn</Uri>
      <Sha>1cb14195ed43eefdf7f9de59140ff6db70eea76e</Sha>
=======
    <Dependency Name="Microsoft.Net.Compilers.Toolset" Version="3.4.0-beta1-19456-03" CoherentParentDependency="Microsoft.Extensions.Logging">
      <Uri>https://github.com/dotnet/roslyn</Uri>
      <Sha>3c865821f2864393a0ff7fe22c92ded6d51a546c</Sha>
>>>>>>> 6ad962ea
    </Dependency>
  </ToolsetDependencies>
</Dependencies><|MERGE_RESOLUTION|>--- conflicted
+++ resolved
@@ -1,43 +1,6 @@
 <?xml version="1.0" encoding="utf-8"?>
 <Dependencies>
   <ProductDependencies>
-<<<<<<< HEAD
-    <Dependency Name="Microsoft.Extensions.CommandLineUtils.Sources" Version="3.1.0-preview3.19562.4">
-      <Uri>https://github.com/aspnet/Extensions</Uri>
-      <Sha>c273f3c664433d1b6dd2c107adaf8270e9448c01</Sha>
-    </Dependency>
-    <Dependency Name="Microsoft.Extensions.HashCodeCombiner.Sources" Version="3.1.0-preview3.19562.4">
-      <Uri>https://github.com/aspnet/Extensions</Uri>
-      <Sha>c273f3c664433d1b6dd2c107adaf8270e9448c01</Sha>
-    </Dependency>
-    <Dependency Name="Microsoft.Extensions.NonCapturingTimer.Sources" Version="3.1.0-preview3.19562.4">
-      <Uri>https://github.com/aspnet/Extensions</Uri>
-      <Sha>c273f3c664433d1b6dd2c107adaf8270e9448c01</Sha>
-    </Dependency>
-    <Dependency Name="Microsoft.Extensions.Logging" Version="3.1.0">
-      <Uri>https://github.com/aspnet/Extensions</Uri>
-      <Sha>c273f3c664433d1b6dd2c107adaf8270e9448c01</Sha>
-    </Dependency>
-    <Dependency Name="System.Diagnostics.DiagnosticSource" Version="4.7.0" CoherentParentDependency="Microsoft.NETCore.App.Runtime.win-x64">
-      <Uri>https://github.com/dotnet/corefx</Uri>
-      <Sha>4703e4aefb6650500d00a2a529c7ad474ca89859</Sha>
-    </Dependency>
-    <Dependency Name="System.Reflection.Metadata" Version="1.8.0" CoherentParentDependency="Microsoft.NETCore.App.Runtime.win-x64">
-      <Uri>https://github.com/dotnet/corefx</Uri>
-      <Sha>4703e4aefb6650500d00a2a529c7ad474ca89859</Sha>
-    </Dependency>
-    <Dependency Name="System.Text.Encodings.Web" Version="4.7.0" CoherentParentDependency="Microsoft.NETCore.App.Runtime.win-x64">
-      <Uri>https://github.com/dotnet/corefx</Uri>
-      <Sha>4703e4aefb6650500d00a2a529c7ad474ca89859</Sha>
-    </Dependency>
-    <Dependency Name="Microsoft.Extensions.DependencyModel" Version="3.1.0" CoherentParentDependency="Microsoft.Extensions.Logging">
-      <Uri>https://github.com/dotnet/core-setup</Uri>
-      <Sha>b7dc9ed2f7ec52c7c3df94a89c7c3b22431c9d33</Sha>
-    </Dependency>
-    <Dependency Name="Microsoft.NETCore.App.Ref" Version="3.1.0" CoherentParentDependency="Microsoft.Extensions.Logging">
-      <Uri>https://github.com/dotnet/core-setup</Uri>
-      <Sha>b7dc9ed2f7ec52c7c3df94a89c7c3b22431c9d33</Sha>
-=======
     <Dependency Name="Microsoft.Extensions.CommandLineUtils.Sources" Version="5.0.0-alpha1.19562.2">
       <Uri>https://github.com/aspnet/Extensions</Uri>
       <Sha>bebd295321bbafa6ac4bfa13bcadf518e61b5879</Sha>
@@ -73,38 +36,18 @@
     <Dependency Name="Microsoft.NETCore.App.Ref" Version="5.0.0-alpha.1.19561.10" CoherentParentDependency="Microsoft.Extensions.Logging">
       <Uri>https://github.com/dotnet/core-setup</Uri>
       <Sha>fff13e16315653cf68db1edf17dc60b6bccdcdb1</Sha>
->>>>>>> 6ad962ea
     </Dependency>
     <!--
       Win-x64 is used here because we have picked an arbitrary runtime identifier to flow the version of the latest NETCore.App runtime.
       All Runtime.$rid packages should have the same version.
     -->
-<<<<<<< HEAD
-    <Dependency Name="Microsoft.NETCore.App.Runtime.win-x64" Version="3.1.0" CoherentParentDependency="Microsoft.Extensions.Logging">
-      <Uri>https://github.com/dotnet/core-setup</Uri>
-      <Sha>b7dc9ed2f7ec52c7c3df94a89c7c3b22431c9d33</Sha>
-=======
     <Dependency Name="Microsoft.NETCore.App.Runtime.win-x64" Version="5.0.0-alpha.1.19561.10" CoherentParentDependency="Microsoft.Extensions.Logging">
       <Uri>https://github.com/dotnet/core-setup</Uri>
       <Sha>fff13e16315653cf68db1edf17dc60b6bccdcdb1</Sha>
->>>>>>> 6ad962ea
     </Dependency>
   </ProductDependencies>
   <ToolsetDependencies>
     <!-- Listed as a dependency to workaround https://github.com/dotnet/cli/issues/10528 -->
-<<<<<<< HEAD
-    <Dependency Name="Microsoft.NETCore.Platforms" Version="3.1.0" CoherentParentDependency="Microsoft.NETCore.App.Runtime.win-x64">
-      <Uri>https://github.com/dotnet/corefx</Uri>
-      <Sha>4703e4aefb6650500d00a2a529c7ad474ca89859</Sha>
-    </Dependency>
-    <Dependency Name="Microsoft.AspNetCore.BenchmarkRunner.Sources" Version="3.1.0-preview3.19562.4">
-      <Uri>https://github.com/aspnet/Extensions</Uri>
-      <Sha>c273f3c664433d1b6dd2c107adaf8270e9448c01</Sha>
-    </Dependency>
-    <Dependency Name="Microsoft.AspNetCore.Testing" Version="3.1.0-preview3.19562.4">
-      <Uri>https://github.com/aspnet/Extensions</Uri>
-      <Sha>c273f3c664433d1b6dd2c107adaf8270e9448c01</Sha>
-=======
     <Dependency Name="Microsoft.NETCore.Platforms" Version="5.0.0-alpha.1.19556.7" CoherentParentDependency="Microsoft.NETCore.App.Runtime.win-x64">
       <Uri>https://github.com/dotnet/corefx</Uri>
       <Sha>475778fa982064e26a8b3a5d7545112f6586ac61</Sha>
@@ -116,21 +59,14 @@
     <Dependency Name="Microsoft.AspNetCore.Testing" Version="5.0.0-alpha1.19562.2">
       <Uri>https://github.com/aspnet/Extensions</Uri>
       <Sha>bebd295321bbafa6ac4bfa13bcadf518e61b5879</Sha>
->>>>>>> 6ad962ea
     </Dependency>
     <Dependency Name="Microsoft.DotNet.Arcade.Sdk" Version="5.0.0-beta.19558.11">
       <Uri>https://github.com/dotnet/arcade</Uri>
       <Sha>be7971c98d4ad60cdf8c3d1aa41f950f42bd466a</Sha>
     </Dependency>
-<<<<<<< HEAD
-    <Dependency Name="Microsoft.Net.Compilers.Toolset" Version="3.4.0-beta4-19562-01" CoherentParentDependency="Microsoft.Extensions.Logging">
-      <Uri>https://github.com/dotnet/roslyn</Uri>
-      <Sha>1cb14195ed43eefdf7f9de59140ff6db70eea76e</Sha>
-=======
     <Dependency Name="Microsoft.Net.Compilers.Toolset" Version="3.4.0-beta1-19456-03" CoherentParentDependency="Microsoft.Extensions.Logging">
       <Uri>https://github.com/dotnet/roslyn</Uri>
       <Sha>3c865821f2864393a0ff7fe22c92ded6d51a546c</Sha>
->>>>>>> 6ad962ea
     </Dependency>
   </ToolsetDependencies>
 </Dependencies>