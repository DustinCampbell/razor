--- conflicted
+++ resolved
@@ -1,23 +1,6 @@
 <?xml version="1.0" encoding="utf-8"?>
 <Dependencies>
   <ProductDependencies>
-<<<<<<< HEAD
-    <Dependency Name="Microsoft.Extensions.CommandLineUtils.Sources" Version="3.0.0-rc1.19427.3">
-      <Uri>https://github.com/aspnet/Extensions</Uri>
-      <Sha>033ea04bab004a477acd6f023af171ee853965b8</Sha>
-    </Dependency>
-    <Dependency Name="Microsoft.Extensions.HashCodeCombiner.Sources" Version="3.0.0-rc1.19427.3">
-      <Uri>https://github.com/aspnet/Extensions</Uri>
-      <Sha>033ea04bab004a477acd6f023af171ee853965b8</Sha>
-    </Dependency>
-    <Dependency Name="Microsoft.Extensions.NonCapturingTimer.Sources" Version="3.0.0-rc1.19427.3">
-      <Uri>https://github.com/aspnet/Extensions</Uri>
-      <Sha>033ea04bab004a477acd6f023af171ee853965b8</Sha>
-    </Dependency>
-    <Dependency Name="Microsoft.Extensions.Logging" Version="3.0.0-rc1.19427.3">
-      <Uri>https://github.com/aspnet/Extensions</Uri>
-      <Sha>033ea04bab004a477acd6f023af171ee853965b8</Sha>
-=======
     <Dependency Name="Microsoft.Extensions.CommandLineUtils.Sources" Version="5.0.0-alpha1.19426.6">
       <Uri>https://github.com/aspnet/Extensions</Uri>
       <Sha>8b0432046490a2f789b2cd8d2b296df8a5db98ef</Sha>
@@ -33,7 +16,6 @@
     <Dependency Name="Microsoft.Extensions.Logging" Version="5.0.0-alpha1.19426.6">
       <Uri>https://github.com/aspnet/Extensions</Uri>
       <Sha>8b0432046490a2f789b2cd8d2b296df8a5db98ef</Sha>
->>>>>>> d68a679f
     </Dependency>
     <Dependency Name="System.Diagnostics.DiagnosticSource" Version="5.0.0-alpha1.19425.4" CoherentParentDependency="Microsoft.NETCore.App.Runtime.win-x64">
       <Uri>https://github.com/dotnet/corefx</Uri>
@@ -47,15 +29,6 @@
       <Uri>https://github.com/dotnet/corefx</Uri>
       <Sha>ba50ba15d0747d5be1e8bd38ea03a5ba892314bd</Sha>
     </Dependency>
-<<<<<<< HEAD
-    <Dependency Name="Microsoft.Extensions.DependencyModel" Version="3.0.0-rc1-19426-11" CoherentParentDependency="Microsoft.Extensions.Logging">
-      <Uri>https://github.com/dotnet/core-setup</Uri>
-      <Sha>b33b6c20d855e7f9fdda6383ad12d849079f9b21</Sha>
-    </Dependency>
-    <Dependency Name="Microsoft.NETCore.App.Ref" Version="3.0.0-rc1-19426-11" CoherentParentDependency="Microsoft.Extensions.Logging">
-      <Uri>https://github.com/dotnet/core-setup</Uri>
-      <Sha>b33b6c20d855e7f9fdda6383ad12d849079f9b21</Sha>
-=======
     <Dependency Name="Microsoft.Extensions.DependencyModel" Version="5.0.0-alpha1.19425.8" CoherentParentDependency="Microsoft.Extensions.Logging">
       <Uri>https://github.com/dotnet/core-setup</Uri>
       <Sha>70a3592bd46540bd596f95db4469c040018aa249</Sha>
@@ -63,21 +36,14 @@
     <Dependency Name="Microsoft.NETCore.App.Ref" Version="5.0.0-alpha1.19425.8" CoherentParentDependency="Microsoft.Extensions.Logging">
       <Uri>https://github.com/dotnet/core-setup</Uri>
       <Sha>70a3592bd46540bd596f95db4469c040018aa249</Sha>
->>>>>>> d68a679f
     </Dependency>
     <!--
       Win-x64 is used here because we have picked an arbitrary runtime identifier to flow the version of the latest NETCore.App runtime.
       All Runtime.$rid packages should have the same version.
     -->
-<<<<<<< HEAD
-    <Dependency Name="Microsoft.NETCore.App.Runtime.win-x64" Version="3.0.0-rc1-19426-11" CoherentParentDependency="Microsoft.Extensions.Logging">
-      <Uri>https://github.com/dotnet/core-setup</Uri>
-      <Sha>b33b6c20d855e7f9fdda6383ad12d849079f9b21</Sha>
-=======
     <Dependency Name="Microsoft.NETCore.App.Runtime.win-x64" Version="5.0.0-alpha1.19425.8" CoherentParentDependency="Microsoft.Extensions.Logging">
       <Uri>https://github.com/dotnet/core-setup</Uri>
       <Sha>70a3592bd46540bd596f95db4469c040018aa249</Sha>
->>>>>>> d68a679f
     </Dependency>
   </ProductDependencies>
   <ToolsetDependencies>
@@ -86,15 +52,6 @@
       <Uri>https://github.com/dotnet/corefx</Uri>
       <Sha>ba50ba15d0747d5be1e8bd38ea03a5ba892314bd</Sha>
     </Dependency>
-<<<<<<< HEAD
-    <Dependency Name="Microsoft.AspNetCore.BenchmarkRunner.Sources" Version="3.0.0-rc1.19427.3">
-      <Uri>https://github.com/aspnet/Extensions</Uri>
-      <Sha>033ea04bab004a477acd6f023af171ee853965b8</Sha>
-    </Dependency>
-    <Dependency Name="Microsoft.AspNetCore.Testing" Version="3.0.0-rc1.19427.3">
-      <Uri>https://github.com/aspnet/Extensions</Uri>
-      <Sha>033ea04bab004a477acd6f023af171ee853965b8</Sha>
-=======
     <Dependency Name="Microsoft.AspNetCore.BenchmarkRunner.Sources" Version="5.0.0-alpha1.19426.6">
       <Uri>https://github.com/aspnet/Extensions</Uri>
       <Sha>8b0432046490a2f789b2cd8d2b296df8a5db98ef</Sha>
@@ -102,21 +59,14 @@
     <Dependency Name="Microsoft.AspNetCore.Testing" Version="5.0.0-alpha1.19426.6">
       <Uri>https://github.com/aspnet/Extensions</Uri>
       <Sha>8b0432046490a2f789b2cd8d2b296df8a5db98ef</Sha>
->>>>>>> d68a679f
     </Dependency>
     <Dependency Name="Microsoft.DotNet.Arcade.Sdk" Version="1.0.0-beta.19425.1">
       <Uri>https://github.com/dotnet/arcade</Uri>
       <Sha>2de3acc671fc624191672a45564f9ef130af5cd4</Sha>
     </Dependency>
-<<<<<<< HEAD
-    <Dependency Name="Microsoft.Net.Compilers.Toolset" Version="3.3.1-beta3-19426-02" CoherentParentDependency="Microsoft.Extensions.Logging">
-      <Uri>https://github.com/dotnet/roslyn</Uri>
-      <Sha>c82648d8964d1e683f92b7daa91beef2fdc5fb72</Sha>
-=======
     <Dependency Name="Microsoft.Net.Compilers.Toolset" Version="3.4.0-beta1-19424-01" CoherentParentDependency="Microsoft.Extensions.Logging">
       <Uri>https://github.com/dotnet/roslyn</Uri>
       <Sha>a36dcccf259ceec904a36b381085d2d940d80ea0</Sha>
->>>>>>> d68a679f
     </Dependency>
   </ToolsetDependencies>
 </Dependencies>