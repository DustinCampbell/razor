--- conflicted
+++ resolved
@@ -1,43 +1,6 @@
 <?xml version="1.0" encoding="utf-8"?>
 <Dependencies>
   <ProductDependencies>
-<<<<<<< HEAD
-    <Dependency Name="Microsoft.Extensions.CommandLineUtils.Sources" Version="3.1.0-alpha1.19455.1">
-      <Uri>https://github.com/aspnet/Extensions</Uri>
-      <Sha>10fd3b0af804911c44fb6dcac0558e869d177de0</Sha>
-    </Dependency>
-    <Dependency Name="Microsoft.Extensions.HashCodeCombiner.Sources" Version="3.1.0-alpha1.19455.1">
-      <Uri>https://github.com/aspnet/Extensions</Uri>
-      <Sha>10fd3b0af804911c44fb6dcac0558e869d177de0</Sha>
-    </Dependency>
-    <Dependency Name="Microsoft.Extensions.NonCapturingTimer.Sources" Version="3.1.0-alpha1.19455.1">
-      <Uri>https://github.com/aspnet/Extensions</Uri>
-      <Sha>10fd3b0af804911c44fb6dcac0558e869d177de0</Sha>
-    </Dependency>
-    <Dependency Name="Microsoft.Extensions.Logging" Version="3.1.0-alpha1.19455.1">
-      <Uri>https://github.com/aspnet/Extensions</Uri>
-      <Sha>10fd3b0af804911c44fb6dcac0558e869d177de0</Sha>
-    </Dependency>
-    <Dependency Name="System.Diagnostics.DiagnosticSource" Version="4.6.0-rc1.19453.4" CoherentParentDependency="Microsoft.NETCore.App.Runtime.win-x64">
-      <Uri>https://github.com/dotnet/corefx</Uri>
-      <Sha>ae488157a419935918d3364e843cf1632a2b4299</Sha>
-    </Dependency>
-    <Dependency Name="System.Reflection.Metadata" Version="1.7.0-rc1.19453.4" CoherentParentDependency="Microsoft.NETCore.App.Runtime.win-x64">
-      <Uri>https://github.com/dotnet/corefx</Uri>
-      <Sha>ae488157a419935918d3364e843cf1632a2b4299</Sha>
-    </Dependency>
-    <Dependency Name="System.Text.Encodings.Web" Version="4.6.0-rc1.19453.4" CoherentParentDependency="Microsoft.NETCore.App.Runtime.win-x64">
-      <Uri>https://github.com/dotnet/corefx</Uri>
-      <Sha>ae488157a419935918d3364e843cf1632a2b4299</Sha>
-    </Dependency>
-    <Dependency Name="Microsoft.Extensions.DependencyModel" Version="3.0.0-rc1-19453-06" CoherentParentDependency="Microsoft.Extensions.Logging">
-      <Uri>https://github.com/dotnet/core-setup</Uri>
-      <Sha>b9dd6c969c15a2734aecbd3e2aa83afed02040e4</Sha>
-    </Dependency>
-    <Dependency Name="Microsoft.NETCore.App.Ref" Version="3.0.0-rc1-19453-06" CoherentParentDependency="Microsoft.Extensions.Logging">
-      <Uri>https://github.com/dotnet/core-setup</Uri>
-      <Sha>b9dd6c969c15a2734aecbd3e2aa83afed02040e4</Sha>
-=======
     <Dependency Name="Microsoft.Extensions.CommandLineUtils.Sources" Version="5.0.0-alpha1.19453.1">
       <Uri>https://github.com/aspnet/Extensions</Uri>
       <Sha>c2147ae6a07c5ebf6aa6ef2f8de86e0851fc13ca</Sha>
@@ -73,38 +36,18 @@
     <Dependency Name="Microsoft.NETCore.App.Ref" Version="5.0.0-alpha1.19452.1" CoherentParentDependency="Microsoft.Extensions.Logging">
       <Uri>https://github.com/dotnet/core-setup</Uri>
       <Sha>fb49d11c77525a6af8e5bc7067a17d9eee6948dd</Sha>
->>>>>>> 02221c21
     </Dependency>
     <!--
       Win-x64 is used here because we have picked an arbitrary runtime identifier to flow the version of the latest NETCore.App runtime.
       All Runtime.$rid packages should have the same version.
     -->
-<<<<<<< HEAD
-    <Dependency Name="Microsoft.NETCore.App.Runtime.win-x64" Version="3.0.0-rc1-19453-06" CoherentParentDependency="Microsoft.Extensions.Logging">
-      <Uri>https://github.com/dotnet/core-setup</Uri>
-      <Sha>b9dd6c969c15a2734aecbd3e2aa83afed02040e4</Sha>
-=======
     <Dependency Name="Microsoft.NETCore.App.Runtime.win-x64" Version="5.0.0-alpha1.19452.1" CoherentParentDependency="Microsoft.Extensions.Logging">
       <Uri>https://github.com/dotnet/core-setup</Uri>
       <Sha>fb49d11c77525a6af8e5bc7067a17d9eee6948dd</Sha>
->>>>>>> 02221c21
     </Dependency>
   </ProductDependencies>
   <ToolsetDependencies>
     <!-- Listed as a dependency to workaround https://github.com/dotnet/cli/issues/10528 -->
-<<<<<<< HEAD
-    <Dependency Name="Microsoft.NETCore.Platforms" Version="3.0.0-rc1.19453.4" CoherentParentDependency="Microsoft.NETCore.App.Runtime.win-x64">
-      <Uri>https://github.com/dotnet/corefx</Uri>
-      <Sha>ae488157a419935918d3364e843cf1632a2b4299</Sha>
-    </Dependency>
-    <Dependency Name="Microsoft.AspNetCore.BenchmarkRunner.Sources" Version="3.1.0-alpha1.19455.1">
-      <Uri>https://github.com/aspnet/Extensions</Uri>
-      <Sha>10fd3b0af804911c44fb6dcac0558e869d177de0</Sha>
-    </Dependency>
-    <Dependency Name="Microsoft.AspNetCore.Testing" Version="3.1.0-alpha1.19455.1">
-      <Uri>https://github.com/aspnet/Extensions</Uri>
-      <Sha>10fd3b0af804911c44fb6dcac0558e869d177de0</Sha>
-=======
     <Dependency Name="Microsoft.NETCore.Platforms" Version="5.0.0-alpha1.19451.2" CoherentParentDependency="Microsoft.NETCore.App.Runtime.win-x64">
       <Uri>https://github.com/dotnet/corefx</Uri>
       <Sha>130d8582e4973bbdb55ae737b942d214ad3c6570</Sha>
@@ -116,7 +59,6 @@
     <Dependency Name="Microsoft.AspNetCore.Testing" Version="5.0.0-alpha1.19453.1">
       <Uri>https://github.com/aspnet/Extensions</Uri>
       <Sha>c2147ae6a07c5ebf6aa6ef2f8de86e0851fc13ca</Sha>
->>>>>>> 02221c21
     </Dependency>
     <Dependency Name="Microsoft.DotNet.Arcade.Sdk" Version="1.0.0-beta.19454.31">
       <Uri>https://github.com/dotnet/arcade</Uri>
