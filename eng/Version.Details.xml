--- conflicted
+++ resolved
@@ -92,8 +92,7 @@
     </Dependency>
     <Dependency Name="Microsoft.DotNet.Arcade.Sdk" Version="8.0.0-beta.23224.3">
       <Uri>https://github.com/dotnet/arcade</Uri>
-<<<<<<< HEAD
-      <Sha>cb54ca21431ee8d96f91abfbc42237bcb001f9d1</Sha>
+      <Sha>07ee10f0dfbef32742df139f41ddc241a6b7be52</Sha>
       <SourceBuild RepoName="arcade" ManagedOnly="true" />
     </Dependency>
     <Dependency Name="Microsoft.SourceLink.GitHub" Version="8.0.0-beta.23211.2" CoherentParentDependency="Microsoft.DotNet.Arcade.Sdk">
@@ -105,9 +104,6 @@
       <Uri>https://github.com/dotnet/xliff-tasks</Uri>
       <Sha>ce5066cd85c138c257a981f9c95257e9c577a5ee</Sha>
       <SourceBuild RepoName="xliff-tasks" ManagedOnly="true" />
-=======
-      <Sha>07ee10f0dfbef32742df139f41ddc241a6b7be52</Sha>
->>>>>>> 6ed606e0
     </Dependency>
   </ToolsetDependencies>
 </Dependencies>