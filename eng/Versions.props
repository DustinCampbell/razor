--- conflicted
+++ resolved
@@ -13,18 +13,11 @@
   </PropertyGroup>
   <!-- Versioning for assemblies/packages -->
   <PropertyGroup>
-<<<<<<< HEAD
-    <MajorVersion>3</MajorVersion>
-    <MinorVersion>1</MinorVersion>
-    <PatchVersion>16</PatchVersion>
-    <PreReleaseVersionLabel>servicing</PreReleaseVersionLabel>
-=======
     <MajorVersion>6</MajorVersion>
     <MinorVersion>0</MinorVersion>
     <PatchVersion>0</PatchVersion>
     <PreReleaseVersionLabel>preview</PreReleaseVersionLabel>
     <PreReleaseVersionIteration>5</PreReleaseVersionIteration>
->>>>>>> e401468b
     <!--
         When StabilizePackageVersion is set to 'true', this branch will produce stable outputs for 'Shipping' packages
     -->
