--- conflicted
+++ resolved
@@ -199,10 +199,7 @@
     symbolPublishingAdditionalParameters: ${{ parameters.symbolPublishingAdditionalParameters }}
     stageName: 'NetCore_Dev5_Publish'
     channelName: '.NET Core 5 Dev'
-<<<<<<< HEAD
-=======
     akaMSChannelName: 'net5/dev'
->>>>>>> 03447d46
     channelId: ${{ parameters.NetCoreDev5ChannelId }}
     transportFeed: 'https://pkgs.dev.azure.com/dnceng/public/_packaging/dotnet5-transport/nuget/v3/index.json'
     shippingFeed: 'https://pkgs.dev.azure.com/dnceng/public/_packaging/dotnet5/nuget/v3/index.json'
@@ -216,10 +213,7 @@
     symbolPublishingAdditionalParameters: ${{ parameters.symbolPublishingAdditionalParameters }}
     stageName: 'Net5_Preview1_Publish'
     channelName: '.NET 5 Preview 1'
-<<<<<<< HEAD
-=======
     akaMSChannelName: 'net5/preview1'
->>>>>>> 03447d46
     channelId: ${{ parameters.Net5Preview1ChannelId }}
     transportFeed: 'https://pkgs.dev.azure.com/dnceng/public/_packaging/dotnet5-transport/nuget/v3/index.json'
     shippingFeed: 'https://pkgs.dev.azure.com/dnceng/public/_packaging/dotnet5/nuget/v3/index.json'
@@ -233,10 +227,7 @@
     symbolPublishingAdditionalParameters: ${{ parameters.symbolPublishingAdditionalParameters }}
     stageName: 'Net5_Preview2_Publish'
     channelName: '.NET 5 Preview 2'
-<<<<<<< HEAD
-=======
     akaMSChannelName: 'net5/preview2'
->>>>>>> 03447d46
     channelId: ${{ parameters.Net5Preview2ChannelId }}
     transportFeed: 'https://pkgs.dev.azure.com/dnceng/public/_packaging/dotnet5-transport/nuget/v3/index.json'
     shippingFeed: 'https://pkgs.dev.azure.com/dnceng/public/_packaging/dotnet5/nuget/v3/index.json'
@@ -250,10 +241,7 @@
     symbolPublishingAdditionalParameters: ${{ parameters.symbolPublishingAdditionalParameters }}
     stageName: 'Net_Eng_Latest_Publish'
     channelName: '.NET Eng - Latest'
-<<<<<<< HEAD
-=======
     akaMSChannelName: 'eng/daily'
->>>>>>> 03447d46
     channelId: ${{ parameters.NetEngLatestChannelId }}
     transportFeed: 'https://pkgs.dev.azure.com/dnceng/public/_packaging/dotnet-eng/nuget/v3/index.json'
     shippingFeed: 'https://pkgs.dev.azure.com/dnceng/public/_packaging/dotnet-eng/nuget/v3/index.json'
@@ -267,10 +255,7 @@
     symbolPublishingAdditionalParameters: ${{ parameters.symbolPublishingAdditionalParameters }}
     stageName: 'Net_Eng_Validation_Publish'
     channelName: '.NET Eng - Validation'
-<<<<<<< HEAD
-=======
     akaMSChannelName: 'eng/validation'
->>>>>>> 03447d46
     channelId: ${{ parameters.NetEngValidationChannelId }}
     transportFeed: 'https://pkgs.dev.azure.com/dnceng/public/_packaging/dotnet-eng/nuget/v3/index.json'
     shippingFeed: 'https://pkgs.dev.azure.com/dnceng/public/_packaging/dotnet-eng/nuget/v3/index.json'
@@ -284,10 +269,7 @@
     symbolPublishingAdditionalParameters: ${{ parameters.symbolPublishingAdditionalParameters }}
     stageName: 'General_Testing_Publish'
     channelName: 'General Testing'
-<<<<<<< HEAD
-=======
     akaMSChannelName: 'generaltesting'
->>>>>>> 03447d46
     channelId: ${{ parameters.GeneralTestingChannelId }}
     transportFeed: 'https://pkgs.dev.azure.com/dnceng/public/_packaging/general-testing/nuget/v3/index.json'
     shippingFeed: 'https://pkgs.dev.azure.com/dnceng/public/_packaging/general-testing/nuget/v3/index.json'
