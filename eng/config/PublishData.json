{
  "branches": {
    "main": {
      "nugetKind": [
        "Shipping",
        "NonShipping"
      ],
      "vsBranch": "main",
      "vsMajorVersion": 17,
<<<<<<< HEAD
      "insertionCreateDraftPR": false,
      "insertionTitlePrefix": "[17.7P1]"
=======
      "insertionCreateDraftPR": true,
      "insertionTitlePrefix": "[Validation]"
>>>>>>> 6424a7b8
    },
    "release/dev17.5": {
      "nugetKind": [
        "Shipping",
        "NonShipping"
      ],
      "vsBranch": "rel/d17.5",
      "vsMajorVersion": 17,
      "insertionTitlePrefix": "[17.5]"
    },
    "release/dev17.6": {
      "nugetKind": [
        "Shipping",
        "NonShipping"
      ],
      "vsBranch": "main",
      "vsMajorVersion": 17,
<<<<<<< HEAD
      "insertionTitlePrefix": "[17.6]"
    },
    "release/dev17.7": {
      "nugetKind": [
        "Shipping",
        "NonShipping"
      ],
      "vsBranch": "rel/d17.7",
      "vsMajorVersion": 17,
      "insertionTitlePrefix": "[17.7P1]"
=======
      "insertionCreateDraftPR": false,
      "insertionTitlePrefix": "[17.6P3]"
>>>>>>> 6424a7b8
    }
  }
}<|MERGE_RESOLUTION|>--- conflicted
+++ resolved
@@ -7,13 +7,8 @@
       ],
       "vsBranch": "main",
       "vsMajorVersion": 17,
-<<<<<<< HEAD
       "insertionCreateDraftPR": false,
       "insertionTitlePrefix": "[17.7P1]"
-=======
-      "insertionCreateDraftPR": true,
-      "insertionTitlePrefix": "[Validation]"
->>>>>>> 6424a7b8
     },
     "release/dev17.5": {
       "nugetKind": [
@@ -29,9 +24,8 @@
         "Shipping",
         "NonShipping"
       ],
-      "vsBranch": "main",
+      "vsBranch": "rel/d17.6",
       "vsMajorVersion": 17,
-<<<<<<< HEAD
       "insertionTitlePrefix": "[17.6]"
     },
     "release/dev17.7": {
@@ -42,10 +36,6 @@
       "vsBranch": "rel/d17.7",
       "vsMajorVersion": 17,
       "insertionTitlePrefix": "[17.7P1]"
-=======
-      "insertionCreateDraftPR": false,
-      "insertionTitlePrefix": "[17.6P3]"
->>>>>>> 6424a7b8
     }
   }
 }