{
  "tools": {
    "dotnet": "5.0.100",
    "runtimes": {
      "dotnet": [
        "2.1.11",
        "$(MicrosoftNETCoreBrowserDebugHostTransportPackageVersion)"
      ]
    },
    "vs": {
      "version": "16.3",
      "components": [
        "Microsoft.VisualStudio.Component.VSSDK"
      ]
    }
  },
  "sdk": {
    "version": "5.0.100"
  },
  "msbuild-sdks": {
<<<<<<< HEAD
    "Microsoft.DotNet.Arcade.Sdk": "1.0.0-beta.21110.10",
    "Yarn.MSBuild": "1.15.2"
=======
    "Microsoft.DotNet.Arcade.Sdk": "6.0.0-beta.21105.12",
    "Yarn.MSBuild": "1.22.5"
>>>>>>> a19deb16
  }
}<|MERGE_RESOLUTION|>--- conflicted
+++ resolved
@@ -18,12 +18,7 @@
     "version": "5.0.100"
   },
   "msbuild-sdks": {
-<<<<<<< HEAD
-    "Microsoft.DotNet.Arcade.Sdk": "1.0.0-beta.21110.10",
-    "Yarn.MSBuild": "1.15.2"
-=======
     "Microsoft.DotNet.Arcade.Sdk": "6.0.0-beta.21105.12",
     "Yarn.MSBuild": "1.22.5"
->>>>>>> a19deb16
   }
 }