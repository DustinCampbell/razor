--- conflicted
+++ resolved
@@ -1,18 +1,10 @@
 {
   "tools": {
-<<<<<<< HEAD
-    "dotnet": "3.1.114",
-    "runtimes": {
-      "dotnet": [
-        "2.1.27",
-        "$(MicrosoftNETCoreAppInternalPackageVersion)"
-=======
     "dotnet": "6.0.100-preview.3.21168.19",
     "runtimes": {
       "dotnet": [
         "2.1.11",
         "$(MicrosoftNETCoreBrowserDebugHostTransportPackageVersion)"
->>>>>>> ec832a84
       ]
     },
     "vs": {
@@ -23,18 +15,10 @@
     }
   },
   "sdk": {
-<<<<<<< HEAD
-    "version": "3.1.114"
-  },
-  "msbuild-sdks": {
-    "Microsoft.DotNet.Arcade.Sdk": "1.0.0-beta.21161.1",
-    "Yarn.MSBuild": "1.15.2"
-=======
     "version": "6.0.100-preview.3.21168.19"
   },
   "msbuild-sdks": {
     "Microsoft.DotNet.Arcade.Sdk": "6.0.0-beta.21209.17",
     "Yarn.MSBuild": "1.22.5"
->>>>>>> ec832a84
   }
 }