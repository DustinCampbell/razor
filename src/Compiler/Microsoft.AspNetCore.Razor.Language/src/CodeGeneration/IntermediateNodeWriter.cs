﻿// Licensed to the .NET Foundation under one or more agreements.
// The .NET Foundation licenses this file to you under the MIT license.

#nullable disable

using System;
using Microsoft.AspNetCore.Razor.Language.Intermediate;

namespace Microsoft.AspNetCore.Razor.Language.CodeGeneration;

public abstract class IntermediateNodeWriter
{
    public abstract void WriteUsingDirective(CodeRenderingContext context, UsingDirectiveIntermediateNode node);

    public abstract void WriteCSharpExpression(CodeRenderingContext context, CSharpExpressionIntermediateNode node);

    public abstract void WriteCSharpCode(CodeRenderingContext context, CSharpCodeIntermediateNode node);

    public abstract void WriteHtmlContent(CodeRenderingContext context, HtmlContentIntermediateNode node);

    public abstract void WriteHtmlAttribute(CodeRenderingContext context, HtmlAttributeIntermediateNode node);

    public abstract void WriteHtmlAttributeValue(CodeRenderingContext context, HtmlAttributeValueIntermediateNode node);

    public abstract void WriteCSharpExpressionAttributeValue(CodeRenderingContext context, CSharpExpressionAttributeValueIntermediateNode node);

    public abstract void WriteCSharpCodeAttributeValue(CodeRenderingContext context, CSharpCodeAttributeValueIntermediateNode node);

    public virtual void WriteComponent(CodeRenderingContext context, ComponentIntermediateNode node)
    {
        throw new NotSupportedException("This writer does not support components.");
    }

    public virtual void WriteComponentAttribute(CodeRenderingContext context, ComponentAttributeIntermediateNode node)
    {
        throw new NotSupportedException("This writer does not support components.");
    }

    public virtual void WriteComponentChildContent(CodeRenderingContext context, ComponentChildContentIntermediateNode node)
    {
        throw new NotSupportedException("This writer does not support components.");
    }

    public virtual void WriteComponentTypeArgument(CodeRenderingContext context, ComponentTypeArgumentIntermediateNode node)
    {
        throw new NotSupportedException("This writer does not support components.");
    }

    public virtual void WriteComponentTypeInferenceMethod(CodeRenderingContext context, ComponentTypeInferenceMethodIntermediateNode node)
    {
        throw new NotSupportedException("This writer does not support components.");
    }

    public virtual void WriteMarkupElement(CodeRenderingContext context, MarkupElementIntermediateNode node)
    {
        throw new NotSupportedException("This writer does not support components.");
    }

    public virtual void WriteMarkupBlock(CodeRenderingContext context, MarkupBlockIntermediateNode node)
    {
        throw new NotSupportedException("This writer does not support components.");
    }

    public virtual void WriteReferenceCapture(CodeRenderingContext context, ReferenceCaptureIntermediateNode node)
    {
        throw new NotSupportedException("This writer does not support components.");
    }

    public virtual void WriteSetKey(CodeRenderingContext context, SetKeyIntermediateNode node)
    {
        throw new NotSupportedException("This writer does not support components.");
    }

    public virtual void WriteSplat(CodeRenderingContext context, SplatIntermediateNode node)
    {
        throw new NotSupportedException("This writer does not support components.");
    }

<<<<<<< HEAD
    public virtual void WriteRenderMode(CodeRenderingContext context, RenderModeIntermediateNode node)
=======
    public virtual void WriteFormName(CodeRenderingContext context, FormNameIntermediateNode node)
>>>>>>> 2791c758
    {
        throw new NotSupportedException("This writer does not support components.");
    }

    public abstract void BeginWriterScope(CodeRenderingContext context, string writer);

    public abstract void EndWriterScope(CodeRenderingContext context);
}<|MERGE_RESOLUTION|>--- conflicted
+++ resolved
@@ -76,11 +76,12 @@
         throw new NotSupportedException("This writer does not support components.");
     }
 
-<<<<<<< HEAD
     public virtual void WriteRenderMode(CodeRenderingContext context, RenderModeIntermediateNode node)
-=======
+    {
+        throw new NotSupportedException("This writer does not support components.");
+    }
+
     public virtual void WriteFormName(CodeRenderingContext context, FormNameIntermediateNode node)
->>>>>>> 2791c758
     {
         throw new NotSupportedException("This writer does not support components.");
     }
