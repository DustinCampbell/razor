﻿// Licensed to the .NET Foundation under one or more agreements.
// The .NET Foundation licenses this file to you under the MIT license.

#nullable disable

using System;
using System.Diagnostics;
using Microsoft.AspNetCore.Razor.Language.Components;
using Microsoft.AspNetCore.Razor.Language.Intermediate;

namespace Microsoft.AspNetCore.Razor.Language.Extensions;

// Optimization pass is the best choice for this class. It's not an optimization, but it also doesn't add semantically
// meaningful information.
internal class MetadataAttributePass : IntermediateNodePassBase, IRazorOptimizationPass
{
    private IMetadataIdentifierFeature _identifierFeature;

    protected override void OnInitialized()
    {
        Engine.TryGetFeature(out _identifierFeature);
    }

    protected override void ExecuteCore(RazorCodeDocument codeDocument, DocumentIntermediateNode documentNode)
    {
        if (documentNode.Options == null || documentNode.Options.SuppressMetadataAttributes)
        {
            // Metadata attributes are turned off (or options not populated), nothing to do.
            return;
        }

        if (string.Equals(documentNode.DocumentKind, ComponentDocumentClassifierPass.ComponentDocumentKind, StringComparison.Ordinal))
        {
            // Metadata attributes are not used for components.
            return;
        }

        // We need to be able to compute the data we need for the [RazorCompiledItem] attribute - that includes
        // a full type name, and a document kind, and optionally an identifier.
        //
        // If we can't use [RazorCompiledItem] then we don't care about the rest of the attributes.
        var @namespace = documentNode.FindPrimaryNamespace();
        if (@namespace == null || string.IsNullOrEmpty(@namespace.Content))
        {
            // No namespace node or it's incomplete. Skip.
            return;
        }

        var @class = documentNode.FindPrimaryClass();
        if (@class == null || string.IsNullOrEmpty(@class.ClassName))
        {
            // No class node or it's incomplete. Skip.
            return;
        }

        if (documentNode.DocumentKind == null)
        {
            // No document kind. Skip.
            return;
        }

        var identifier = _identifierFeature?.GetIdentifier(codeDocument, codeDocument.Source);
        if (identifier == null)
        {
            // No identifier. Skip
            return;
        }

        // [RazorCompiledItem] is an [assembly: ... ] attribute, so it needs to be applied at the global scope.
        documentNode.Children.Insert(0, new RazorCompiledItemAttributeIntermediateNode()
        {
            TypeName = @namespace.Content + "." + @class.ClassName,
            Kind = documentNode.DocumentKind,
            Identifier = identifier,
        });

        // Now we need to add a [RazorSourceChecksum] for the source and for each import
        // these are class attributes, so we need to find the insertion point to put them
        // right before the class.
        var insert = (int?)null;
        for (var j = 0; j < @namespace.Children.Count; j++)
        {
            if (object.ReferenceEquals(@namespace.Children[j], @class))
            {
                insert = j;
                break;
            }
        }

        if (insert == null)
        {
            // Can't find a place to put the attributes, just bail.
            return;
        }

        if (documentNode.Options.SuppressMetadataSourceChecksumAttributes)
        {
            // Checksum attributes are turned off (or options not populated), nothing to do.
            return;
        }

        // Checksum of the main source
        var checksum = codeDocument.Source.Text.GetChecksum();
        var checksumAlgorithm = codeDocument.Source.Text.ChecksumAlgorithm;
        if (checksum == null || checksum.Length == 0 || checksumAlgorithm is CodeAnalysis.Text.SourceHashAlgorithm.None)
        {
            // Don't generate anything unless we have all of the required information.
            return;
        }

        @namespace.Children.Insert((int)insert++, new RazorSourceChecksumAttributeIntermediateNode()
        {
            Checksum = checksum,
            ChecksumAlgorithm = checksumAlgorithm,
            Identifier = identifier,
        });

        // Now process the checksums of the imports
        Debug.Assert(_identifierFeature != null);

<<<<<<< HEAD
        foreach (var import in codeDocument.Imports)
        {
            checksum = import.GetChecksum();
            checksumAlgorithm = import.GetChecksumAlgorithm();
=======
            checksum = import.Text.GetChecksum();
            checksumAlgorithm = import.Text.ChecksumAlgorithm;
>>>>>>> 9774bfd0
            identifier = _identifierFeature.GetIdentifier(codeDocument, import);

            if (checksum == null || checksum.Length == 0 || checksumAlgorithm == CodeAnalysis.Text.SourceHashAlgorithm.None || identifier == null)
            {
                // It's ok to skip an import if we don't have all of the required information.
                continue;
            }

            @namespace.Children.Insert((int)insert++, new RazorSourceChecksumAttributeIntermediateNode()
            {
                Checksum = checksum,
                ChecksumAlgorithm = checksumAlgorithm,
                Identifier = identifier,
            });
        }
    }
}<|MERGE_RESOLUTION|>--- conflicted
+++ resolved
@@ -118,15 +118,10 @@
         // Now process the checksums of the imports
         Debug.Assert(_identifierFeature != null);
 
-<<<<<<< HEAD
         foreach (var import in codeDocument.Imports)
         {
-            checksum = import.GetChecksum();
-            checksumAlgorithm = import.GetChecksumAlgorithm();
-=======
             checksum = import.Text.GetChecksum();
             checksumAlgorithm = import.Text.ChecksumAlgorithm;
->>>>>>> 9774bfd0
             identifier = _identifierFeature.GetIdentifier(codeDocument, import);
 
             if (checksum == null || checksum.Length == 0 || checksumAlgorithm == CodeAnalysis.Text.SourceHashAlgorithm.None || identifier == null)
