--- conflicted
+++ resolved
@@ -130,18 +130,13 @@
         var extension = new PreallocatedAttributeTargetExtension();
         using var context = TestCodeRenderingContext.CreateRuntime();
 
-<<<<<<< HEAD
-        var tagHelperBuilder = new TagHelperDescriptorBuilder(TagHelperKind.ITagHelper, "FooTagHelper", "Test");
-        tagHelperBuilder.SetTypeName("FooTagHelper", typeNamespace: null, typeNameIdentifier: null);
-=======
         var tagHelper = TagHelperDescriptorBuilder.Create("FooTagHelper", "Test")
-            .Metadata(TypeName("FooTagHelper"))
+            .TypeName("FooTagHelper")
             .BoundAttributeDescriptor(builder => builder
                 .Name("Foo")
                 .TypeName("System.String")
                 .PropertyName("FooProp"))
             .Build();
->>>>>>> 0c1a63f2
 
         var attribute = tagHelper.BoundAttributes[0];
 
@@ -183,19 +178,14 @@
         var extension = new PreallocatedAttributeTargetExtension();
         using var context = TestCodeRenderingContext.CreateRuntime();
 
-<<<<<<< HEAD
-        var tagHelperBuilder = new TagHelperDescriptorBuilder(TagHelperKind.ITagHelper, "FooTagHelper", "Test");
-        tagHelperBuilder.SetTypeName("FooTagHelper", typeNamespace: null, typeNameIdentifier: null);
-=======
         var tagHelper = TagHelperDescriptorBuilder.Create("FooTagHelper", "Test")
-            .Metadata(TypeName("FooTagHelper"))
+            .TypeName("FooTagHelper")
             .BoundAttributeDescriptor(builder => builder
                 .Name("Foo")
                 .TypeName("System.Collections.Generic.Dictionary<System.String, System.String>")
                 .AsDictionaryAttribute("pre-", "System.String")
                 .PropertyName("FooProp"))
             .Build();
->>>>>>> 0c1a63f2
 
         var attribute = tagHelper.BoundAttributes[0];
 
@@ -242,19 +232,14 @@
         var extension = new PreallocatedAttributeTargetExtension();
         using var context = TestCodeRenderingContext.CreateRuntime();
 
-<<<<<<< HEAD
-        var tagHelperBuilder = new TagHelperDescriptorBuilder(TagHelperKind.ITagHelper, "FooTagHelper", "Test");
-        tagHelperBuilder.SetTypeName("FooTagHelper", typeNamespace: null, typeNameIdentifier: null);
-=======
         var tagHelper = TagHelperDescriptorBuilder.Create("FooTagHelper", "Test")
-            .Metadata(TypeName("FooTagHelper"))
+            .TypeName("FooTagHelper")
             .BoundAttributeDescriptor(builder => builder
                 .Name("Foo")
                 .TypeName("System.Collections.Generic.Dictionary<System.String, System.String>")
                 .AsDictionaryAttribute("pre-", "System.String")
                 .PropertyName("FooProp"))
             .Build();
->>>>>>> 0c1a63f2
 
         var attribute = tagHelper.BoundAttributes[0];
 
