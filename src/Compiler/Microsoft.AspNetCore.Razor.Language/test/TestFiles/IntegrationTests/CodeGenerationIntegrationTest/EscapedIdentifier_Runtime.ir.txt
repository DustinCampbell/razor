﻿Document - 
    RazorCompiledItemAttribute - 
    NamespaceDeclaration -  - AspNetCore
        UsingDirective - (1:0,1 [22] ) - global::System
        UsingDirective - (24:1,1 [42] ) - global::System.Collections.Generic
        UsingDirective - (67:2,1 [27] ) - global::System.Linq
        UsingDirective - (95:3,1 [38] ) - global::System.Threading.Tasks
        UsingDirective - (134:4,1 [40] ) - global::Microsoft.AspNetCore.Mvc
        UsingDirective - (175:5,1 [50] ) - global::Microsoft.AspNetCore.Mvc.Rendering
        UsingDirective - (226:6,1 [53] ) - global::Microsoft.AspNetCore.Mvc.ViewFeatures
        RazorSourceChecksumAttribute - 
        RazorCompiledItemMetadataAttribute - 
        CreateNewOnMetadataUpdateAttribute - 
        ClassDeclaration -  - public - TestFiles_IntegrationTests_CodeGenerationIntegrationTest_EscapedIdentifier - global::Microsoft.AspNetCore.Mvc.Razor.RazorPage<dynamic> - 
            DefaultTagHelperRuntime - 
            FieldDeclaration -  - private - global::InputTagHelper - __InputTagHelper
            MethodDeclaration -  - public async override - global::System.Threading.Tasks.Task - ExecuteAsync
                HtmlContent - (33:1,0 [2] EscapedIdentifier.cshtml)
                    LazyIntermediateToken - (33:1,0 [2] EscapedIdentifier.cshtml) - Html - \n
                CSharpCode - (37:2,2 [163] EscapedIdentifier.cshtml)
                    LazyIntermediateToken - (37:2,2 [163] EscapedIdentifier.cshtml) - CSharp - \n    var count = "1";\n    var alive = true;\n    var obj = new { age = (object)1 };\n    var item = new { Items = new System.List<string>() { "one", "two" } };\n
                TagHelper - (203:8,0 [55] EscapedIdentifier.cshtml) - input - TagMode.SelfClosing
                    DefaultTagHelperBody - 
                    DefaultTagHelperCreate -  - InputTagHelper
<<<<<<< HEAD
                    DefaultTagHelperProperty - (76:5,12 [23] EscapedIdentifier.cshtml) - age - int InputTagHelper.AgeProp - HtmlAttributeValueStyle.DoubleQuotes
                        LazyIntermediateToken - (76:5,12 [23] EscapedIdentifier.cshtml) - CSharp - Convert.ToInt32(@count)
=======
                    DefaultTagHelperProperty - (215:8,12 [23] EscapedIdentifier.cshtml) - age - int InputTagHelper.AgeProp - HtmlAttributeValueStyle.DoubleQuotes
                        LazyIntermediateToken - (215:8,12 [16] EscapedIdentifier.cshtml) - CSharp - Convert.ToInt32(
                        CSharpExpression - (231:8,28 [6] EscapedIdentifier.cshtml)
                            LazyIntermediateToken - (231:8,28 [6] EscapedIdentifier.cshtml) - CSharp - @count
                        LazyIntermediateToken - (237:8,34 [1] EscapedIdentifier.cshtml) - CSharp - )
                    DefaultTagHelperProperty - (247:8,44 [7] EscapedIdentifier.cshtml) - alive - bool InputTagHelper.AliveProp - HtmlAttributeValueStyle.DoubleQuotes
                        LazyIntermediateToken - (247:8,44 [1] EscapedIdentifier.cshtml) - CSharp - !
                        CSharpExpression - (248:8,45 [6] EscapedIdentifier.cshtml)
                            LazyIntermediateToken - (248:8,45 [6] EscapedIdentifier.cshtml) - CSharp - @alive
>>>>>>> 7d3f31d8
                    DefaultTagHelperExecute - 
                HtmlContent - (258:8,55 [2] EscapedIdentifier.cshtml)
                    LazyIntermediateToken - (258:8,55 [2] EscapedIdentifier.cshtml) - Html - \n
                TagHelper - (260:9,0 [55] EscapedIdentifier.cshtml) - input - TagMode.SelfClosing
                    DefaultTagHelperBody - 
                    DefaultTagHelperCreate -  - InputTagHelper
                    DefaultTagHelperProperty - (272:9,12 [13] EscapedIdentifier.cshtml) - age - int InputTagHelper.AgeProp - HtmlAttributeValueStyle.DoubleQuotes
                        LazyIntermediateToken - (272:9,12 [5] EscapedIdentifier.cshtml) - CSharp - (int)
                        CSharpExpression - (277:9,17 [8] EscapedIdentifier.cshtml)
                            LazyIntermediateToken - (277:9,17 [8] EscapedIdentifier.cshtml) - CSharp - @obj.age
                    DefaultTagHelperProperty - (292:9,32 [19] EscapedIdentifier.cshtml) - tag - object InputTagHelper.TagProp - HtmlAttributeValueStyle.DoubleQuotes
                        LazyIntermediateToken - (292:9,32 [3] EscapedIdentifier.cshtml) - CSharp - new
                        LazyIntermediateToken - (295:9,35 [2] EscapedIdentifier.cshtml) - CSharp -  {
                        LazyIntermediateToken - (297:9,37 [1] EscapedIdentifier.cshtml) - CSharp -  
                        CSharpExpression - (298:9,38 [7] EscapedIdentifier.cshtml)
                            LazyIntermediateToken - (298:9,38 [7] EscapedIdentifier.cshtml) - CSharp - @params
                        LazyIntermediateToken - (305:9,45 [2] EscapedIdentifier.cshtml) - CSharp -  =
                        LazyIntermediateToken - (307:9,47 [2] EscapedIdentifier.cshtml) - CSharp -  1
                        LazyIntermediateToken - (309:9,49 [2] EscapedIdentifier.cshtml) - CSharp -  }
                    DefaultTagHelperExecute - 
                HtmlContent - (315:9,55 [2] EscapedIdentifier.cshtml)
                    LazyIntermediateToken - (315:9,55 [2] EscapedIdentifier.cshtml) - Html - \n
                TagHelper - (317:10,0 [154] EscapedIdentifier.cshtml) - input - TagMode.SelfClosing
                    DefaultTagHelperBody - 
                    DefaultTagHelperCreate -  - InputTagHelper
                    DefaultTagHelperProperty - (343:10,26 [124] EscapedIdentifier.cshtml) - tuple-prefix-test - System.Collections.Generic.IDictionary<System.String, (System.Boolean, System.String)> InputTagHelper.DictionaryOfBoolAndStringTupleProperty - HtmlAttributeValueStyle.SingleQuotes
                        LazyIntermediateToken - (343:10,26 [1] EscapedIdentifier.cshtml) - CSharp - (
                        CSharpExpression - (344:10,27 [5] EscapedIdentifier.cshtml)
                            LazyIntermediateToken - (344:10,27 [5] EscapedIdentifier.cshtml) - CSharp - @item
                        LazyIntermediateToken - (349:10,32 [1] EscapedIdentifier.cshtml) - CSharp - .
                        LazyIntermediateToken - (350:10,33 [35] EscapedIdentifier.cshtml) - CSharp -  Items.Where(i=>i.Contains("one")).
                        LazyIntermediateToken - (385:10,68 [11] EscapedIdentifier.cshtml) - CSharp -  Count()>0,
                        LazyIntermediateToken - (396:10,79 [1] EscapedIdentifier.cshtml) - CSharp -  
                        CSharpExpression - (397:10,80 [5] EscapedIdentifier.cshtml)
                            LazyIntermediateToken - (397:10,80 [5] EscapedIdentifier.cshtml) - CSharp - @item
                        LazyIntermediateToken - (402:10,85 [1] EscapedIdentifier.cshtml) - CSharp - .
                        LazyIntermediateToken - (403:10,86 [45] EscapedIdentifier.cshtml) - CSharp -  Items.FirstOrDefault(i=>i.Contains("one"))?.
                        LazyIntermediateToken - (448:10,131 [19] EscapedIdentifier.cshtml) - CSharp -  Replace("one",""))
                    DefaultTagHelperExecute - 
                HtmlContent - (471:10,154 [2] EscapedIdentifier.cshtml)
                    LazyIntermediateToken - (471:10,154 [2] EscapedIdentifier.cshtml) - Html - \n
            Inject - 
            Inject - 
            Inject - 
            Inject - 
            Inject - <|MERGE_RESOLUTION|>--- conflicted
+++ resolved
@@ -22,20 +22,10 @@
                 TagHelper - (203:8,0 [55] EscapedIdentifier.cshtml) - input - TagMode.SelfClosing
                     DefaultTagHelperBody - 
                     DefaultTagHelperCreate -  - InputTagHelper
-<<<<<<< HEAD
-                    DefaultTagHelperProperty - (76:5,12 [23] EscapedIdentifier.cshtml) - age - int InputTagHelper.AgeProp - HtmlAttributeValueStyle.DoubleQuotes
-                        LazyIntermediateToken - (76:5,12 [23] EscapedIdentifier.cshtml) - CSharp - Convert.ToInt32(@count)
-=======
                     DefaultTagHelperProperty - (215:8,12 [23] EscapedIdentifier.cshtml) - age - int InputTagHelper.AgeProp - HtmlAttributeValueStyle.DoubleQuotes
-                        LazyIntermediateToken - (215:8,12 [16] EscapedIdentifier.cshtml) - CSharp - Convert.ToInt32(
-                        CSharpExpression - (231:8,28 [6] EscapedIdentifier.cshtml)
-                            LazyIntermediateToken - (231:8,28 [6] EscapedIdentifier.cshtml) - CSharp - @count
-                        LazyIntermediateToken - (237:8,34 [1] EscapedIdentifier.cshtml) - CSharp - )
+                        LazyIntermediateToken - (215:8,12 [23] EscapedIdentifier.cshtml) - CSharp - Convert.ToInt32(@count)
                     DefaultTagHelperProperty - (247:8,44 [7] EscapedIdentifier.cshtml) - alive - bool InputTagHelper.AliveProp - HtmlAttributeValueStyle.DoubleQuotes
-                        LazyIntermediateToken - (247:8,44 [1] EscapedIdentifier.cshtml) - CSharp - !
-                        CSharpExpression - (248:8,45 [6] EscapedIdentifier.cshtml)
-                            LazyIntermediateToken - (248:8,45 [6] EscapedIdentifier.cshtml) - CSharp - @alive
->>>>>>> 7d3f31d8
+                        LazyIntermediateToken - (247:8,44 [7] EscapedIdentifier.cshtml) - CSharp - !@alive
                     DefaultTagHelperExecute - 
                 HtmlContent - (258:8,55 [2] EscapedIdentifier.cshtml)
                     LazyIntermediateToken - (258:8,55 [2] EscapedIdentifier.cshtml) - Html - \n
@@ -43,18 +33,9 @@
                     DefaultTagHelperBody - 
                     DefaultTagHelperCreate -  - InputTagHelper
                     DefaultTagHelperProperty - (272:9,12 [13] EscapedIdentifier.cshtml) - age - int InputTagHelper.AgeProp - HtmlAttributeValueStyle.DoubleQuotes
-                        LazyIntermediateToken - (272:9,12 [5] EscapedIdentifier.cshtml) - CSharp - (int)
-                        CSharpExpression - (277:9,17 [8] EscapedIdentifier.cshtml)
-                            LazyIntermediateToken - (277:9,17 [8] EscapedIdentifier.cshtml) - CSharp - @obj.age
+                        LazyIntermediateToken - (272:9,12 [13] EscapedIdentifier.cshtml) - CSharp - (int)@obj.age
                     DefaultTagHelperProperty - (292:9,32 [19] EscapedIdentifier.cshtml) - tag - object InputTagHelper.TagProp - HtmlAttributeValueStyle.DoubleQuotes
-                        LazyIntermediateToken - (292:9,32 [3] EscapedIdentifier.cshtml) - CSharp - new
-                        LazyIntermediateToken - (295:9,35 [2] EscapedIdentifier.cshtml) - CSharp -  {
-                        LazyIntermediateToken - (297:9,37 [1] EscapedIdentifier.cshtml) - CSharp -  
-                        CSharpExpression - (298:9,38 [7] EscapedIdentifier.cshtml)
-                            LazyIntermediateToken - (298:9,38 [7] EscapedIdentifier.cshtml) - CSharp - @params
-                        LazyIntermediateToken - (305:9,45 [2] EscapedIdentifier.cshtml) - CSharp -  =
-                        LazyIntermediateToken - (307:9,47 [2] EscapedIdentifier.cshtml) - CSharp -  1
-                        LazyIntermediateToken - (309:9,49 [2] EscapedIdentifier.cshtml) - CSharp -  }
+                        LazyIntermediateToken - (292:9,32 [19] EscapedIdentifier.cshtml) - CSharp - new { @params = 1 }
                     DefaultTagHelperExecute - 
                 HtmlContent - (315:9,55 [2] EscapedIdentifier.cshtml)
                     LazyIntermediateToken - (315:9,55 [2] EscapedIdentifier.cshtml) - Html - \n
@@ -62,18 +43,7 @@
                     DefaultTagHelperBody - 
                     DefaultTagHelperCreate -  - InputTagHelper
                     DefaultTagHelperProperty - (343:10,26 [124] EscapedIdentifier.cshtml) - tuple-prefix-test - System.Collections.Generic.IDictionary<System.String, (System.Boolean, System.String)> InputTagHelper.DictionaryOfBoolAndStringTupleProperty - HtmlAttributeValueStyle.SingleQuotes
-                        LazyIntermediateToken - (343:10,26 [1] EscapedIdentifier.cshtml) - CSharp - (
-                        CSharpExpression - (344:10,27 [5] EscapedIdentifier.cshtml)
-                            LazyIntermediateToken - (344:10,27 [5] EscapedIdentifier.cshtml) - CSharp - @item
-                        LazyIntermediateToken - (349:10,32 [1] EscapedIdentifier.cshtml) - CSharp - .
-                        LazyIntermediateToken - (350:10,33 [35] EscapedIdentifier.cshtml) - CSharp -  Items.Where(i=>i.Contains("one")).
-                        LazyIntermediateToken - (385:10,68 [11] EscapedIdentifier.cshtml) - CSharp -  Count()>0,
-                        LazyIntermediateToken - (396:10,79 [1] EscapedIdentifier.cshtml) - CSharp -  
-                        CSharpExpression - (397:10,80 [5] EscapedIdentifier.cshtml)
-                            LazyIntermediateToken - (397:10,80 [5] EscapedIdentifier.cshtml) - CSharp - @item
-                        LazyIntermediateToken - (402:10,85 [1] EscapedIdentifier.cshtml) - CSharp - .
-                        LazyIntermediateToken - (403:10,86 [45] EscapedIdentifier.cshtml) - CSharp -  Items.FirstOrDefault(i=>i.Contains("one"))?.
-                        LazyIntermediateToken - (448:10,131 [19] EscapedIdentifier.cshtml) - CSharp -  Replace("one",""))
+                        LazyIntermediateToken - (343:10,26 [124] EscapedIdentifier.cshtml) - CSharp - (@item. Items.Where(i=>i.Contains("one")). Count()>0, @item. Items.FirstOrDefault(i=>i.Contains("one"))?. Replace("one",""))
                     DefaultTagHelperExecute - 
                 HtmlContent - (471:10,154 [2] EscapedIdentifier.cshtml)
                     LazyIntermediateToken - (471:10,154 [2] EscapedIdentifier.cshtml) - Html - \n
