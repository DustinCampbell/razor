﻿Source Location: (21:0,21 [11] x:\dir\subdir\Test\TestComponent.cshtml)
|CustomValue|
Generated Location: (909:25,21 [11] )
|CustomValue|

Source Location: (51:0,51 [11] x:\dir\subdir\Test\TestComponent.cshtml)
|ParentValue|
Generated Location: (1224:34,51 [11] )
|ParentValue|

Source Location: (105:1,7 [138] x:\dir\subdir\Test\TestComponent.cshtml)
|
    public CustomValue ParentValue { get; set; } = new CustomValue();
    public EventCallback<CustomValue> UpdateValue { get; set; }
|
<<<<<<< HEAD
Generated Location: (2168:56,7 [138] )
=======
Generated Location: (2161:56,7 [140] )
>>>>>>> e11a4b1f
|
    public CustomValue ParentValue { get; set; } = new CustomValue();
    public EventCallback<CustomValue> UpdateValue { get; set; }
|
<|MERGE_RESOLUTION|>--- conflicted
+++ resolved
@@ -13,11 +13,7 @@
     public CustomValue ParentValue { get; set; } = new CustomValue();
     public EventCallback<CustomValue> UpdateValue { get; set; }
 |
-<<<<<<< HEAD
 Generated Location: (2168:56,7 [138] )
-=======
-Generated Location: (2161:56,7 [140] )
->>>>>>> e11a4b1f
 |
     public CustomValue ParentValue { get; set; } = new CustomValue();
     public EventCallback<CustomValue> UpdateValue { get; set; }
