--- conflicted
+++ resolved
@@ -13,11 +13,7 @@
     public TParam ParentValue { get; set; } = default;
     public EventCallback<TParam> UpdateValue { get; set; }
 |
-<<<<<<< HEAD
 Generated Location: (1865:53,7 [118] )
-=======
-Generated Location: (1858:53,7 [120] )
->>>>>>> e11a4b1f
 |
     public TParam ParentValue { get; set; } = default;
     public EventCallback<TParam> UpdateValue { get; set; }
