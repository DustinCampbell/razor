﻿Source Location: (30:0,30 [11] x:\dir\subdir\Test\TestComponent.cshtml)
|ParentValue|
Generated Location: (753:18,0 [11] )
|ParentValue|

Source Location: (54:1,7 [89] x:\dir\subdir\Test\TestComponent.cshtml)
|
    public IEnumerable<DateTime> ParentValue { get; set; } = new [] { DateTime.Now };
|
<<<<<<< HEAD
Generated Location: (1216:28,0 [89] )
=======
Generated Location: (1315:32,7 [89] )
>>>>>>> 79950437
|
    public IEnumerable<DateTime> ParentValue { get; set; } = new [] { DateTime.Now };
|
<|MERGE_RESOLUTION|>--- conflicted
+++ resolved
@@ -1,17 +1,13 @@
 ﻿Source Location: (30:0,30 [11] x:\dir\subdir\Test\TestComponent.cshtml)
 |ParentValue|
-Generated Location: (753:18,0 [11] )
+Generated Location: (837:22,0 [11] )
 |ParentValue|
 
 Source Location: (54:1,7 [89] x:\dir\subdir\Test\TestComponent.cshtml)
 |
     public IEnumerable<DateTime> ParentValue { get; set; } = new [] { DateTime.Now };
 |
-<<<<<<< HEAD
-Generated Location: (1216:28,0 [89] )
-=======
-Generated Location: (1315:32,7 [89] )
->>>>>>> 79950437
+Generated Location: (1300:32,0 [89] )
 |
     public IEnumerable<DateTime> ParentValue { get; set; } = new [] { DateTime.Now };
 |
