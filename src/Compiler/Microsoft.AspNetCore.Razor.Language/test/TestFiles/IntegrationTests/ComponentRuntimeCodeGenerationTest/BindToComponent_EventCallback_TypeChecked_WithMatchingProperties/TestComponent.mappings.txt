﻿Source Location: (26:0,26 [11] x:\dir\subdir\Test\TestComponent.cshtml)
|ParentValue|
Generated Location: (881:19,0 [11] )
|ParentValue|

Source Location: (50:1,7 [55] x:\dir\subdir\Test\TestComponent.cshtml)
|
    public string ParentValue { get; set; } = "42";
|
<<<<<<< HEAD
Generated Location: (1608:31,0 [55] )
=======
Generated Location: (1703:35,7 [55] )
>>>>>>> 79950437
|
    public string ParentValue { get; set; } = "42";
|
<|MERGE_RESOLUTION|>--- conflicted
+++ resolved
@@ -1,17 +1,13 @@
 ﻿Source Location: (26:0,26 [11] x:\dir\subdir\Test\TestComponent.cshtml)
 |ParentValue|
-Generated Location: (881:19,0 [11] )
+Generated Location: (965:23,0 [11] )
 |ParentValue|
 
 Source Location: (50:1,7 [55] x:\dir\subdir\Test\TestComponent.cshtml)
 |
     public string ParentValue { get; set; } = "42";
 |
-<<<<<<< HEAD
-Generated Location: (1608:31,0 [55] )
-=======
-Generated Location: (1703:35,7 [55] )
->>>>>>> 79950437
+Generated Location: (1692:35,0 [55] )
 |
     public string ParentValue { get; set; } = "42";
 |
