--- conflicted
+++ resolved
@@ -1,11 +1,11 @@
 ﻿Source Location: (30:0,30 [11] x:\dir\subdir\Test\TestComponent.cshtml)
 |ParentValue|
-Generated Location: (881:19,0 [11] )
+Generated Location: (965:23,0 [11] )
 |ParentValue|
 
 Source Location: (62:0,62 [11] x:\dir\subdir\Test\TestComponent.cshtml)
 |UpdateValue|
-Generated Location: (1729:28,0 [11] )
+Generated Location: (1813:32,0 [11] )
 |UpdateValue|
 
 Source Location: (86:1,7 [102] x:\dir\subdir\Test\TestComponent.cshtml)
@@ -13,11 +13,7 @@
     public int ParentValue { get; set; } = 42;
     public EventCallback UpdateValue { get; set; }
 |
-<<<<<<< HEAD
-Generated Location: (2019:39,0 [102] )
-=======
-Generated Location: (2168:43,7 [102] )
->>>>>>> 79950437
+Generated Location: (2103:43,0 [102] )
 |
     public int ParentValue { get; set; } = 42;
     public EventCallback UpdateValue { get; set; }
