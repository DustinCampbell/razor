--- conflicted
+++ resolved
@@ -1,11 +1,11 @@
 ﻿Source Location: (30:0,30 [11] x:\dir\subdir\Test\TestComponent.cshtml)
 |ParentValue|
-Generated Location: (881:19,0 [11] )
+Generated Location: (965:23,0 [11] )
 |ParentValue|
 
 Source Location: (62:0,62 [6] x:\dir\subdir\Test\TestComponent.cshtml)
 |Update|
-Generated Location: (1321:28,0 [6] )
+Generated Location: (1405:32,0 [6] )
 |Update|
 
 Source Location: (81:1,7 [101] x:\dir\subdir\Test\TestComponent.cshtml)
@@ -14,11 +14,7 @@
 
     public Task Update() => Task.CompletedTask;
 |
-<<<<<<< HEAD
-Generated Location: (1570:39,0 [101] )
-=======
-Generated Location: (1719:43,7 [101] )
->>>>>>> 79950437
+Generated Location: (1654:43,0 [101] )
 |
     public int ParentValue { get; set; } = 42;
 
