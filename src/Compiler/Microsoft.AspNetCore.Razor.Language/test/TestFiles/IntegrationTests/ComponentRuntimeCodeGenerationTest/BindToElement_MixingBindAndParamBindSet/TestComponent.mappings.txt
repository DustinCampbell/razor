--- conflicted
+++ resolved
@@ -1,11 +1,11 @@
 ﻿Source Location: (19:0,19 [11] x:\dir\subdir\Test\TestComponent.cshtml)
 |ParentValue|
-Generated Location: (815:19,0 [11] )
+Generated Location: (899:23,0 [11] )
 |ParentValue|
 
 Source Location: (49:0,49 [11] x:\dir\subdir\Test\TestComponent.cshtml)
 |UpdateValue|
-Generated Location: (1216:28,0 [11] )
+Generated Location: (1300:32,0 [11] )
 |UpdateValue|
 
 Source Location: (73:1,7 [124] x:\dir\subdir\Test\TestComponent.cshtml)
@@ -14,11 +14,7 @@
 
     public void UpdateValue(string value) => ParentValue = value;
 |
-<<<<<<< HEAD
-Generated Location: (1557:40,0 [124] )
-=======
-Generated Location: (1682:44,7 [124] )
->>>>>>> 79950437
+Generated Location: (1641:44,0 [124] )
 |
     public string ParentValue { get; set; } = "hi";
 
