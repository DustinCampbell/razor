﻿Source Location: (13:0,13 [11] x:\dir\subdir\Test\TestComponent.cshtml)
|ParentValue|
Generated Location: (815:19,0 [11] )
|ParentValue|

Source Location: (67:1,7 [124] x:\dir\subdir\Test\TestComponent.cshtml)
|
    public string ParentValue { get; set; } = "hi";

    public void UpdateValue(string value) => ParentValue = value;
|
<<<<<<< HEAD
Generated Location: (1302:32,0 [124] )
=======
Generated Location: (1384:36,7 [124] )
>>>>>>> 79950437
|
    public string ParentValue { get; set; } = "hi";

    public void UpdateValue(string value) => ParentValue = value;
|
<|MERGE_RESOLUTION|>--- conflicted
+++ resolved
@@ -1,6 +1,6 @@
 ﻿Source Location: (13:0,13 [11] x:\dir\subdir\Test\TestComponent.cshtml)
 |ParentValue|
-Generated Location: (815:19,0 [11] )
+Generated Location: (899:23,0 [11] )
 |ParentValue|
 
 Source Location: (67:1,7 [124] x:\dir\subdir\Test\TestComponent.cshtml)
@@ -9,11 +9,7 @@
 
     public void UpdateValue(string value) => ParentValue = value;
 |
-<<<<<<< HEAD
-Generated Location: (1302:32,0 [124] )
-=======
-Generated Location: (1384:36,7 [124] )
->>>>>>> 79950437
+Generated Location: (1386:36,0 [124] )
 |
     public string ParentValue { get; set; } = "hi";
 
