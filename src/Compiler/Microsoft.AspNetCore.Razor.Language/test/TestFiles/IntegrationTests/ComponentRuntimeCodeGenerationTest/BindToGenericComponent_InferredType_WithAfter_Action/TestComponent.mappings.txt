﻿Source Location: (30:0,30 [11] x:\dir\subdir\Test\TestComponent.cshtml)
|ParentValue|
Generated Location: (753:18,0 [11] )
|ParentValue|

Source Location: (62:0,62 [6] x:\dir\subdir\Test\TestComponent.cshtml)
|Update|
Generated Location: (1052:26,0 [6] )
|Update|

Source Location: (81:1,7 [82] x:\dir\subdir\Test\TestComponent.cshtml)
|
    public int ParentValue { get; set; } = 42;

    public void Update() { }
|
<<<<<<< HEAD
Generated Location: (1259:36,0 [82] )
=======
Generated Location: (1408:40,7 [82] )
>>>>>>> 79950437
|
    public int ParentValue { get; set; } = 42;

    public void Update() { }
|
<|MERGE_RESOLUTION|>--- conflicted
+++ resolved
@@ -1,11 +1,11 @@
 ﻿Source Location: (30:0,30 [11] x:\dir\subdir\Test\TestComponent.cshtml)
 |ParentValue|
-Generated Location: (753:18,0 [11] )
+Generated Location: (837:22,0 [11] )
 |ParentValue|
 
 Source Location: (62:0,62 [6] x:\dir\subdir\Test\TestComponent.cshtml)
 |Update|
-Generated Location: (1052:26,0 [6] )
+Generated Location: (1136:30,0 [6] )
 |Update|
 
 Source Location: (81:1,7 [82] x:\dir\subdir\Test\TestComponent.cshtml)
@@ -14,11 +14,7 @@
 
     public void Update() { }
 |
-<<<<<<< HEAD
-Generated Location: (1259:36,0 [82] )
-=======
-Generated Location: (1408:40,7 [82] )
->>>>>>> 79950437
+Generated Location: (1343:40,0 [82] )
 |
     public int ParentValue { get; set; } = 42;
 
