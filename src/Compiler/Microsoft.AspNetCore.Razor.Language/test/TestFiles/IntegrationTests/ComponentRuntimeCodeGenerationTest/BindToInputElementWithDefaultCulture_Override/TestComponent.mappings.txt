﻿Source Location: (1:0,1 [28] x:\dir\subdir\Test\TestComponent.cshtml)
|using System.Globalization
|
Generated Location: (370:12,0 [28] )
|using System.Globalization
|

Source Location: (64:1,35 [11] x:\dir\subdir\Test\TestComponent.cshtml)
|ParentValue|
Generated Location: (1038:28,0 [11] )
|ParentValue|

Source Location: (131:1,102 [26] x:\dir\subdir\Test\TestComponent.cshtml)
|CultureInfo.CurrentCulture|
Generated Location: (1210:36,0 [26] )
|CultureInfo.CurrentCulture|

Source Location: (170:2,7 [44] x:\dir\subdir\Test\TestComponent.cshtml)
|
    public int ParentValue { get; set; }
|
<<<<<<< HEAD
Generated Location: (1752:49,0 [44] )
=======
Generated Location: (1891:50,7 [44] )
>>>>>>> 79950437
|
    public int ParentValue { get; set; }
|
<|MERGE_RESOLUTION|>--- conflicted
+++ resolved
@@ -1,29 +1,25 @@
 ﻿Source Location: (1:0,1 [28] x:\dir\subdir\Test\TestComponent.cshtml)
 |using System.Globalization
 |
-Generated Location: (370:12,0 [28] )
+Generated Location: (371:12,0 [28] )
 |using System.Globalization
 |
 
 Source Location: (64:1,35 [11] x:\dir\subdir\Test\TestComponent.cshtml)
 |ParentValue|
-Generated Location: (1038:28,0 [11] )
+Generated Location: (1085:30,0 [11] )
 |ParentValue|
 
 Source Location: (131:1,102 [26] x:\dir\subdir\Test\TestComponent.cshtml)
 |CultureInfo.CurrentCulture|
-Generated Location: (1210:36,0 [26] )
+Generated Location: (1257:38,0 [26] )
 |CultureInfo.CurrentCulture|
 
 Source Location: (170:2,7 [44] x:\dir\subdir\Test\TestComponent.cshtml)
 |
     public int ParentValue { get; set; }
 |
-<<<<<<< HEAD
-Generated Location: (1752:49,0 [44] )
-=======
-Generated Location: (1891:50,7 [44] )
->>>>>>> 79950437
+Generated Location: (1799:51,0 [44] )
 |
     public int ParentValue { get; set; }
 |
