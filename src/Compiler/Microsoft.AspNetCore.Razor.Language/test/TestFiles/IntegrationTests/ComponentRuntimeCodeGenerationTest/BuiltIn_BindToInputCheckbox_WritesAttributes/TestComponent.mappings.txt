--- conflicted
+++ resolved
@@ -1,17 +1,13 @@
 ﻿Source Location: (31:0,31 [7] x:\dir\subdir\Test\TestComponent.cshtml)
 |Enabled|
-Generated Location: (809:20,0 [7] )
+Generated Location: (893:24,0 [7] )
 |Enabled|
 
 Source Location: (51:1,7 [41] x:\dir\subdir\Test\TestComponent.cshtml)
 |
     public bool Enabled { get; set; }
 |
-<<<<<<< HEAD
-Generated Location: (1052:31,0 [41] )
-=======
-Generated Location: (1152:35,7 [41] )
->>>>>>> 79950437
+Generated Location: (1136:35,0 [41] )
 |
     public bool Enabled { get; set; }
 |
