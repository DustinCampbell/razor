﻿Source Location: (1:0,1 [50] x:\dir\subdir\Test\TestComponent.cshtml)
|using Microsoft.AspNetCore.Components.Rendering;
|
Generated Location: (370:12,0 [50] )
|using Microsoft.AspNetCore.Components.Rendering;
|

Source Location: (55:2,2 [34] x:\dir\subdir\Test\TestComponent.cshtml)
| RenderChildComponent(__builder); |
<<<<<<< HEAD
Generated Location: (831:24,0 [34] )
=======
Generated Location: (859:26,2 [34] )
>>>>>>> 79950437
| RenderChildComponent(__builder); |

Source Location: (101:4,7 [69] x:\dir\subdir\Test\TestComponent.cshtml)
|
    void RenderChildComponent(RenderTreeBuilder __builder)
    {
|
<<<<<<< HEAD
Generated Location: (1048:34,0 [69] )
=======
Generated Location: (1071:35,7 [69] )
>>>>>>> 79950437
|
    void RenderChildComponent(RenderTreeBuilder __builder)
    {
|

Source Location: (195:8,0 [7] x:\dir\subdir\Test\TestComponent.cshtml)
|    }
|
<<<<<<< HEAD
Generated Location: (1350:46,0 [7] )
=======
Generated Location: (1360:46,0 [7] )
>>>>>>> 79950437
|    }
|
<|MERGE_RESOLUTION|>--- conflicted
+++ resolved
@@ -1,17 +1,13 @@
 ﻿Source Location: (1:0,1 [50] x:\dir\subdir\Test\TestComponent.cshtml)
 |using Microsoft.AspNetCore.Components.Rendering;
 |
-Generated Location: (370:12,0 [50] )
+Generated Location: (371:12,0 [50] )
 |using Microsoft.AspNetCore.Components.Rendering;
 |
 
 Source Location: (55:2,2 [34] x:\dir\subdir\Test\TestComponent.cshtml)
 | RenderChildComponent(__builder); |
-<<<<<<< HEAD
-Generated Location: (831:24,0 [34] )
-=======
-Generated Location: (859:26,2 [34] )
->>>>>>> 79950437
+Generated Location: (878:26,0 [34] )
 | RenderChildComponent(__builder); |
 
 Source Location: (101:4,7 [69] x:\dir\subdir\Test\TestComponent.cshtml)
@@ -19,11 +15,7 @@
     void RenderChildComponent(RenderTreeBuilder __builder)
     {
 |
-<<<<<<< HEAD
-Generated Location: (1048:34,0 [69] )
-=======
-Generated Location: (1071:35,7 [69] )
->>>>>>> 79950437
+Generated Location: (1095:36,0 [69] )
 |
     void RenderChildComponent(RenderTreeBuilder __builder)
     {
@@ -32,10 +24,6 @@
 Source Location: (195:8,0 [7] x:\dir\subdir\Test\TestComponent.cshtml)
 |    }
 |
-<<<<<<< HEAD
-Generated Location: (1350:46,0 [7] )
-=======
-Generated Location: (1360:46,0 [7] )
->>>>>>> 79950437
+Generated Location: (1397:48,0 [7] )
 |    }
 |
