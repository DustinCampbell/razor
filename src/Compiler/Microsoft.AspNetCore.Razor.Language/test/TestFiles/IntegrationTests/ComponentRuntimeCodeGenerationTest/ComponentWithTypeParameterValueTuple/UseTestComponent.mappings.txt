--- conflicted
+++ resolved
@@ -1,23 +1,23 @@
 ﻿Source Location: (1:0,1 [12] x:\dir\subdir\Test\UseTestComponent.cshtml)
 |using Test
 |
-Generated Location: (373:12,0 [12] )
+Generated Location: (374:12,0 [12] )
 |using Test
 |
 
 Source Location: (34:1,21 [5] x:\dir\subdir\Test\UseTestComponent.cshtml)
 |item1|
-Generated Location: (916:26,0 [5] )
+Generated Location: (963:28,0 [5] )
 |item1|
 
 Source Location: (47:1,34 [6] x:\dir\subdir\Test\UseTestComponent.cshtml)
 |items2|
-Generated Location: (1077:34,0 [6] )
+Generated Location: (1124:36,0 [6] )
 |items2|
 
 Source Location: (64:2,8 [7] x:\dir\subdir\Test\UseTestComponent.cshtml)
 |context|
-Generated Location: (1360:44,0 [7] )
+Generated Location: (1407:46,0 [7] )
 |context|
 
 Source Location: (104:5,7 [176] x:\dir\subdir\Test\UseTestComponent.cshtml)
@@ -26,11 +26,7 @@
     static (string, int) item2 = ("Another string", 42);
     List<(string, int)> items2 = new List<(string, int)>() { item2 };
 |
-<<<<<<< HEAD
-Generated Location: (1647:57,0 [176] )
-=======
-Generated Location: (1672:56,7 [176] )
->>>>>>> 79950437
+Generated Location: (1694:59,0 [176] )
 |
     (string, int) item1 = ("A string", 42);
     static (string, int) item2 = ("Another string", 42);
