--- conflicted
+++ resolved
@@ -1,6 +1,6 @@
 ﻿Source Location: (30:0,30 [6] x:\dir\subdir\Test\TestComponent.cshtml)
 |MyEnum|
-Generated Location: (891:19,0 [6] )
+Generated Location: (975:23,0 [6] )
 |MyEnum|
 
 Source Location: (52:2,7 [67] x:\dir\subdir\Test\TestComponent.cshtml)
@@ -11,11 +11,7 @@
         Two
     }
 |
-<<<<<<< HEAD
-Generated Location: (1136:30,0 [67] )
-=======
-Generated Location: (1235:34,7 [67] )
->>>>>>> 79950437
+Generated Location: (1220:34,0 [67] )
 |
     public enum MyEnum
     {
