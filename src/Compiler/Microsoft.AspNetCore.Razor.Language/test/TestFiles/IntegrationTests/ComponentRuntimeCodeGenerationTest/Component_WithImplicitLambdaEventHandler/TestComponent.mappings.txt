--- conflicted
+++ resolved
@@ -5,11 +5,7 @@
         counter++;
     }
 |
-<<<<<<< HEAD
-Generated Location: (889:22,0 [87] )
-=======
-Generated Location: (970:26,7 [87] )
->>>>>>> 79950437
+Generated Location: (973:26,0 [87] )
 |
     private int counter;
     private void Increment() {
