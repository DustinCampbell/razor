--- conflicted
+++ resolved
@@ -1,21 +1,13 @@
 ﻿Source Location: (40:0,40 [12] x:\dir\subdir\Test\TestComponent.cshtml)
 |someDate.Day|
-<<<<<<< HEAD
-Generated Location: (896:21,0 [12] )
-=======
-Generated Location: (1008:25,40 [12] )
->>>>>>> 79950437
+Generated Location: (980:25,0 [12] )
 |someDate.Day|
 
 Source Location: (86:2,7 [49] x:\dir\subdir\Test\TestComponent.cshtml)
 |
     private DateTime someDate = DateTime.Now;
 |
-<<<<<<< HEAD
-Generated Location: (1148:33,0 [49] )
-=======
-Generated Location: (1255:36,7 [49] )
->>>>>>> 79950437
+Generated Location: (1232:37,0 [49] )
 |
     private DateTime someDate = DateTime.Now;
 |
