﻿Source Location: (31:0,31 [9] x:\dir\subdir\Test\TestComponent.cshtml)
|(s) => {}|
Generated Location: (1044:19,0 [9] )
|(s) => {}|

Source Location: (59:0,59 [7] x:\dir\subdir\Test\TestComponent.cshtml)
|message|
Generated Location: (1370:28,0 [7] )
|message|

Source Location: (84:1,12 [30] x:\dir\subdir\Test\TestComponent.cshtml)
|
    string message = "hi";
|
<<<<<<< HEAD
Generated Location: (2332:41,0 [30] )
=======
Generated Location: (2483:45,12 [30] )
>>>>>>> 79950437
|
    string message = "hi";
|
<|MERGE_RESOLUTION|>--- conflicted
+++ resolved
@@ -1,22 +1,18 @@
 ﻿Source Location: (31:0,31 [9] x:\dir\subdir\Test\TestComponent.cshtml)
 |(s) => {}|
-Generated Location: (1044:19,0 [9] )
+Generated Location: (1128:23,0 [9] )
 |(s) => {}|
 
 Source Location: (59:0,59 [7] x:\dir\subdir\Test\TestComponent.cshtml)
 |message|
-Generated Location: (1370:28,0 [7] )
+Generated Location: (1454:32,0 [7] )
 |message|
 
 Source Location: (84:1,12 [30] x:\dir\subdir\Test\TestComponent.cshtml)
 |
     string message = "hi";
 |
-<<<<<<< HEAD
-Generated Location: (2332:41,0 [30] )
-=======
-Generated Location: (2483:45,12 [30] )
->>>>>>> 79950437
+Generated Location: (2416:45,0 [30] )
 |
     string message = "hi";
 |
