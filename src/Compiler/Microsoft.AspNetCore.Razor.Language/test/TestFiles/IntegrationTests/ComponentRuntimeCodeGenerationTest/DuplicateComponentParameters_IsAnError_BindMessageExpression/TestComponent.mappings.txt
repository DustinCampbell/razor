﻿Source Location: (59:0,59 [9] x:\dir\subdir\Test\TestComponent.cshtml)
|(s) => {}|
Generated Location: (945:19,0 [9] )
|(s) => {}|

Source Location: (29:0,29 [7] x:\dir\subdir\Test\TestComponent.cshtml)
|message|
Generated Location: (1270:28,0 [7] )
|message|

Source Location: (87:1,12 [30] x:\dir\subdir\Test\TestComponent.cshtml)
|
    string message = "hi";
|
<<<<<<< HEAD
Generated Location: (2232:41,0 [30] )
=======
Generated Location: (2381:45,12 [30] )
>>>>>>> 79950437
|
    string message = "hi";
|
<|MERGE_RESOLUTION|>--- conflicted
+++ resolved
@@ -1,22 +1,18 @@
 ﻿Source Location: (59:0,59 [9] x:\dir\subdir\Test\TestComponent.cshtml)
 |(s) => {}|
-Generated Location: (945:19,0 [9] )
+Generated Location: (1029:23,0 [9] )
 |(s) => {}|
 
 Source Location: (29:0,29 [7] x:\dir\subdir\Test\TestComponent.cshtml)
 |message|
-Generated Location: (1270:28,0 [7] )
+Generated Location: (1354:32,0 [7] )
 |message|
 
 Source Location: (87:1,12 [30] x:\dir\subdir\Test\TestComponent.cshtml)
 |
     string message = "hi";
 |
-<<<<<<< HEAD
-Generated Location: (2232:41,0 [30] )
-=======
-Generated Location: (2381:45,12 [30] )
->>>>>>> 79950437
+Generated Location: (2316:45,0 [30] )
 |
     string message = "hi";
 |
