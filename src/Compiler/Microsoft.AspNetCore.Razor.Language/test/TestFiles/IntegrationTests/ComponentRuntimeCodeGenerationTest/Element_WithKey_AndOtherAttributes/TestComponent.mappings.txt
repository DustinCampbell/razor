--- conflicted
+++ resolved
@@ -1,15 +1,11 @@
 ﻿Source Location: (37:0,37 [3] x:\dir\subdir\Test\TestComponent.cshtml)
 |Min|
-Generated Location: (815:20,0 [3] )
+Generated Location: (899:24,0 [3] )
 |Min|
 
 Source Location: (49:0,49 [10] x:\dir\subdir\Test\TestComponent.cshtml)
 |someObject|
-<<<<<<< HEAD
-Generated Location: (999:29,0 [10] )
-=======
-Generated Location: (1145:33,49 [10] )
->>>>>>> 79950437
+Generated Location: (1083:33,0 [10] )
 |someObject|
 
 Source Location: (74:2,7 [109] x:\dir\subdir\Test\TestComponent.cshtml)
@@ -18,11 +14,7 @@
 
         [Parameter] public int Min { get; set; }
     |
-<<<<<<< HEAD
-Generated Location: (1247:41,0 [109] )
-=======
-Generated Location: (1388:44,7 [109] )
->>>>>>> 79950437
+Generated Location: (1331:45,0 [109] )
 |
         private object someObject = new object();
 
