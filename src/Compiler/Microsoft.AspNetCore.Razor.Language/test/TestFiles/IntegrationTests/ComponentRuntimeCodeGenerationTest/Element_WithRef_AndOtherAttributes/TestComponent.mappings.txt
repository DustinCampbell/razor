--- conflicted
+++ resolved
@@ -1,15 +1,11 @@
 ﻿Source Location: (37:0,37 [3] x:\dir\subdir\Test\TestComponent.cshtml)
 |Min|
-Generated Location: (815:20,0 [3] )
+Generated Location: (899:24,0 [3] )
 |Min|
 
 Source Location: (49:0,49 [8] x:\dir\subdir\Test\TestComponent.cshtml)
 |_element|
-<<<<<<< HEAD
-Generated Location: (1036:29,0 [8] )
-=======
-Generated Location: (1182:33,49 [8] )
->>>>>>> 79950437
+Generated Location: (1120:33,0 [8] )
 |_element|
 
 Source Location: (72:2,7 [164] x:\dir\subdir\Test\TestComponent.cshtml)
@@ -19,11 +15,7 @@
         [Parameter] public int Min { get; set; }
         public void Foo() { System.GC.KeepAlive(_element); }
     |
-<<<<<<< HEAD
-Generated Location: (1324:42,0 [164] )
-=======
-Generated Location: (1449:45,7 [164] )
->>>>>>> 79950437
+Generated Location: (1408:46,0 [164] )
 |
         private ElementReference _element;
 
