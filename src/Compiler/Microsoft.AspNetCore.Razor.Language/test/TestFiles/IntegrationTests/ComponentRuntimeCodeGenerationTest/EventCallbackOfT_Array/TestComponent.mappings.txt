﻿Source Location: (26:0,26 [8] x:\dir\subdir\Test\TestComponent.cshtml)
|Selected|
Generated Location: (753:18,0 [8] )
|Selected|

Source Location: (49:2,7 [64] x:\dir\subdir\Test\TestComponent.cshtml)
|
    string[] Selected { get; set; } = Array.Empty<string>();
|
<<<<<<< HEAD
Generated Location: (1204:28,0 [64] )
=======
Generated Location: (1299:32,7 [64] )
>>>>>>> 79950437
|
    string[] Selected { get; set; } = Array.Empty<string>();
|
<|MERGE_RESOLUTION|>--- conflicted
+++ resolved
@@ -1,17 +1,13 @@
 ﻿Source Location: (26:0,26 [8] x:\dir\subdir\Test\TestComponent.cshtml)
 |Selected|
-Generated Location: (753:18,0 [8] )
+Generated Location: (837:22,0 [8] )
 |Selected|
 
 Source Location: (49:2,7 [64] x:\dir\subdir\Test\TestComponent.cshtml)
 |
     string[] Selected { get; set; } = Array.Empty<string>();
 |
-<<<<<<< HEAD
-Generated Location: (1204:28,0 [64] )
-=======
-Generated Location: (1299:32,7 [64] )
->>>>>>> 79950437
+Generated Location: (1288:32,0 [64] )
 |
     string[] Selected { get; set; } = Array.Empty<string>();
 |
