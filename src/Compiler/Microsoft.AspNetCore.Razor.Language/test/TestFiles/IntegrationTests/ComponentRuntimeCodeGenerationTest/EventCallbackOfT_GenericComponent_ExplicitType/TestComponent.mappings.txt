﻿Source Location: (35:0,35 [25] x:\dir\subdir\Test\TestComponent.cshtml)
|(MyType arg) => counter++|
Generated Location: (1015:19,0 [25] )
|(MyType arg) => counter++|

Source Location: (75:2,7 [28] x:\dir\subdir\Test\TestComponent.cshtml)
|
    private int counter;
|
<<<<<<< HEAD
Generated Location: (1280:30,0 [28] )
=======
Generated Location: (1384:34,7 [28] )
>>>>>>> 79950437
|
    private int counter;
|
<|MERGE_RESOLUTION|>--- conflicted
+++ resolved
@@ -1,17 +1,13 @@
 ﻿Source Location: (35:0,35 [25] x:\dir\subdir\Test\TestComponent.cshtml)
 |(MyType arg) => counter++|
-Generated Location: (1015:19,0 [25] )
+Generated Location: (1099:23,0 [25] )
 |(MyType arg) => counter++|
 
 Source Location: (75:2,7 [28] x:\dir\subdir\Test\TestComponent.cshtml)
 |
     private int counter;
 |
-<<<<<<< HEAD
-Generated Location: (1280:30,0 [28] )
-=======
-Generated Location: (1384:34,7 [28] )
->>>>>>> 79950437
+Generated Location: (1364:34,0 [28] )
 |
     private int counter;
 |
