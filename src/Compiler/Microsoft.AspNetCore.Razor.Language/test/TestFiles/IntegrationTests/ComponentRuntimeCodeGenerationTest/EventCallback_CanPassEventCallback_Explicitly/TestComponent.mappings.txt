--- conflicted
+++ resolved
@@ -1,6 +1,6 @@
 ﻿Source Location: (24:0,24 [45] x:\dir\subdir\Test\TestComponent.cshtml)
 |EventCallback.Factory.Create(this, Increment)|
-Generated Location: (991:19,0 [45] )
+Generated Location: (1075:23,0 [45] )
 |EventCallback.Factory.Create(this, Increment)|
 
 Source Location: (84:2,7 [87] x:\dir\subdir\Test\TestComponent.cshtml)
@@ -10,11 +10,7 @@
         counter++;
     }
 |
-<<<<<<< HEAD
-Generated Location: (1276:30,0 [87] )
-=======
-Generated Location: (1369:34,7 [87] )
->>>>>>> 79950437
+Generated Location: (1360:34,0 [87] )
 |
     private int counter;
     private void Increment() {
