﻿Source Location: (1:0,1 [43] x:\dir\subdir\Test\TestComponent.cshtml)
|using Microsoft.AspNetCore.Components.Web
|
Generated Location: (370:12,0 [43] )
|using Microsoft.AspNetCore.Components.Web
|

Source Location: (61:1,17 [7] x:\dir\subdir\Test\TestComponent.cshtml)
|OnClick|
Generated Location: (1066:27,0 [7] )
|OnClick|

Source Location: (81:2,7 [47] x:\dir\subdir\Test\TestComponent.cshtml)
|
    void OnClick(MouseEventArgs e) {
    }
|
<<<<<<< HEAD
Generated Location: (1310:38,0 [47] )
=======
Generated Location: (1343:39,7 [47] )
>>>>>>> 79950437
|
    void OnClick(MouseEventArgs e) {
    }
|
<|MERGE_RESOLUTION|>--- conflicted
+++ resolved
@@ -1,13 +1,13 @@
 ﻿Source Location: (1:0,1 [43] x:\dir\subdir\Test\TestComponent.cshtml)
 |using Microsoft.AspNetCore.Components.Web
 |
-Generated Location: (370:12,0 [43] )
+Generated Location: (371:12,0 [43] )
 |using Microsoft.AspNetCore.Components.Web
 |
 
 Source Location: (61:1,17 [7] x:\dir\subdir\Test\TestComponent.cshtml)
 |OnClick|
-Generated Location: (1066:27,0 [7] )
+Generated Location: (1113:29,0 [7] )
 |OnClick|
 
 Source Location: (81:2,7 [47] x:\dir\subdir\Test\TestComponent.cshtml)
@@ -15,11 +15,7 @@
     void OnClick(MouseEventArgs e) {
     }
 |
-<<<<<<< HEAD
-Generated Location: (1310:38,0 [47] )
-=======
-Generated Location: (1343:39,7 [47] )
->>>>>>> 79950437
+Generated Location: (1357:40,0 [47] )
 |
     void OnClick(MouseEventArgs e) {
     }
