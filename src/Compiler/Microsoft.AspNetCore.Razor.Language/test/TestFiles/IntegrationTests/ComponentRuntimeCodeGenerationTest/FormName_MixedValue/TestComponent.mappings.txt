--- conflicted
+++ resolved
@@ -1,34 +1,30 @@
 ﻿Source Location: (1:0,1 [43] x:\dir\subdir\Test\TestComponent.cshtml)
 |using Microsoft.AspNetCore.Components.Web
 |
-Generated Location: (370:12,0 [43] )
+Generated Location: (371:12,0 [43] )
 |using Microsoft.AspNetCore.Components.Web
 |
 
 Source Location: (75:1,31 [9] x:\dir\subdir\Test\TestComponent.cshtml)
 |() => { }|
-Generated Location: (1090:28,0 [9] )
+Generated Location: (1137:30,0 [9] )
 |() => { }|
 
 Source Location: (105:1,61 [9] x:\dir\subdir\Test\TestComponent.cshtml)
 |"literal"|
-Generated Location: (1391:37,0 [9] )
+Generated Location: (1438:39,0 [9] )
 |"literal"|
 
 Source Location: (117:1,73 [1] x:\dir\subdir\Test\TestComponent.cshtml)
 |x|
-Generated Location: (1559:45,0 [1] )
+Generated Location: (1606:47,0 [1] )
 |x|
 
 Source Location: (140:2,7 [18] x:\dir\subdir\Test\TestComponent.cshtml)
 |
     int x = 1;
 |
-<<<<<<< HEAD
-Generated Location: (1868:57,0 [18] )
-=======
-Generated Location: (2025:58,7 [18] )
->>>>>>> 79950437
+Generated Location: (1915:59,0 [18] )
 |
     int x = 1;
 |
