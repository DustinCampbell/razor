--- conflicted
+++ resolved
@@ -1,22 +1,18 @@
 ﻿Source Location: (70:0,70 [15] x:\dir\subdir\Test\TestComponent.cshtml)
 |_componentValue|
-Generated Location: (895:19,0 [15] )
+Generated Location: (979:23,0 [15] )
 |_componentValue|
 
 Source Location: (161:1,70 [15] x:\dir\subdir\Test\TestComponent.cshtml)
 |_componentValue|
-Generated Location: (1854:32,0 [15] )
+Generated Location: (1938:36,0 [15] )
 |_componentValue|
 
 Source Location: (191:3,7 [46] x:\dir\subdir\Test\TestComponent.cshtml)
 |
     string _componentValue = string.Empty;
 |
-<<<<<<< HEAD
-Generated Location: (2565:44,0 [46] )
-=======
-Generated Location: (2762:48,7 [46] )
->>>>>>> 79950437
+Generated Location: (2649:48,0 [46] )
 |
     string _componentValue = string.Empty;
 |
