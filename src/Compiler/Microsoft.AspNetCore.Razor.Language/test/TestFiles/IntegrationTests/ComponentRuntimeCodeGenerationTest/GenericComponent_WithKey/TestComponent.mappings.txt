--- conflicted
+++ resolved
@@ -1,26 +1,18 @@
 ﻿Source Location: (29:0,29 [1] x:\dir\subdir\Test\TestComponent.cshtml)
 |3|
-Generated Location: (868:19,0 [1] )
+Generated Location: (952:23,0 [1] )
 |3|
 
 Source Location: (38:0,38 [8] x:\dir\subdir\Test\TestComponent.cshtml)
 |_someKey|
-<<<<<<< HEAD
-Generated Location: (1051:28,0 [8] )
-=======
-Generated Location: (1178:32,38 [8] )
->>>>>>> 79950437
+Generated Location: (1135:32,0 [8] )
 |_someKey|
 
 Source Location: (61:2,7 [47] x:\dir\subdir\Test\TestComponent.cshtml)
 |
     private object _someKey = new object();
 |
-<<<<<<< HEAD
-Generated Location: (1299:40,0 [47] )
-=======
-Generated Location: (1421:43,7 [47] )
->>>>>>> 79950437
+Generated Location: (1383:44,0 [47] )
 |
     private object _someKey = new object();
 |
