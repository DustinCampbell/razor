﻿Source Location: (19:0,19 [1] x:\dir\subdir\Test\TestComponent.cshtml)
|3|
Generated Location: (753:18,0 [1] )
|3|

Source Location: (28:0,28 [8] x:\dir\subdir\Test\TestComponent.cshtml)
|_someKey|
<<<<<<< HEAD
Generated Location: (907:26,0 [8] )
=======
Generated Location: (1014:30,28 [8] )
>>>>>>> 79950437
|_someKey|

Source Location: (51:2,7 [47] x:\dir\subdir\Test\TestComponent.cshtml)
|
    private object _someKey = new object();
|
<<<<<<< HEAD
Generated Location: (1114:37,0 [47] )
=======
Generated Location: (1216:40,7 [47] )
>>>>>>> 79950437
|
    private object _someKey = new object();
|
<|MERGE_RESOLUTION|>--- conflicted
+++ resolved
@@ -1,26 +1,18 @@
 ﻿Source Location: (19:0,19 [1] x:\dir\subdir\Test\TestComponent.cshtml)
 |3|
-Generated Location: (753:18,0 [1] )
+Generated Location: (837:22,0 [1] )
 |3|
 
 Source Location: (28:0,28 [8] x:\dir\subdir\Test\TestComponent.cshtml)
 |_someKey|
-<<<<<<< HEAD
-Generated Location: (907:26,0 [8] )
-=======
-Generated Location: (1014:30,28 [8] )
->>>>>>> 79950437
+Generated Location: (991:30,0 [8] )
 |_someKey|
 
 Source Location: (51:2,7 [47] x:\dir\subdir\Test\TestComponent.cshtml)
 |
     private object _someKey = new object();
 |
-<<<<<<< HEAD
-Generated Location: (1114:37,0 [47] )
-=======
-Generated Location: (1216:40,7 [47] )
->>>>>>> 79950437
+Generated Location: (1198:41,0 [47] )
 |
     private object _someKey = new object();
 |
