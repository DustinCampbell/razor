﻿Source Location: (1:0,1 [49] x:\dir\subdir\Test\TestComponent.cshtml)
|using Microsoft.AspNetCore.Components.Rendering
|
Generated Location: (370:12,0 [49] )
|using Microsoft.AspNetCore.Components.Rendering
|

Source Location: (57:1,7 [57] x:\dir\subdir\Test\TestComponent.cshtml)
|
    void MyMethod(RenderTreeBuilder __builder)
    {
|
<<<<<<< HEAD
Generated Location: (885:27,0 [57] )
=======
Generated Location: (913:28,7 [57] )
>>>>>>> 79950437
|
    void MyMethod(RenderTreeBuilder __builder)
    {
|

Source Location: (141:5,13 [46] x:\dir\subdir\Test\TestComponent.cshtml)
|for (var i = 0; i < 100; i++)
            {
|
<<<<<<< HEAD
Generated Location: (1210:40,0 [46] )
=======
Generated Location: (1238:40,13 [46] )
>>>>>>> 79950437
|for (var i = 0; i < 100; i++)
            {
|

Source Location: (230:8,21 [1] x:\dir\subdir\Test\TestComponent.cshtml)
|i|
Generated Location: (1587:53,0 [1] )
|i|

Source Location: (256:10,0 [15] x:\dir\subdir\Test\TestComponent.cshtml)
|            }
|
<<<<<<< HEAD
Generated Location: (1881:64,0 [15] )
=======
Generated Location: (1879:61,0 [15] )
>>>>>>> 79950437
|            }
|

Source Location: (286:12,0 [7] x:\dir\subdir\Test\TestComponent.cshtml)
|    }
|
<<<<<<< HEAD
Generated Location: (2160:75,0 [7] )
=======
Generated Location: (2145:71,0 [7] )
>>>>>>> 79950437
|    }
|
<|MERGE_RESOLUTION|>--- conflicted
+++ resolved
@@ -1,7 +1,7 @@
 ﻿Source Location: (1:0,1 [49] x:\dir\subdir\Test\TestComponent.cshtml)
 |using Microsoft.AspNetCore.Components.Rendering
 |
-Generated Location: (370:12,0 [49] )
+Generated Location: (371:12,0 [49] )
 |using Microsoft.AspNetCore.Components.Rendering
 |
 
@@ -10,11 +10,7 @@
     void MyMethod(RenderTreeBuilder __builder)
     {
 |
-<<<<<<< HEAD
-Generated Location: (885:27,0 [57] )
-=======
-Generated Location: (913:28,7 [57] )
->>>>>>> 79950437
+Generated Location: (932:29,0 [57] )
 |
     void MyMethod(RenderTreeBuilder __builder)
     {
@@ -24,38 +20,26 @@
 |for (var i = 0; i < 100; i++)
             {
 |
-<<<<<<< HEAD
-Generated Location: (1210:40,0 [46] )
-=======
-Generated Location: (1238:40,13 [46] )
->>>>>>> 79950437
+Generated Location: (1257:42,0 [46] )
 |for (var i = 0; i < 100; i++)
             {
 |
 
 Source Location: (230:8,21 [1] x:\dir\subdir\Test\TestComponent.cshtml)
 |i|
-Generated Location: (1587:53,0 [1] )
+Generated Location: (1634:55,0 [1] )
 |i|
 
 Source Location: (256:10,0 [15] x:\dir\subdir\Test\TestComponent.cshtml)
 |            }
 |
-<<<<<<< HEAD
-Generated Location: (1881:64,0 [15] )
-=======
-Generated Location: (1879:61,0 [15] )
->>>>>>> 79950437
+Generated Location: (1928:66,0 [15] )
 |            }
 |
 
 Source Location: (286:12,0 [7] x:\dir\subdir\Test\TestComponent.cshtml)
 |    }
 |
-<<<<<<< HEAD
-Generated Location: (2160:75,0 [7] )
-=======
-Generated Location: (2145:71,0 [7] )
->>>>>>> 79950437
+Generated Location: (2207:77,0 [7] )
 |    }
 |
