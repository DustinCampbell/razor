﻿Source Location: (2:0,2 [39] x:\dir\subdir\Test\TestComponent.cshtml)
|
  var myValue = "Expression value";
|
<<<<<<< HEAD
Generated Location: (650:17,0 [39] )
=======
Generated Location: (726:21,2 [39] )
>>>>>>> 79950437
|
  var myValue = "Expression value";
|

Source Location: (50:3,6 [7] x:\dir\subdir\Test\TestComponent.cshtml)
|myValue|
Generated Location: (906:28,0 [7] )
|myValue|
<|MERGE_RESOLUTION|>--- conflicted
+++ resolved
@@ -2,16 +2,12 @@
 |
   var myValue = "Expression value";
 |
-<<<<<<< HEAD
-Generated Location: (650:17,0 [39] )
-=======
-Generated Location: (726:21,2 [39] )
->>>>>>> 79950437
+Generated Location: (734:21,0 [39] )
 |
   var myValue = "Expression value";
 |
 
 Source Location: (50:3,6 [7] x:\dir\subdir\Test\TestComponent.cshtml)
 |myValue|
-Generated Location: (906:28,0 [7] )
+Generated Location: (990:32,0 [7] )
 |myValue|
