--- conflicted
+++ resolved
@@ -1,33 +1,25 @@
 ﻿Source Location: (2:0,2 [45] x:\dir\subdir\Test\TestComponent.cshtml)
 |
     RenderFragment<Person> p = (person) => |
-<<<<<<< HEAD
-Generated Location: (651:17,0 [45] )
-=======
-Generated Location: (726:21,2 [45] )
->>>>>>> 79950437
+Generated Location: (735:21,0 [45] )
 |
     RenderFragment<Person> p = (person) => |
 
 Source Location: (73:1,69 [11] x:\dir\subdir\Test\TestComponent.cshtml)
 |person.Name|
-Generated Location: (1153:30,0 [11] )
+Generated Location: (1237:34,0 [11] )
 |person.Name|
 
 Source Location: (93:1,89 [3] x:\dir\subdir\Test\TestComponent.cshtml)
 |;
 |
-<<<<<<< HEAD
-Generated Location: (1423:41,0 [3] )
-=======
-Generated Location: (1631:44,89 [3] )
->>>>>>> 79950437
+Generated Location: (1507:45,0 [3] )
 |;
 |
 
 Source Location: (116:4,2 [15] x:\dir\subdir\Test\TestComponent.cshtml)
 |"hello, world!"|
-Generated Location: (1799:52,0 [15] )
+Generated Location: (1883:56,0 [15] )
 |"hello, world!"|
 
 Source Location: (159:7,7 [76] x:\dir\subdir\Test\TestComponent.cshtml)
@@ -37,11 +29,7 @@
         public string Name { get; set; }
     }
 |
-<<<<<<< HEAD
-Generated Location: (2089:65,0 [76] )
-=======
-Generated Location: (2258:65,7 [76] )
->>>>>>> 79950437
+Generated Location: (2173:69,0 [76] )
 |
     class Person
     {
