--- conflicted
+++ resolved
@@ -1,27 +1,19 @@
 ﻿Source Location: (2:0,2 [47] x:\dir\subdir\Test\TestComponent.cshtml)
 | RenderFragment<Person> template = (person) => |
-<<<<<<< HEAD
-Generated Location: (651:17,0 [47] )
-=======
-Generated Location: (726:21,2 [47] )
->>>>>>> 79950437
+Generated Location: (735:21,0 [47] )
 | RenderFragment<Person> template = (person) => |
 
 Source Location: (56:0,56 [11] x:\dir\subdir\Test\TestComponent.cshtml)
 |person.Name|
-Generated Location: (959:28,0 [11] )
+Generated Location: (1043:32,0 [11] )
 |person.Name|
 
 Source Location: (73:0,73 [2] x:\dir\subdir\Test\TestComponent.cshtml)
 |; |
-<<<<<<< HEAD
-Generated Location: (1183:38,0 [2] )
-=======
-Generated Location: (1284:39,73 [2] )
->>>>>>> 79950437
+Generated Location: (1267:42,0 [2] )
 |; |
 
 Source Location: (108:1,30 [8] x:\dir\subdir\Test\TestComponent.cshtml)
 |template|
-Generated Location: (1525:48,0 [8] )
+Generated Location: (1609:52,0 [8] )
 |template|
