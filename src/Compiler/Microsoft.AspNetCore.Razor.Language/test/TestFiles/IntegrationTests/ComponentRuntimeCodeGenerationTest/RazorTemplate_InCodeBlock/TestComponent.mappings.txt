﻿Source Location: (2:0,2 [45] x:\dir\subdir\Test\TestComponent.cshtml)
|
    RenderFragment<Person> p = (person) => |
<<<<<<< HEAD
Generated Location: (651:17,0 [45] )
=======
Generated Location: (726:21,2 [45] )
>>>>>>> 79950437
|
    RenderFragment<Person> p = (person) => |

Source Location: (54:1,50 [11] x:\dir\subdir\Test\TestComponent.cshtml)
|person.Name|
Generated Location: (957:29,0 [11] )
|person.Name|

Source Location: (71:1,67 [3] x:\dir\subdir\Test\TestComponent.cshtml)
|;
|
<<<<<<< HEAD
Generated Location: (1180:39,0 [3] )
=======
Generated Location: (1276:40,67 [3] )
>>>>>>> 79950437
|;
|

Source Location: (84:3,7 [76] x:\dir\subdir\Test\TestComponent.cshtml)
|
    class Person
    {
        public string Name { get; set; }
    }
|
<<<<<<< HEAD
Generated Location: (1364:49,0 [76] )
=======
Generated Location: (1455:49,7 [76] )
>>>>>>> 79950437
|
    class Person
    {
        public string Name { get; set; }
    }
|
<|MERGE_RESOLUTION|>--- conflicted
+++ resolved
@@ -1,27 +1,19 @@
 ﻿Source Location: (2:0,2 [45] x:\dir\subdir\Test\TestComponent.cshtml)
 |
     RenderFragment<Person> p = (person) => |
-<<<<<<< HEAD
-Generated Location: (651:17,0 [45] )
-=======
-Generated Location: (726:21,2 [45] )
->>>>>>> 79950437
+Generated Location: (735:21,0 [45] )
 |
     RenderFragment<Person> p = (person) => |
 
 Source Location: (54:1,50 [11] x:\dir\subdir\Test\TestComponent.cshtml)
 |person.Name|
-Generated Location: (957:29,0 [11] )
+Generated Location: (1041:33,0 [11] )
 |person.Name|
 
 Source Location: (71:1,67 [3] x:\dir\subdir\Test\TestComponent.cshtml)
 |;
 |
-<<<<<<< HEAD
-Generated Location: (1180:39,0 [3] )
-=======
-Generated Location: (1276:40,67 [3] )
->>>>>>> 79950437
+Generated Location: (1264:43,0 [3] )
 |;
 |
 
@@ -32,11 +24,7 @@
         public string Name { get; set; }
     }
 |
-<<<<<<< HEAD
-Generated Location: (1364:49,0 [76] )
-=======
-Generated Location: (1455:49,7 [76] )
->>>>>>> 79950437
+Generated Location: (1448:53,0 [76] )
 |
     class Person
     {
