﻿Source Location: (1:0,1 [51] x:\dir\subdir\Test\TestComponent.cshtml)
|using Microsoft.AspNetCore.Components.RenderTree;
|
Generated Location: (370:12,0 [51] )
|using Microsoft.AspNetCore.Components.RenderTree;
|

Source Location: (56:2,2 [134] x:\dir\subdir\Test\TestComponent.cshtml)
|
    var output = string.Empty;
    if (__builder == null) output = "Builder is null!";
    else output = "Builder is not null!";
|
<<<<<<< HEAD
Generated Location: (831:24,0 [134] )
=======
Generated Location: (860:26,2 [134] )
>>>>>>> 79950437
|
    var output = string.Empty;
    if (__builder == null) output = "Builder is null!";
    else output = "Builder is not null!";
|

Source Location: (206:6,16 [6] x:\dir\subdir\Test\TestComponent.cshtml)
|output|
Generated Location: (1231:38,0 [6] )
|output|
<|MERGE_RESOLUTION|>--- conflicted
+++ resolved
@@ -1,7 +1,7 @@
 ﻿Source Location: (1:0,1 [51] x:\dir\subdir\Test\TestComponent.cshtml)
 |using Microsoft.AspNetCore.Components.RenderTree;
 |
-Generated Location: (370:12,0 [51] )
+Generated Location: (371:12,0 [51] )
 |using Microsoft.AspNetCore.Components.RenderTree;
 |
 
@@ -11,11 +11,7 @@
     if (__builder == null) output = "Builder is null!";
     else output = "Builder is not null!";
 |
-<<<<<<< HEAD
-Generated Location: (831:24,0 [134] )
-=======
-Generated Location: (860:26,2 [134] )
->>>>>>> 79950437
+Generated Location: (878:26,0 [134] )
 |
     var output = string.Empty;
     if (__builder == null) output = "Builder is null!";
@@ -24,5 +20,5 @@
 
 Source Location: (206:6,16 [6] x:\dir\subdir\Test\TestComponent.cshtml)
 |output|
-Generated Location: (1231:38,0 [6] )
+Generated Location: (1278:40,0 [6] )
 |output|
