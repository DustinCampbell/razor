﻿// <auto-generated/>
#pragma warning disable 1591
namespace Test
{
    #line default
    using global::System;
    using global::System.Collections.Generic;
    using global::System.Linq;
    using global::System.Threading.Tasks;
    using global::Microsoft.AspNetCore.Components;
<<<<<<< HEAD
    [global::Microsoft.AspNetCore.Components.RouteAttribute(
    // language=Route,Component
#nullable restore
#line (3,7)-(3,16) "x:\dir\subdir\Test\TestComponent.cshtml"
"/my/url"

#line default
#line hidden
#nullable disable
    )]
=======
    #line default
    #line hidden
    [global::Microsoft.AspNetCore.Components.RouteAttribute("/my/url")]
    #nullable restore
>>>>>>> 79950437
    public partial class TestComponent : global::Microsoft.AspNetCore.Components.ComponentBase
    #nullable disable
    {
        #pragma warning disable 1998
        protected override void BuildRenderTree(global::Microsoft.AspNetCore.Components.Rendering.RenderTreeBuilder __builder)
        {
            __builder.AddMarkupContent(0, "<h1>Hello</h1>");
        }
        #pragma warning restore 1998
    }
}
#pragma warning restore 1591<|MERGE_RESOLUTION|>--- conflicted
+++ resolved
@@ -8,7 +8,8 @@
     using global::System.Linq;
     using global::System.Threading.Tasks;
     using global::Microsoft.AspNetCore.Components;
-<<<<<<< HEAD
+    #line default
+    #line hidden
     [global::Microsoft.AspNetCore.Components.RouteAttribute(
     // language=Route,Component
 #nullable restore
@@ -19,12 +20,7 @@
 #line hidden
 #nullable disable
     )]
-=======
-    #line default
-    #line hidden
-    [global::Microsoft.AspNetCore.Components.RouteAttribute("/my/url")]
     #nullable restore
->>>>>>> 79950437
     public partial class TestComponent : global::Microsoft.AspNetCore.Components.ComponentBase
     #nullable disable
     {
