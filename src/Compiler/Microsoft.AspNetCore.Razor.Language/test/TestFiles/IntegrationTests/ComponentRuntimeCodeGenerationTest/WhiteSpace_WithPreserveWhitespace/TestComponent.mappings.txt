--- conflicted
+++ resolved
@@ -1,17 +1,13 @@
 ﻿Source Location: (44:2,16 [3] x:\dir\subdir\Test\TestComponent.cshtml)
 |Foo|
-Generated Location: (803:20,0 [3] )
+Generated Location: (887:24,0 [3] )
 |Foo|
 
 Source Location: (95:6,11 [29] x:\dir\subdir\Test\TestComponent.cshtml)
 |
         int Foo = 18;
     |
-<<<<<<< HEAD
-Generated Location: (1186:33,0 [29] )
-=======
-Generated Location: (1274:37,11 [29] )
->>>>>>> 79950437
+Generated Location: (1270:37,0 [29] )
 |
         int Foo = 18;
     |
