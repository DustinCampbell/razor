﻿// Licensed to the .NET Foundation under one or more agreements.
// The .NET Foundation licenses this file to you under the MIT license.

#nullable disable

using System;
using System.Collections.Generic;
using System.Collections.Immutable;
using System.Diagnostics;
using System.Globalization;
using System.Linq;
using System.Runtime.CompilerServices;
using System.Runtime.InteropServices;
using Microsoft.AspNetCore.Razor.Language.Intermediate;

namespace Microsoft.AspNetCore.Razor.Language.CodeGeneration;

internal static class CodeWriterExtensions
{
    private const string InstanceMethodFormat = "{0}.{1}";

    private static readonly ReadOnlyMemory<char> s_true = "true".AsMemory();
    private static readonly ReadOnlyMemory<char> s_false = "false".AsMemory();

    private static readonly ReadOnlyMemory<char> s_zeroes = "0000000000".AsMemory(); // 10 zeros

    // This table contains string representations of numbers from 0 to 999.
    private static readonly ImmutableArray<ReadOnlyMemory<char>> s_integerTable = InitializeIntegerTable();

    private static readonly char[] CStyleStringLiteralEscapeChars =
    {
        '\r',
        '\t',
        '\"',
        '\'',
        '\\',
        '\0',
        '\n',
        '\u2028',
        '\u2029',
    };

    private static ImmutableArray<ReadOnlyMemory<char>> InitializeIntegerTable()
    {
        var array = new ReadOnlyMemory<char>[1000];

        // Fill entries 100 to 999.
        for (var i = 100; i < 1000; i++)
        {
            array[i] = i.ToString(CultureInfo.InvariantCulture).AsMemory();
        }

        // Fill entries 10 to 99 with two-digit strings sliced from entries 110 to 199.
        for (var i = 10; i < 100; i++)
        {
            array[i] = array[i + 100][^2..];
        }

        // Fill 1 to 9 with slices of the last character from entries 11 to 19.
        for (var i = 1; i < 10; i++)
        {
            array[i] = array[i + 10][^1..];
        }

        // Finally, fill the entry for 0 with a slice from s_zeroes.
        array[0] = s_zeroes[..1];

        return ImmutableCollectionsMarshal.AsImmutableArray(array);
    }

    public static bool IsAtBeginningOfLine(this CodeWriter writer)
    {
        return writer.LastChar is '\n';
    }

    public static void EnsureNewLine(this CodeWriter writer)
    {
        if (!IsAtBeginningOfLine(writer))
        {
            writer.WriteLine();
        }
    }

    public static CodeWriter WritePadding(this CodeWriter writer, int offset, SourceSpan? span, CodeRenderingContext context)
    {
        if (span == null)
        {
            return writer;
        }

        if (context.SourceDocument.FilePath != null &&
            !string.Equals(context.SourceDocument.FilePath, span.Value.FilePath, StringComparison.OrdinalIgnoreCase))
        {
            // We don't want to generate padding for nodes from imports.
            return writer;
        }

        var basePadding = CalculatePadding();
        var resolvedPadding = Math.Max(basePadding - offset, 0);

        writer.Indent(resolvedPadding);

        return writer;

        int CalculatePadding()
        {
            var spaceCount = 0;
            for (var i = span.Value.AbsoluteIndex - 1; i >= 0; i--)
            {
                var @char = context.SourceDocument.Text[i];
                if (@char == '\n' || @char == '\r')
                {
                    break;
                }
                else
                {
                    // Note that a tab is also replaced with a single space so character indices match.
                    spaceCount++;
                }
            }

            return spaceCount;
        }
    }

    public static CodeWriter WriteVariableDeclaration(this CodeWriter writer, string type, string name, string value)
    {
        writer.Write(type).Write(" ").Write(name);
        if (!string.IsNullOrEmpty(value))
        {
            writer.Write(" = ").Write(value);
        }
        else
        {
            writer.Write(" = null");
        }

        writer.WriteLine(";");

        return writer;
    }

    public static CodeWriter WriteBooleanLiteral(this CodeWriter writer, bool value)
    {
        return writer.Write(value ? s_true : s_false);
    }

    /// <summary>
    ///  Writes an integer literal to the code writer using optimized precomputed lookup tables
    ///  and efficient grouping for large numbers. This avoids string allocation and formatting overhead.
    /// </summary>
    /// <param name="writer">The code writer to write to.</param>
    /// <param name="value">The integer value to write as a literal.</param>
    /// <returns>
    ///  The code writer for method chaining.
    /// </returns>
    /// <remarks>
    ///  Performance optimizations:
    ///  <list type="bullet">
    ///   <item>Zero is written directly from a precomputed slice</item>
    ///   <item>Numbers -999 to 999 use a precomputed lookup table</item>
    ///   <item>Larger numbers are decomposed into groups of 3 digits, each using the lookup table</item>
    ///   <item>Uses long arithmetic to handle int.MinValue correctly (avoids overflow when negating)</item>
    ///  </list>
    /// </remarks>
    public static CodeWriter WriteIntegerLiteral(this CodeWriter writer, int value)
    {
        // Handle zero as a special case
        if (value == 0)
        {
            return writer.Write(s_integerTable[0]);
        }

        var isNegative = value < 0;
        if (isNegative)
        {
            // For negative numbers, write the minus sign first
            writer.Write("-");
        }

        // Fast path: For small numbers (-999 to 999), use the precomputed lookup table directly
        if (value is > -1000 and < 1000)
        {
            var index = isNegative ? -value : value;
            return writer.Write(s_integerTable[index]);
        }

        // Slow path: For larger numbers, decompose into groups of three digits using the precomputed table.
        // This approach avoids string formatting while maintaining readability of the output.

        // Extract digits and write groups from most significant to least significant.
        // Note: Use long to handle int.MinValue correctly. Math.Abs(int.MinValue) would throw.
        var remaining = isNegative ? -(long)value : value;
        long divisor = 1;

        // Find the highest power of 1000 needed (1, 1000, 1000000, 1000000000)
        // This determines how many 3-digit groups we need
        while (remaining >= divisor * 1000)
        {
            divisor *= 1000;
        }

        // Process each group of 3 digits from most significant to least significant
        var first = true;
        while (divisor > 0)
        {
            var group = (int)(remaining / divisor);
            remaining %= divisor;
            divisor /= 1000;

            Debug.Assert(group >= 0 && group < 1000, "Digit group should be in the range [0, 999]");

            if (group == 0)
            {
                Debug.Assert(!first, "The first group should never be 0.");

                // Entire group is zero: add "000" for proper place value
                writer.Write(s_zeroes[..3]);
                continue;
            }

            if (first)
            {
                // First group: no leading zeros needed (e.g., "123" not "0123")
                writer.Write(s_integerTable[group]);
                first = false;
                continue;
            }

            // Groups after the first one with values 1-99 need leading zeros for proper formatting
            // Example: 1234567 becomes "1" + "234" + "567", but 1000067 becomes "1" + "000" + "067"
            var leadingZeros = group switch
            {
                < 10 => 2,  // 1-9: needs "00" prefix (e.g., "007")
                < 100 => 1, // 10-99: needs "0" prefix (e.g., "067") 
                _ => 0      // 100-999: no leading zeros needed
            };

            if (leadingZeros > 0)
            {
                writer.Write(s_zeroes[..leadingZeros]); // Add "00" or "0"
            }

            writer.Write(s_integerTable[group]); // Add the actual digit group
        }

        return writer;
    }

    public static CodeWriter WriteStartAssignment(this CodeWriter writer, string name)
    {
        return writer.Write(name).Write(" = ");
    }

    public static CodeWriter WriteParameterSeparator(this CodeWriter writer)
    {
        return writer.Write(", ");
    }

    public static CodeWriter WriteStartNewObject(this CodeWriter writer, string typeName)
    {
        return writer.Write("new ").Write(typeName).Write("(");
    }

    public static CodeWriter WriteStringLiteral(this CodeWriter writer, string literal)
        => writer.WriteStringLiteral(literal.AsMemory());

    public static CodeWriter WriteStringLiteral(this CodeWriter writer, ReadOnlyMemory<char> literal)
    {
        if (literal.Length >= 256 && literal.Length <= 1500 && literal.Span.IndexOf('\0') == -1)
        {
            WriteVerbatimStringLiteral(writer, literal);
        }
        else
        {
            WriteCStyleStringLiteral(writer, literal);
        }

        return writer;
    }

    public static CodeWriter WriteUsing(this CodeWriter writer, string name)
    {
        return WriteUsing(writer, name, endLine: true);
    }

    public static CodeWriter WriteUsing(this CodeWriter writer, string name, bool endLine)
    {
        writer.Write("using ");
        writer.Write(name);

        if (endLine)
        {
            writer.WriteLine(";");
        }

        return writer;
    }

    public static CodeWriter WriteEnhancedLineNumberDirective(this CodeWriter writer, SourceSpan span, int characterOffset, bool ensurePathBackslashes)
    {
        // All values here need to be offset by 1 since #line uses a 1-indexed numbering system.
        writer.Write("#line (")
            .WriteIntegerLiteral(span.LineIndex + 1)
            .Write(",")
            .WriteIntegerLiteral(span.CharacterIndex + 1)
            .Write(")-(")
            .WriteIntegerLiteral(span.LineIndex + 1 + span.LineCount)
            .Write(",")
            .WriteIntegerLiteral(span.EndCharacterIndex + 1)
            .Write(") ");

        // an offset of zero is indicated by its absence.
        if (characterOffset != 0)
        {
            writer.WriteIntegerLiteral(characterOffset).Write(" ");
        }

        return writer.Write("\"").WriteFilePath(span.FilePath, ensurePathBackslashes).WriteLine("\"");
    }

    public static CodeWriter WriteLineNumberDirective(this CodeWriter writer, SourceSpan span, bool ensurePathBackslashes)
    {
        if (writer.Length >= writer.NewLine.Length && !IsAtBeginningOfLine(writer))
        {
            writer.WriteLine();
        }

        return writer
            .Write("#line ")
            .WriteIntegerLiteral(span.LineIndex + 1)
            .Write(" \"")
            .WriteFilePath(span.FilePath, ensurePathBackslashes)
            .WriteLine("\"");
    }

    private static CodeWriter WriteFilePath(this CodeWriter writer, string filePath, bool ensurePathBackslashes)
    {
        if (!ensurePathBackslashes)
        {
            return writer.Write(filePath);
        }

        // ISSUE: https://github.com/dotnet/razor/issues/9108
        // The razor tooling normalizes paths to be forward slash based, regardless of OS.
        // If you try and use the line pragma in the design time docs to map back to the original file it will fail,
        // as the path isn't actually valid on windows. As a workaround we apply a simple heuristic to switch the
        // paths back when writing out the design time paths.
        var filePathMemory = filePath.AsMemory();
        var forwardSlashIndex = filePathMemory.Span.IndexOf('/');
        while (forwardSlashIndex >= 0)
        {
            writer.Write(filePathMemory[..forwardSlashIndex]);
            writer.Write("\\");

            filePathMemory = filePathMemory[(forwardSlashIndex + 1)..];
            forwardSlashIndex = filePathMemory.Span.IndexOf('/');
        }

        writer.Write(filePathMemory);

        return writer;
    }

    public static CodeWriter WriteStartMethodInvocation(this CodeWriter writer, string methodName)
    {
        writer.Write(methodName);

        return writer.Write("(");
    }

    public static CodeWriter WriteStartMethodInvocation(
        this CodeWriter writer,
        [InterpolatedStringHandlerArgument(nameof(writer))] ref CodeWriter.WriteInterpolatedStringHandler handler)
    {
        writer.Write(ref handler);

        return writer.Write("(");
    }

    public static CodeWriter WriteEndMethodInvocation(this CodeWriter writer)
    {
        return WriteEndMethodInvocation(writer, endLine: true);
    }

    public static CodeWriter WriteEndMethodInvocation(this CodeWriter writer, bool endLine)
    {
        writer.Write(")");
        if (endLine)
        {
            writer.WriteLine(";");
        }

        return writer;
    }

    // Writes a method invocation for the given instance name.
    public static CodeWriter WriteInstanceMethodInvocation(
        this CodeWriter writer,
        string instanceName,
        string methodName,
        params string[] parameters)
    {
        if (instanceName == null)
        {
            throw new ArgumentNullException(nameof(instanceName));
        }

        if (methodName == null)
        {
            throw new ArgumentNullException(nameof(methodName));
        }

        return WriteInstanceMethodInvocation(writer, instanceName, methodName, endLine: true, parameters: parameters);
    }

    // Writes a method invocation for the given instance name.
    public static CodeWriter WriteInstanceMethodInvocation(
        this CodeWriter writer,
        string instanceName,
        string methodName,
        bool endLine,
        params string[] parameters)
    {
        if (instanceName == null)
        {
            throw new ArgumentNullException(nameof(instanceName));
        }

        if (methodName == null)
        {
            throw new ArgumentNullException(nameof(methodName));
        }

        return WriteMethodInvocation(
            writer,
            string.Format(CultureInfo.InvariantCulture, InstanceMethodFormat, instanceName, methodName),
            endLine,
            parameters);
    }

    public static CodeWriter WriteStartInstanceMethodInvocation(this CodeWriter writer, string instanceName, string methodName)
    {
        if (instanceName == null)
        {
            throw new ArgumentNullException(nameof(instanceName));
        }

        if (methodName == null)
        {
            throw new ArgumentNullException(nameof(methodName));
        }

        return WriteStartMethodInvocation(
            writer,
            string.Format(CultureInfo.InvariantCulture, InstanceMethodFormat, instanceName, methodName));
    }

    public static CodeWriter WriteField(
        this CodeWriter writer,
        ImmutableArray<string> suppressWarnings,
        ImmutableArray<string> modifiers,
        string type,
        string name)
    {
        if (!suppressWarnings.IsDefaultOrEmpty)
        {
            foreach (var suppressWarning in suppressWarnings)
            {
                writer.WriteLine($"#pragma warning disable {suppressWarning}");
            }
        }

        if (!modifiers.IsDefaultOrEmpty)
        {
            foreach (var modifier in modifiers)
            {
                writer.Write($"{modifier} ");
            }
        }

        writer.WriteLine($"{type} {name};");

        if (!suppressWarnings.IsDefaultOrEmpty)
        {
            for (var i = suppressWarnings.Length - 1; i >= 0; i--)
            {
                writer.WriteLine($"#pragma warning restore {suppressWarnings[i]}");
            }
        }

        return writer;
    }

    public static CodeWriter WriteMethodInvocation(this CodeWriter writer, string methodName, params string[] parameters)
    {
        return WriteMethodInvocation(writer, methodName, endLine: true, parameters: parameters);
    }

    public static CodeWriter WriteMethodInvocation(this CodeWriter writer, string methodName, bool endLine, params string[] parameters)
    {
        return
            WriteStartMethodInvocation(writer, methodName)
            .Write(string.Join(", ", parameters))
            .WriteEndMethodInvocation(endLine);
    }

    public static CodeWriter WritePropertyDeclaration(
        this CodeWriter writer,
        ImmutableArray<string> modifiers,
        IntermediateToken type,
        string name,
        string expressionBody,
        CodeRenderingContext context)
    {
        WritePropertyDeclarationPreamble(writer, modifiers, type.Content, name, type.Source, nameSpan: null, context);

        writer.WriteLine($" => {expressionBody};");

        return writer;
    }

    public static CodeWriter WriteAutoPropertyDeclaration(
        this CodeWriter writer,
        ImmutableArray<string> modifiers,
        string type,
        string name,
        SourceSpan? typeSpan = null,
        SourceSpan? nameSpan = null,
        CodeRenderingContext context = null,
        bool privateSetter = false,
        bool defaultValue = false)
    {
        WritePropertyDeclarationPreamble(writer, modifiers, type, name, typeSpan, nameSpan, context);

        writer.Write(" { get;");

        if (privateSetter)
        {
            writer.Write(" private");
        }

        writer.WriteLine(" set; }");

        if (defaultValue && context?.Options is { SuppressNullabilityEnforcement: false, DesignTime: false })
        {
            writer.WriteLine(" = default!;");
        }

        return writer;
    }

    private static void WritePropertyDeclarationPreamble(
        CodeWriter writer,
        ImmutableArray<string> modifiers,
        string type,
        string name,
        SourceSpan? typeSpan,
        SourceSpan? nameSpan,
        CodeRenderingContext context)
    {
        if (!modifiers.IsDefaultOrEmpty)
        {
            foreach (var modifier in modifiers)
            {
                writer.Write($"{modifier} ");
            }
        }

        WriteToken(writer, type, typeSpan, context);
        writer.Write(" ");
        WriteToken(writer, name, nameSpan, context);

        static void WriteToken(CodeWriter writer, string content, SourceSpan? span, CodeRenderingContext context)
        {
            if (span is not null && context?.Options.DesignTime == false)
            {
                using (context.BuildEnhancedLinePragma(span))
                {
                    writer.Write(content);
                }
            }
            else
            {
                writer.Write(content);
            }
        }
    }

    /// <summary>
    /// Writes an "@" character if the provided identifier needs escaping in c#
    /// </summary>
    public static CodeWriter WriteIdentifierEscapeIfNeeded(this CodeWriter writer, string identifier)
    {
        if (IdentifierRequiresEscaping(identifier))
        {
            writer.Write("@");
        }
        return writer;
    }

    public static bool IdentifierRequiresEscaping(this string identifier)
    {
        return CodeAnalysis.CSharp.SyntaxFacts.GetKeywordKind(identifier) != CodeAnalysis.CSharp.SyntaxKind.None ||
            CodeAnalysis.CSharp.SyntaxFacts.GetContextualKeywordKind(identifier) != CodeAnalysis.CSharp.SyntaxKind.None;
    }

    public static CSharpCodeWritingScope BuildScope(this CodeWriter writer)
    {
        return new CSharpCodeWritingScope(writer);
    }

    public static CSharpCodeWritingScope BuildLambda(this CodeWriter writer)
        => writer.WriteLambdaHeader().BuildScope();

    public static CSharpCodeWritingScope BuildLambda(this CodeWriter writer, string parameterName)
        => writer.WriteLambdaHeader(parameterName).BuildScope();

    public static CSharpCodeWritingScope BuildLambda<T>(this CodeWriter writer, T parameterName)
        where T : IWriteableValue
        => writer.WriteLambdaHeader(parameterName).BuildScope();

    public static CSharpCodeWritingScope BuildAsyncLambda(this CodeWriter writer)
        => writer.WriteAsyncLambdaHeader().BuildScope();

    public static CSharpCodeWritingScope BuildAsyncLambda(this CodeWriter writer, string parameterName)
        => writer.WriteAsyncLambdaHeader(parameterName).BuildScope();

    public static CSharpCodeWritingScope BuildAsyncLambda<T>(this CodeWriter writer, T parameterName)
        where T : IWriteableValue
        => writer.WriteAsyncLambdaHeader(parameterName).BuildScope();

    public static CodeWriter WriteLambdaHeader(this CodeWriter writer)
        => writer.Write("() => ");

    public static CodeWriter WriteLambdaHeader(this CodeWriter writer, string parameterName)
        => writer.Write($"({parameterName}) => ");

    public static CodeWriter WriteLambdaHeader<T>(this CodeWriter writer, T parameterName)
        where T : IWriteableValue
    {
        writer.Write("(");
        parameterName.WriteTo(writer);
        writer.Write(") => ");

        return writer;
    }

    public static CodeWriter WriteAsyncLambdaHeader(this CodeWriter writer)
        => writer.Write($"async() => ");

    public static CodeWriter WriteAsyncLambdaHeader(this CodeWriter writer, string parameterName)
        => writer.Write($"async({parameterName}) => ");

    public static CodeWriter WriteAsyncLambdaHeader<T>(this CodeWriter writer, T parameterName)
        where T : IWriteableValue
    {
        writer.Write("async(");
        parameterName.WriteTo(writer);
        writer.Write(") => ");

        return writer;
    }

#nullable enable
    public static CSharpCodeWritingScope BuildNamespace(this CodeWriter writer, string? name, SourceSpan? span, CodeRenderingContext context)
    {
        if (name.IsNullOrEmpty())
        {
            return new CSharpCodeWritingScope(writer, writeBraces: false);
        }

        writer.Write("namespace ");
        if (context.Options.DesignTime || span is null)
        {
            writer.WriteLine(name);
        }
        else
        {
            writer.WriteLine();
            using (context.BuildEnhancedLinePragma(span))
            {
                writer.WriteLine(name);
            }
        }
        return new CSharpCodeWritingScope(writer);
    }
#nullable disable

    public static CSharpCodeWritingScope BuildClassDeclaration(
        this CodeWriter writer,
        ImmutableArray<string> modifiers,
        string name,
        BaseTypeWithModel baseType,
        ImmutableArray<IntermediateToken> interfaces,
        ImmutableArray<TypeParameter> typeParameters,
        CodeRenderingContext context,
        bool useNullableContext = false)
    {
        Debug.Assert(context == null || context.CodeWriter == writer);

        if (useNullableContext)
        {
            writer.WriteLine("#nullable restore");
        }

        foreach (var modifier in modifiers)
        {
            writer.Write(modifier);
            writer.Write(" ");
        }

        writer.Write("class ");
        writer.Write(name);

        if (!typeParameters.IsDefaultOrEmpty)
        {
            writer.Write("<");

            for (var i = 0; i < typeParameters.Length; i++)
            {
                var typeParameter = typeParameters[i];
<<<<<<< HEAD
                if (typeParameter.ParameterNameSource is { } source)
                {
                    WriteWithPragma(typeParameter.ParameterName, context, source);
                }
                else
                {
                    writer.Write(typeParameter.ParameterName);
                }
=======
                WriteToken(typeParameter.Name);
>>>>>>> 23a45289

                // Write ',' between parameters, but not after them
                if (i < typeParameters.Length - 1)
                {
                    writer.Write(",");
                }
            }

            writer.Write(">");
        }

        var hasBaseType = !string.IsNullOrWhiteSpace(baseType?.BaseType.Content);
        var hasInterfaces = !interfaces.IsDefaultOrEmpty;

        if (hasBaseType || hasInterfaces)
        {
            writer.Write(" : ");

            if (hasBaseType)
            {
                WriteToken(baseType.BaseType);
                WriteOptionalToken(baseType.GreaterThan);
                WriteOptionalToken(baseType.ModelType);
                WriteOptionalToken(baseType.LessThan);

                if (hasInterfaces)
                {
                    WriteParameterSeparator(writer);
                }
            }

            if (hasInterfaces)
            {
                WriteToken(interfaces[0]);
                for (var i = 1; i < interfaces.Length; i++)
                {
                    writer.Write(", ");
                    WriteToken(interfaces[i]);
                }
            }
        }

        writer.WriteLine();

        if (!typeParameters.IsDefaultOrEmpty)
        {
            foreach (var typeParameter in typeParameters)
            {
<<<<<<< HEAD
                var constraint = typeParameter.Constraints;
                if (constraint != null)
                {
                    if (typeParameter.ConstraintsSource is { } source)
                    {
                        Debug.Assert(context != null);
                        WriteWithPragma(constraint, context, source);
                    }
                    else
                    {
                        writer.Write(constraint);
                        writer.WriteLine();
                    }
                }
=======
                WriteOptionalToken(typeParameter.Constraints, addLineBreak: true);
>>>>>>> 23a45289
            }
        }

        if (useNullableContext)
        {
            writer.WriteLine("#nullable disable");
        }

        return new CSharpCodeWritingScope(writer);

        void WriteOptionalToken(IntermediateToken token, bool addLineBreak = false)
        {
            if (token is not null)
            {
                WriteToken(token, addLineBreak);
            }
        }

        void WriteToken(IntermediateToken token, bool addLineBreak = false)
        {
            if (token.Source is { } source)
            {
                WriteWithPragma(token.Content, context, source);
            }
            else
            {
                writer.Write(token.Content);

                if (addLineBreak)
                {
                    writer.WriteLine();
                }
            }
        }

        static void WriteWithPragma(string content, CodeRenderingContext context, SourceSpan source)
        {
            var writer = context.CodeWriter;

            if (context.Options.DesignTime)
            {
                using (context.BuildLinePragma(source))
                {
                    context.AddSourceMappingFor(source);
                    writer.Write(content);
                }
            }
            else
            {
                using (context.BuildEnhancedLinePragma(source))
                {
                    writer.Write(content);
                }
            }
        }
    }

    public static CSharpCodeWritingScope BuildMethodDeclaration(
        this CodeWriter writer,
        string accessibility,
        string returnType,
        string name,
        IEnumerable<KeyValuePair<string, string>> parameters)
    {
        writer.Write(accessibility)
            .Write(" ")
            .Write(returnType)
            .Write(" ")
            .Write(name)
            .Write("(")
            .Write(string.Join(", ", parameters.Select(p => p.Key + " " + p.Value)))
            .WriteLine(")");

        return new CSharpCodeWritingScope(writer);
    }

    private static void WriteVerbatimStringLiteral(CodeWriter writer, ReadOnlyMemory<char> literal)
    {
        writer.Write("@\"");

        // We need to suppress indenting during the writing of the string's content. A
        // verbatim string literal could contain newlines that don't get escaped.
        var oldIndent = writer.CurrentIndent;
        writer.CurrentIndent = 0;

        // We need to find the index of each '"' (double-quote) to escape it.
        int index;
        while ((index = literal.Span.IndexOf('"')) >= 0)
        {
            writer.Write(literal[..index]);
            writer.Write("\"\"");

            literal = literal[(index + 1)..];
        }

        Debug.Assert(index == -1); // We've hit all of the double-quotes.

        // Write the remainder after the last double-quote.
        writer.Write(literal);

        writer.Write("\"");

        writer.CurrentIndent = oldIndent;
    }

    private static void WriteCStyleStringLiteral(CodeWriter writer, ReadOnlyMemory<char> literal)
    {
        // From CSharpCodeGenerator.QuoteSnippetStringCStyle in CodeDOM
        writer.Write("\"");

        // We need to find the index of each escapable character to escape it.
        int index;
        while ((index = literal.Span.IndexOfAny(CStyleStringLiteralEscapeChars)) >= 0)
        {
            writer.Write(literal[..index]);

            switch (literal.Span[index])
            {
                case '\r':
                    writer.Write("\\r");
                    break;
                case '\t':
                    writer.Write("\\t");
                    break;
                case '\"':
                    writer.Write("\\\"");
                    break;
                case '\'':
                    writer.Write("\\\'");
                    break;
                case '\\':
                    writer.Write("\\\\");
                    break;
                case '\0':
                    writer.Write("\\\0");
                    break;
                case '\n':
                    writer.Write("\\n");
                    break;
                case '\u2028':
                    writer.Write("\\u2028");
                    break;
                case '\u2029':
                    writer.Write("\\u2029");
                    break;
                default:
                    Debug.Assert(false, "Unknown escape character.");
                    break;
            }

            literal = literal[(index + 1)..];
        }

        Debug.Assert(index == -1); // We've hit all of chars that need escaping.

        // Write the remainder after the last escaped char.
        writer.Write(literal);

        writer.Write("\"");
    }

    public struct CSharpCodeWritingScope : IDisposable
    {
        private readonly CodeWriter _writer;
        private readonly bool _autoSpace;
        private readonly bool _writeBraces;
        private readonly int _tabSize;
        private int _startIndent;

        public CSharpCodeWritingScope(CodeWriter writer, bool autoSpace = true, bool writeBraces = true)
        {
            _writer = writer;
            _autoSpace = autoSpace;
            _writeBraces = writeBraces;
            _tabSize = writer.TabSize;
            _startIndent = -1; // Set in WriteStartScope

            WriteStartScope();
        }

        public void Dispose()
        {
            if (_writer is null)
            {
                return;
            }

            WriteEndScope();
        }

        private void WriteStartScope()
        {
            TryAutoSpace(" ");

            if (_writeBraces)
            {
                _writer.WriteLine("{");
            }
            else
            {
                _writer.WriteLine();
            }

            _writer.CurrentIndent += _tabSize;
            _startIndent = _writer.CurrentIndent;
        }

        private void WriteEndScope()
        {
            TryAutoSpace(_writer.NewLine);

            // Ensure the scope hasn't been modified
            if (_writer.CurrentIndent == _startIndent)
            {
                _writer.CurrentIndent -= _tabSize;
            }

            if (_writeBraces)
            {
                _writer.WriteLine("}");
            }
            else
            {
                _writer.WriteLine();
            }
        }

        private void TryAutoSpace(string spaceCharacter)
        {
            if (_autoSpace &&
                _writer.LastChar is char ch &&
                !char.IsWhiteSpace(ch))
            {
                _writer.Write(spaceCharacter);
            }
        }
    }
}<|MERGE_RESOLUTION|>--- conflicted
+++ resolved
@@ -720,18 +720,7 @@
             for (var i = 0; i < typeParameters.Length; i++)
             {
                 var typeParameter = typeParameters[i];
-<<<<<<< HEAD
-                if (typeParameter.ParameterNameSource is { } source)
-                {
-                    WriteWithPragma(typeParameter.ParameterName, context, source);
-                }
-                else
-                {
-                    writer.Write(typeParameter.ParameterName);
-                }
-=======
                 WriteToken(typeParameter.Name);
->>>>>>> 23a45289
 
                 // Write ',' between parameters, but not after them
                 if (i < typeParameters.Length - 1)
@@ -780,24 +769,7 @@
         {
             foreach (var typeParameter in typeParameters)
             {
-<<<<<<< HEAD
-                var constraint = typeParameter.Constraints;
-                if (constraint != null)
-                {
-                    if (typeParameter.ConstraintsSource is { } source)
-                    {
-                        Debug.Assert(context != null);
-                        WriteWithPragma(constraint, context, source);
-                    }
-                    else
-                    {
-                        writer.Write(constraint);
-                        writer.WriteLine();
-                    }
-                }
-=======
                 WriteOptionalToken(typeParameter.Constraints, addLineBreak: true);
->>>>>>> 23a45289
             }
         }
 
