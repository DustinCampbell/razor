﻿// Licensed to the .NET Foundation under one or more agreements.
// The .NET Foundation licenses this file to you under the MIT license.

using System;
using System.Collections.Immutable;
using System.Diagnostics.CodeAnalysis;
using System.Globalization;
using System.Linq;
using Microsoft.AspNetCore.Razor.Language.Extensions;
using Microsoft.AspNetCore.Razor.Language.Intermediate;
using Microsoft.AspNetCore.Razor.PooledObjects;

#if !NET
using System.Collections.Generic;
#endif

namespace Microsoft.AspNetCore.Razor.Language.Components;

internal partial class ComponentBindLoweringPass : ComponentIntermediateNodePassBase, IRazorOptimizationPass
{
    private static readonly string s_cultureInvariantText = $"global::{typeof(CultureInfo).FullName}.{nameof(CultureInfo.InvariantCulture)}";

    // Run after event handler pass
    public override int Order => 100;

    protected override void ExecuteCore(RazorCodeDocument codeDocument, DocumentIntermediateNode documentNode)
    {
        if (!IsComponentDocument(documentNode))
        {
            return;
        }

        var @namespace = documentNode.FindPrimaryNamespace();
        var @class = documentNode.FindPrimaryClass();
        if (@namespace == null || @class == null)
        {
            // Nothing to do, bail. We can't function without the standard structure.
            return;
        }

        var bindGetSetSupported = codeDocument.ParserOptions.LanguageVersion >= RazorLanguageVersion.Version_7_0;

        using var references = new PooledArrayBuilder<IntermediateNodeReference>();
        using var parameterReferences = new PooledArrayBuilder<IntermediateNodeReference>();

        ref var referencesRef = ref references.AsRef();
        ref var parameterReferencesRef = ref parameterReferences.AsRef();

        // First, process duplicates so we don't have to worry about them later.
        documentNode.CollectDescendantReferences<TagHelperDirectiveAttributeIntermediateNode>(ref referencesRef);
        documentNode.CollectDescendantReferences<TagHelperDirectiveAttributeParameterIntermediateNode>(ref parameterReferencesRef);

        ProcessDuplicates(ref referencesRef, ref parameterReferencesRef);

        // Now that we've processed duplicates, re-collect all the references as some may have been removed.
        references.Clear();
        documentNode.CollectDescendantReferences<TagHelperDirectiveAttributeIntermediateNode>(ref referencesRef);

        parameterReferences.Clear();
        documentNode.CollectDescendantReferences<TagHelperDirectiveAttributeParameterIntermediateNode>(ref parameterReferencesRef);

        // For each @bind usage we need to rewrite the tag helper node to map to basic constructs.

        // Collect all the non-parameterized @bind or @bind-* attributes.
        // The dict key is essentially a tuple of (parent, attributeName) to differentiate attributes
        // with the same name in two different elements. We don't have to worry about duplicate bound
        // attributes in the same element such as, <Foo @bind="bar" @bind="bar" />, because IR lowering
        // takes care of that.
        using var _ = DictionaryPool<BindEntryKey, BindEntry>.GetPooledObject(out var bindEntries);

        foreach (var reference in references)
        {
            var node = (TagHelperDirectiveAttributeIntermediateNode)reference.Node;

<<<<<<< HEAD
            if (node.TagHelper.IsBindTagHelper())
=======
            if (!parent.Children.Contains(node))
            {
                // This node was removed as a duplicate, skip it.
                continue;
            }

            if (node.TagHelper.Kind == TagHelperKind.Bind)
>>>>>>> 2ae6fd2f
            {
                bindEntries.Add(new(reference.Parent, node), new BindEntry(reference));
            }
        }

        // Do a pass to look for (@bind:get, @bind:set) pairs as this alternative form might have been used
        // to define the binding.
        foreach (var parameterReference in parameterReferences)
        {
            var parent = parameterReference.Parent;
            var node = (TagHelperDirectiveAttributeParameterIntermediateNode)parameterReference.Node;

            if (!node.BoundAttributeParameter.BindAttributeGetSet)
            {
                continue;
            }

            if (!bindGetSetSupported)
            {
                node.AddDiagnostic(ComponentDiagnosticFactory.CreateBindAttributeParameter_UnsupportedSyntaxBindGetSet(
                    node.Source,
                    node.AttributeName));
            }

            var key = new BindEntryKey(parent, node);

            if (!bindEntries.TryGetValue(key, out var existingEntry))
            {
                bindEntries.Add(key, new BindEntry(parameterReference));
            }
            else
            {
                var bindNode = existingEntry.BindNode.AssumeNotNull();

                bindNode.AddDiagnostic(ComponentDiagnosticFactory.CreateBindAttributeParameter_InvalidSyntaxBindAndBindGet(
                    node.Source,
                    bindNode.AttributeName));
            }
        }

        // Now collect all the parameterized attributes and store them along with their corresponding @bind or @bind-* attributes.
        foreach (var parameterReference in parameterReferences)
        {
            var parent = parameterReference.Parent;
            var node = (TagHelperDirectiveAttributeParameterIntermediateNode)parameterReference.Node;

            if (!node.TagHelper.IsBindTagHelper())
            {
                continue;
            }

<<<<<<< HEAD
            // Check if this tag contains a corresponding non-parameterized bind node.
            var key = new BindEntryKey(parent, node);
            var name = node.BoundAttributeParameter.Name;

            if (!bindEntries.TryGetValue(key, out var entry))
=======
            if (node.TagHelper.Kind == TagHelperKind.Bind)
>>>>>>> 2ae6fd2f
            {
                if (name != "set")
                {
                    // There is no corresponding bind node. Add a diagnostic and move on.
                    parent.AddDiagnostic(ComponentDiagnosticFactory.CreateBindAttributeParameter_MissingBind(
                        node.Source,
                        node.AttributeName));
                }
                else
                {
                    // There is no corresponding bind node. Add a diagnostic and move on.
                    parent.AddDiagnostic(ComponentDiagnosticFactory.CreateBindAttributeParameter_MissingBindGet(
                        node.Source,
                        node.AttributeNameWithoutParameter));
                }
            }
            else if (name == "event")
            {
                entry.BindEventNode = node;
            }
            else if (name == "format")
            {
                entry.BindFormatNode = node;
            }
            else if (name == "culture")
            {
                entry.BindCultureNode = node;
            }
            else if (name == "after")
            {
                entry.BindAfterNode = node;
            }
            else if (name == "get")
            {
                // Avoid removing the reference since it will be processed later on.
                continue;
            }
            else if (name == "set")
            {
                if (entry.BindNode != null)
                {
                    parent.AddDiagnostic(ComponentDiagnosticFactory.CreateBindAttributeParameter_UseBindGet(
                        node.Source,
                        node.BoundAttribute.Name));
                }

                entry.BindSetNode = node;
            }
            else
            {
                // Unsupported bind attribute parameter. This can only happen if bound attribute descriptor
                // is configured to expect a parameter other than 'event' and 'format'.
            }

            // We've extracted what we need from the parameterized bind node. Remove it.
            parameterReference.Remove();
        }

        // We now have all the info we need to rewrite the tag helper.
        foreach (var (key, entry) in bindEntries)
        {
            if (entry.BindSetNode != null && entry.BindAfterNode is { } afterNode)
            {
                key.Parent.AddDiagnostic(ComponentDiagnosticFactory.CreateBindAttributeParameter_InvalidSyntaxBindSetAfter(
                    afterNode.Source,
                    afterNode.AttributeNameWithoutParameter));
            }

            var reference = entry.BindNodeReference;
            var newNodes = RewriteUsage(reference.Parent, entry);
            reference.Remove();

            foreach (var newNode in newNodes)
            {
                reference.Parent.Children.Add(newNode);
            }
        }
    }

    private static void ProcessDuplicates(
        ref PooledArrayBuilder<IntermediateNodeReference> references,
        ref PooledArrayBuilder<IntermediateNodeReference> parameterReferences)
    {
        using var _ = ReferenceEqualityHashSetPool<IntermediateNode>.GetPooledObject(out var parents);

        foreach (var reference in references)
        {
            parents.Add(reference.Parent);
        }

        foreach (var parameterReference in parameterReferences)
        {
            parents.Add(parameterReference.Parent);
        }

        foreach (var parent in parents)
        {
            ProcessDuplicateAttributes(parent);
        }
    }

    private static void ProcessDuplicateAttributes(IntermediateNode node)
    {
        var children = node.Children;

        // First, collect all the bind-related attributes on this node.
        using var attributes = new PooledArrayBuilder<AttributeInfo>();

        for (var i = 0; i < children.Count; i++)
        {
            switch (children[i])
            {
                case TagHelperDirectiveAttributeIntermediateNode directiveAttribute:
                    attributes.Add(new(directiveAttribute, i));
                    break;

                case TagHelperDirectiveAttributeParameterIntermediateNode directiveAttributeParameter:
                    attributes.Add(new(directiveAttributeParameter, i));
                    break;
            }
        }

        // Next, identify attributes for "fallback" bind tag helpers that are overridden by attributes
        // with more specific bind tag helpers.
        using var toRemove = new PooledArrayBuilder<AttributeInfo>();

        foreach (var attribute in attributes)
        {
            // For each usage of the general 'fallback' bind tag helper, it could duplicate
            // the usage of a more specific one. Look for duplicates and remove the fallback.
            //
            // Also treat the general <input @bind="..." /> as a 'fallback' for that case and remove it.
            // This is a workaround for a limitation where you can't write a tag helper that binds only
            // when a specific attribute is *not* present.

            if (attribute.IsFallback)
            {
                foreach (var candidate in attributes)
                {
                    if (ReferenceEquals(attribute.Node, candidate.Node))
                    {
                        // Same node, skip.
                        continue;
                    }

                    // If the candidate isn't a more specific bind tag helper then skip it.
                    if ((attribute.IsFallbackBindTagHelper && !candidate.IsBindTagHelper) ||
                        (attribute.IsInputElementFallbackBindTagHelper && !candidate.IsInputElementBindTagHelper))
                    {
                        continue;
                    }

<<<<<<< HEAD
                    if (attribute.AttributeName == candidate.AttributeName)
=======
                    if (duplicate != null &&
                        duplicateTagHelper != null &&
                        duplicateTagHelper.Kind == TagHelperKind.Bind &&
                        duplicateAttributeName == attributeName &&
                        !object.ReferenceEquals(attribute, duplicate))
>>>>>>> 2ae6fd2f
                    {
                        // Found a duplicate - remove the 'fallback' in favor of the more specific tag helper.
                        toRemove.Add(attribute);
                        break;
                    }
                }
            }
        }

        // Now that we've identified attributes that should be removed, iterate them in reverse order
        // and remove them using the index we stored. Note: We know the attributes are already ordered
        // by index.
        for (var i = toRemove.Count - 1; i >= 0; i--)
        {
            children.RemoveAt(toRemove[i].Index);
        }

        // If we still have duplicates at this point then they are genuine conflicts.
        // Use a hash set to quickly determine whether there are any duplicates.
        // If so, we need to do a more expensive pass to identify and remove them.
        using var _ = StringHashSetPool.Ordinal.GetPooledObject(out var duplicates);

        foreach (var child in children)
        {
            // UNDONE: For some reason, we do not look for duplicates among parameterized
            // attributes here or in ReportDiagnosticAndRemoveDuplicates. Prior to being
            // unrolled, duplicates were identified with a LINQ expression that called
            // OfType<TagHelperDirectiveAttributeIntermediateNode>(), meaning that
            // TagHelperDirectiveAttributeParameterIntermediateNode nodes were never considered.
            // This is possibly a bug, but without a report or a repro it's hard to say for sure.
            if (child is TagHelperDirectiveAttributeIntermediateNode { AttributeName: string attributeName } &&
                !duplicates.Add(attributeName))
            {
                ReportDiagnosticAndRemoveDuplicates(node);
                break;
            }
        }

        static void ReportDiagnosticAndRemoveDuplicates(IntermediateNode node)
        {
            var children = node.Children;

            using var _ = StringDictionaryPool<ImmutableArray<AttributeInfo>.Builder>.Ordinal.GetPooledObject(out var duplicates);

            for (var i = 0; i < children.Count; i++)
            {
                if (children[i] is TagHelperDirectiveAttributeIntermediateNode directiveAttribute)
                {
                    if (!duplicates.TryGetValue(directiveAttribute.AttributeName, out var builder))
                    {
                        builder = ImmutableArray.CreateBuilder<AttributeInfo>();
                        duplicates[directiveAttribute.AttributeName] = builder;
                    }

                    builder.Add(new(directiveAttribute, i));
                }
            }

            using var toRemove = new PooledArrayBuilder<AttributeInfo>();

            foreach (var (_, builder) in duplicates)
            {
                if (builder.Count > 1)
                {
                    node.AddDiagnostic(ComponentDiagnosticFactory.CreateBindAttribute_Duplicates(
                        node.Source,
                        builder[0].OriginalAttributeName,
                        builder.Select(static x => (TagHelperDirectiveAttributeIntermediateNode)x.Node)));

                    foreach (var attribute in builder)
                    {
                        toRemove.Add(attribute);
                    }
                }
            }

            // Do we have duplicates to remove? If so, remove them in reverse order.
            if (toRemove.Count > 0)
            {
                // Sort by index to ensure we remove in the right order.
                toRemove.Sort(static (x, y) => x.Index.CompareTo(y.Index));

                for (var i = toRemove.Count - 1; i >= 0; i--)
                {
                    children.RemoveAt(toRemove[i].Index);
                }
            }
        }
    }

    private static ImmutableArray<IntermediateNode> RewriteUsage(IntermediateNode parent, BindEntry bindEntry)
    {
        // Bind works similarly to a macro, it always expands to code that the user could have written.
        //
        // For the nodes that are related to the bind-attribute rewrite them to look like a set of
        // 'normal' HTML attributes similar to the following transformation.
        //
        // Input:   <MyComponent @bind-Value="@currentCount" />
        // Output:  <MyComponent Value ="...<get the value>..." ValueChanged ="... <set the value>..." ValueExpression ="() => ...<get the value>..." />
        //
        // This means that the expression that appears inside of '@bind' must be an LValue or else
        // there will be errors. In general the errors that come from C# in this case are good enough
        // to understand the problem.
        //
        // We also support and encourage the use of EventCallback<> with bind. So in the above example
        // the ValueChanged property could be an Action<> or an EventCallback<>.
        //
        // The BindMethods calls are required with Action<> because to give us a good experience. They
        // use overloading to ensure that can get an Action<object> that will convert and set an arbitrary
        // value. We have a similar set of APIs to use with EventCallback<>.
        //
        // We also assume that the element will be treated as a component for now because
        // multiple passes handle 'special' tag helpers. We have another pass that translates
        // a tag helper node back into 'regular' element when it doesn't have an associated component
        if (!TryComputeAttributeNames(
            parent,
            bindEntry,
            out var valueAttributeName,
            out var changeAttributeName,
            out var expressionAttributeName,
            out var changeAttributeNode,
            out var valueAttribute,
            out var changeAttribute,
            out var expressionAttribute))
        {
            // Skip anything we can't understand. It's important that we don't crash, that will bring down the build.
            if (bindEntry.BindNode is { } bindNode)
            {
                bindNode.AddDiagnostic(ComponentDiagnosticFactory.CreateBindAttribute_InvalidSyntax(
                    bindNode.Source,
                    bindNode.AttributeName));

                return [bindNode];
            }
            else
            {
                var bindGetNode = bindEntry.BindGetNode.AssumeNotNull();

                bindGetNode.AddDiagnostic(ComponentDiagnosticFactory.CreateBindAttribute_MissingBindSet(
                    bindGetNode.Source,
                    bindGetNode.AttributeName,
                    $"{bindGetNode.AttributeNameWithoutParameter}:set"));

                return [bindGetNode];
            }
        }

        var original = GetAttributeContent(bindEntry.GetEffectiveBindNode());
        if (string.IsNullOrEmpty(original.Content))
        {
            // This can happen in error cases, the parser will already have flagged this
            // as an error, so ignore it.
            return [bindEntry.GetEffectiveBindNode()];
        }

        // Look for a format. If we find one then we need to pass the format into the
        // two nodes we generate.
        IntermediateToken? format = null;
        if (bindEntry.BindFormatNode is { } formatNode)
        {
            format = GetAttributeContent(formatNode);
        }
        else if (bindEntry.GetFormat() is string formatContent)
        {
            // We may have a default format if one is associated with the field type.
            format = IntermediateNodeFactory.CSharpToken($"\"{formatContent}\"");
        }

        // Look for a culture. If we find one then we need to pass the culture into the
        // two nodes we generate.
        IntermediateToken? culture = null;
        if (bindEntry.BindCultureNode is { } cultureNode)
        {
            culture = GetAttributeContent(cultureNode);
        }
        else if (bindEntry.IsInvariantCultureBindTagHelper())
        {
            // We may have a default invariant culture if one is associated with the field type.
            culture = IntermediateNodeFactory.CSharpToken(s_cultureInvariantText);
        }

        // Look for an after event. If we find one then we need to pass the event into the
        // CreateBinder call we generate.
        var after = bindEntry.BindAfterNode is { } afterNode
            ? GetAttributeContent(afterNode)
            : null;

        var setter = bindEntry.BindSetNode is { } setterNode
            ? GetAttributeContent(setterNode)
            : null;

        using var valueExpressionTokens = new PooledArrayBuilder<IntermediateToken>();
        using var changeExpressionTokens = new PooledArrayBuilder<IntermediateToken>();

        // There are a few cases to handle for @bind:
        // 1. This is a component using a delegate (int Value & Action<int> Value)
        // 2. This is a component using EventCallback (int value & EventCallback<int>)
        // 3. This is an element
        if (parent is ComponentIntermediateNode && changeAttribute != null && changeAttribute.IsDelegateProperty())
        {
            RewriteNodesForComponentDelegateBind(
                original, setter, after, changeAttribute.IsDelegateWithAwaitableResult(),
                ref valueExpressionTokens.AsRef(),
                ref changeExpressionTokens.AsRef());
        }
        else if (parent is ComponentIntermediateNode)
        {
            RewriteNodesForComponentEventCallbackBind(
                original, setter, after,
                ref valueExpressionTokens.AsRef(),
                ref changeExpressionTokens.AsRef());
        }
        else
        {
            RewriteNodesForElementEventCallbackBind(
                original, format, culture, setter, after,
                ref valueExpressionTokens.AsRef(),
                ref changeExpressionTokens.AsRef());
        }

        var targetNode = bindEntry.GetEffectiveBindNode();

        if (parent is MarkupElementIntermediateNode)
        {
            var valueNode = new HtmlAttributeIntermediateNode()
            {
                OriginalAttributeName = bindEntry.OriginalAttributeName,
                AttributeName = valueAttributeName,
                Source = targetNode.Source,

                Prefix = valueAttributeName + "=\"",
                Suffix = "\"",
            };

            valueNode.AddDiagnosticsFromNode(targetNode);

            var valueAttributeValue = new CSharpExpressionAttributeValueIntermediateNode();

            foreach (var token in valueExpressionTokens)
            {
                valueAttributeValue.Children.Add(token);
            }

            valueNode.Children.Add(valueAttributeValue);

            var changeNode = new HtmlAttributeIntermediateNode()
            {
                OriginalAttributeName = bindEntry.OriginalAttributeName,
                AttributeName = changeAttributeName,
                AttributeNameExpression = changeAttributeNode,
                Source = targetNode.Source,

                Prefix = changeAttributeName + "=\"",
                Suffix = "\"",

                EventUpdatesAttributeName = valueAttributeName,
            };

            var changeAttributeValue = new CSharpExpressionAttributeValueIntermediateNode();

            foreach (var token in changeExpressionTokens)
            {
                changeAttributeValue.Children.Add(token);
            }

            changeNode.Children.Add(changeAttributeValue);

            return [valueNode, changeNode];
        }
        else
        {
            var node = bindEntry.BindNode;
            var getNode = bindEntry.BindGetNode;

            using var builder = new PooledArrayBuilder<IntermediateNode>();

            var valueNode = node != null
                ? ComponentAttributeIntermediateNode.From(node, addChildren: false)
                : ComponentAttributeIntermediateNode.From(getNode.AssumeNotNull(), addChildren: false);

            valueNode.OriginalAttributeName = bindEntry.OriginalAttributeName;

            valueNode.PropertySpan = GetOriginalPropertySpan(valueNode);
            valueNode.AttributeName = valueAttributeName;
            valueNode.BoundAttribute = valueAttribute; // Might be null if it doesn't match a component attribute
            valueNode.PropertyName = valueAttribute?.PropertyName;
            valueNode.TypeName = valueAttribute?.IsWeaklyTyped == false ? valueAttribute.TypeName : null;

            var valueExpressionNode = new CSharpExpressionIntermediateNode();

            foreach (var token in valueExpressionTokens)
            {
                valueExpressionNode.Children.Add(token);
            }

            valueNode.Children.Add(valueExpressionNode);

            builder.Add(valueNode);

            var changeNode = node != null
                ? ComponentAttributeIntermediateNode.From(node, addChildren: false)
                : ComponentAttributeIntermediateNode.From(getNode.AssumeNotNull(), addChildren: false);

            changeNode.OriginalAttributeName = bindEntry.OriginalAttributeName;
            changeNode.PropertySpan = GetOriginalPropertySpan(changeNode);
            changeNode.IsSynthesized = true;
            changeNode.AttributeName = changeAttributeName;
            changeNode.BoundAttribute = changeAttribute; // Might be null if it doesn't match a component attribute
            changeNode.PropertyName = changeAttribute?.PropertyName;
            changeNode.TypeName = changeAttribute?.IsWeaklyTyped == false ? changeAttribute.TypeName : null;

            var changeExpressionNode = new CSharpExpressionIntermediateNode();

            foreach (var token in changeExpressionTokens)
            {
                changeExpressionNode.Children.Add(token);
            }

            changeNode.Children.Add(changeExpressionNode);

            builder.Add(changeNode);

            // Finally, also emit a node for the "Expression" attribute, but only if the target
            // component is defined to accept one
            if (expressionAttribute != null)
            {
                var expressionNode = node != null
                    ? ComponentAttributeIntermediateNode.From(node, addChildren: false)
                    : ComponentAttributeIntermediateNode.From(getNode.AssumeNotNull(), addChildren: false);

                expressionNode.OriginalAttributeName = bindEntry.OriginalAttributeName;
                expressionNode.PropertySpan = GetOriginalPropertySpan(expressionNode);
                expressionNode.IsSynthesized = true;
                expressionNode.AttributeName = expressionAttributeName;
                expressionNode.BoundAttribute = expressionAttribute;
                expressionNode.PropertyName = expressionAttribute.PropertyName;
                expressionNode.TypeName = expressionAttribute.IsWeaklyTyped ? null : expressionAttribute.TypeName;

                expressionNode.Children.Add(new CSharpExpressionIntermediateNode()
                {
                    Children = { IntermediateNodeFactory.CSharpToken($"() => {original.Content}") }
                });

                builder.Add(expressionNode);
            }

            // We don't need to generate any runtime code for these attributes normally, as they're handled by the above nodes,
            // but in order for IDE scenarios around component attributes to work we need to generate a little bit of design
            // time code, so we create design time specific nodes with minimal information in order to do so.
            ref var builderRef = ref builder.AsRef();

            TryAddDesignTimePropertyAccessHelperNode(ref builderRef, bindEntry.BindSetNode, valueAttribute);
            TryAddDesignTimePropertyAccessHelperNode(ref builderRef, bindEntry.BindEventNode, valueAttribute);
            TryAddDesignTimePropertyAccessHelperNode(ref builderRef, bindEntry.BindAfterNode, valueAttribute);

            return builder.ToImmutableAndClear();
        }
    }

    private static void TryAddDesignTimePropertyAccessHelperNode(
        ref PooledArrayBuilder<IntermediateNode> builder,
        TagHelperDirectiveAttributeParameterIntermediateNode? node,
        BoundAttributeDescriptor? valueAttribute)
    {
        if (node is null || valueAttribute is null)
        {
            return;
        }

        var helperNode = ComponentAttributeIntermediateNode.From(node, addChildren: true);
        helperNode.OriginalAttributeName = node.OriginalAttributeName;
        helperNode.IsDesignTimePropertyAccessHelper = true;
        helperNode.PropertySpan = GetOriginalPropertySpan(node);
        helperNode.BoundAttribute = valueAttribute;
        helperNode.PropertyName = valueAttribute.PropertyName;

        builder.Add(helperNode);
    }

    private static bool TryParseBindAttribute(BindEntry bindEntry, out string? valueAttributeName)
    {
        var attributeName = bindEntry.AttributeName;
        valueAttributeName = null;

        if (attributeName == "bind")
        {
            return true;
        }

        if (!attributeName.StartsWith("bind-", StringComparison.Ordinal))
        {
            return false;
        }

        valueAttributeName = attributeName["bind-".Length..];
        return true;
    }

    // Attempts to compute the attribute names that should be used for an instance of 'bind'.
    private static bool TryComputeAttributeNames(
        IntermediateNode parent,
        BindEntry bindEntry,
        out string? valueAttributeName,
        [NotNullWhen(true)] out string? changeAttributeName,
        [NotNullWhen(true)] out string? expressionAttributeName,
        out CSharpExpressionIntermediateNode? changeAttributeNode,
        out BoundAttributeDescriptor? valueAttribute,
        out BoundAttributeDescriptor? changeAttribute,
        out BoundAttributeDescriptor? expressionAttribute)
    {
        changeAttributeName = null;
        expressionAttributeName = null;
        changeAttributeNode = null;
        valueAttribute = null;
        changeAttribute = null;
        expressionAttribute = null;

        // The tag helper specifies attribute names, they should win.
        //
        // This handles cases like <input type="text" bind="@Foo" /> where the tag helper is
        // generated to match a specific tag and has metadata that identify the attributes.
        //
        // We expect 1 bind tag helper per-node.

        // Even though some of our 'bind' tag helpers specify the attribute names, they
        // should still satisfy one of the valid syntaxes.
        if (!TryParseBindAttribute(bindEntry, out valueAttributeName))
        {
            return false;
        }

        valueAttributeName = bindEntry.GetValueAttributeName() ?? valueAttributeName;

        // If there an attribute that specifies the event like @bind:event="oninput",
        // that should be preferred. Otherwise, use the one from the tag helper.
        if (bindEntry.BindEventNode == null)
        {
            // @bind:event not specified
            changeAttributeName = bindEntry.GetChangeAttributeName();
        }
        else if (TryExtractEventNodeStaticText(bindEntry.BindEventNode, out var text))
        {
            // @bind:event="oninput" - change attribute is static
            changeAttributeName = text;
        }
        else
        {
            // @bind:event="@someExpr" - we can't know the name of the change attribute, it's dynamic
            changeAttributeNode = ExtractEventNodeExpression(bindEntry.BindEventNode);
        }

        expressionAttributeName = bindEntry.GetExpressionAttributeName();

        // We expect 0-1 components per-node.
        if ((parent as ComponentIntermediateNode)?.Component is not { } componentTagHelper)
        {
            // If it's not a component node then there isn't too much else to figure out.
            return changeAttributeName != null || changeAttributeNode != null;
        }

        // If this is a component, then we can infer '<PropertyName>Changed' as the name
        // of the change event.
        changeAttributeName ??= valueAttributeName + "Changed";

        // Likewise for the expression attribute
        expressionAttributeName ??= valueAttributeName + "Expression";

        var boundAttributes = componentTagHelper.BoundAttributes;
        for (int i = boundAttributes.Length - 1, set = 0; i >= 0 && set != 3; i--)
        {
            var attribute = boundAttributes[i];
            var comparison = attribute.GetComparison();

            if (valueAttribute is null && string.Equals(valueAttributeName, attribute.Name, comparison))
            {
                valueAttribute = attribute;
                set++;
            }

            if (changeAttribute is null && string.Equals(changeAttributeName, attribute.Name, comparison))
            {
                changeAttribute = attribute;
                set++;
            }

            if (expressionAttribute is null && string.Equals(expressionAttributeName, attribute.Name, comparison))
            {
                expressionAttribute = attribute;
                set++;
            }
        }

        return true;

        static bool TryExtractEventNodeStaticText(TagHelperDirectiveAttributeParameterIntermediateNode node, [NotNullWhen(true)] out string? text)
        {
            if (node.Children[0] is HtmlContentIntermediateNode html)
            {
                text = GetAttributeContent(html).Content;
                return true;
            }

            text = null;
            return false;
        }

        static CSharpExpressionIntermediateNode? ExtractEventNodeExpression(TagHelperDirectiveAttributeParameterIntermediateNode node)
        {
            return node.Children[0] as CSharpExpressionIntermediateNode;
        }
    }

    private static void RewriteNodesForComponentDelegateBind(
        IntermediateToken original,
        IntermediateToken? setter,
        IntermediateToken? after,
        bool awaitable,
        ref PooledArrayBuilder<IntermediateToken> valueExpressionTokens,
        ref PooledArrayBuilder<IntermediateToken> changeExpressionTokens)
    {
        // For a component using @bind we want to:
        //  - use the value as-is
        //  - create a delegate to handle changes
        valueExpressionTokens.Add(original);

        // Since we have to support setters and after, there are a few things to consider:
        // If we are provided with a setter, we can cast it to the change attribute type, like
        // (Action<int>)(value => { }) or (Func<int,Task>)(value => Task.CompletedTask) and use that.
        // If we are provided with an 'after' we'll need to generate a callback where we invoke the 'after' expression
        // after the regular setter. In this case, unfortunately we can't rely on EventCallbackFactory to normalize things
        // since the target attribute type is a delegate and not an EventCallback.
        // For that reason, we at least captured whether the attribute has an awaitable result, and we'll use that information
        // during code generation.
        // For example, with a synchronous 'after' method we will generate code as follows:
        // (TargetAttributeType)(__value => <code> = __value; RuntimeHelpers.InferSynchronousDelegate(after)(); }
        // With an asynchronous 'after' method we will generate code as follows:
        // (TargetAttributeType)(__value => <code> = __value; return RuntimeHelpers.InferAsynchronousDelegate(after)(); }

        // Now rewrite the content of the change-handler node. Since it's a component attribute,
        // we don't use the 'BindMethods' wrapper. We expect component attributes to always 'match' on type.
        //
        // __value => <code> = __value

        switch ((setter, after))
        {
            case (null, null):
                changeExpressionTokens.Add(IntermediateNodeFactory.CSharpToken($"__value => {original.Content} = __value"));
                break;

            case (not null, null):
                changeExpressionTokens.Add(setter);
                break;

            case (null, not null):
                var startToken = awaitable
                    ? IntermediateNodeFactory.CSharpToken($"async  __value => {{ {original.Content} = __value; await {ComponentsApi.RuntimeHelpers.InvokeAsynchronousDelegate}(")
                    : IntermediateNodeFactory.CSharpToken($" __value => {{ {original.Content} = __value; {ComponentsApi.RuntimeHelpers.InvokeSynchronousDelegate}(");

                changeExpressionTokens.Add(startToken);
                changeExpressionTokens.Add(after);
                changeExpressionTokens.Add(IntermediateNodeFactory.CSharpToken("); }"));
                break;

            default:
                // Treat this as the original case, since we don't support bind:set and bind:after simultaneously, we will produce an error.
                changeExpressionTokens.Add(IntermediateNodeFactory.CSharpToken($"__value => {original.Content} = __value"));
                break;
        }
    }

    private static void RewriteNodesForComponentEventCallbackBind(
        IntermediateToken original,
        IntermediateToken? setter,
        IntermediateToken? after,
        ref PooledArrayBuilder<IntermediateToken> valueExpressionTokens,
        ref PooledArrayBuilder<IntermediateToken> changeExpressionTokens)
    {
        // For a component using @bind we want to:
        //  - use the value as-is
        //  - create a delegate to handle changes
        valueExpressionTokens.Add(original);

        // This is largely the same as the one for elements as we can invoke CreateInferredCallback all the way to victory
        changeExpressionTokens.Add(IntermediateNodeFactory.CSharpToken($"{ComponentsApi.RuntimeHelpers.CreateInferredEventCallback}(this, "));

        switch ((setter, after))
        {
            case (null, null):
                // no bind:set nor bind:after, assign to the bound expression
                changeExpressionTokens.Add(IntermediateNodeFactory.CSharpToken($"__value => {original.Content} = __value"));
                break;

            case (not null, null):
                // bind:set only
                changeExpressionTokens.Add(setter);
                break;

            case (null, not null):
                // bind:after only
                changeExpressionTokens.Add(
                    IntermediateNodeFactory.CSharpToken($"{ComponentsApi.RuntimeHelpers.CreateInferredBindSetter}(callback: __value => {{ {original.Content} = __value; return {ComponentsApi.RuntimeHelpers.InvokeAsynchronousDelegate}(callback: "));
                changeExpressionTokens.Add(after);
                changeExpressionTokens.Add(IntermediateNodeFactory.CSharpToken($"); }}, value: {original.Content})"));
                break;

            default:
                // bind:set and bind:after create the code even though we disallow this combination through a diagnostic
                changeExpressionTokens.Add(
                    IntermediateNodeFactory.CSharpToken($"{ComponentsApi.RuntimeHelpers.CreateInferredEventCallback}(this, callback: async __value => {{ await {ComponentsApi.RuntimeHelpers.CreateInferredBindSetter}(callback: "));
                changeExpressionTokens.Add(setter);
                changeExpressionTokens.Add(
                    IntermediateNodeFactory.CSharpToken($", value: {original.Content}); await {ComponentsApi.RuntimeHelpers.InvokeAsynchronousDelegate}(callback: "));
                changeExpressionTokens.Add(after);
                changeExpressionTokens.Add(IntermediateNodeFactory.CSharpToken($"); }}, value: {original.Content})"));
                break;
        }

        changeExpressionTokens.Add(IntermediateNodeFactory.CSharpToken($", {original.Content})"));
    }

    private static void RewriteNodesForElementEventCallbackBind(
        IntermediateToken original,
        IntermediateToken? format,
        IntermediateToken? culture,
        IntermediateToken? setter,
        IntermediateToken? after,
        ref PooledArrayBuilder<IntermediateToken> valueExpressionTokens,
        ref PooledArrayBuilder<IntermediateToken> changeExpressionTokens)
    {
        // This is bind on a markup element. We use FormatValue to transform the value in the correct way
        // according to format and culture.
        //
        // Now rewrite the content of the value node to look like:
        //
        // BindConverter.FormatValue(<code>, format: <format>, culture: <culture>)
        valueExpressionTokens.Add(IntermediateNodeFactory.CSharpToken($"global::{ComponentsApi.BindConverter.FormatValue}("));
        valueExpressionTokens.Add(original);

        if (format is { Content.Length: > 0 })
        {
            valueExpressionTokens.Add(IntermediateNodeFactory.CSharpToken(", format: "));
            valueExpressionTokens.Add(format);
        }

        if (culture is { Content.Length: > 0 })
        {
            valueExpressionTokens.Add(IntermediateNodeFactory.CSharpToken(", culture: "));
            valueExpressionTokens.Add(culture);
        }

        valueExpressionTokens.Add(IntermediateNodeFactory.CSharpToken(")"));

        // Now rewrite the content of the change-handler node. There are two cases we care about
        // here. If it's a component attribute, then don't use the 'CreateBinder' wrapper. We expect
        // component attributes to always 'match' on type.
        //
        // The really tricky part of this is that we CANNOT write the type name of of the EventCallback we
        // intend to create. Doing so would really complicate the story for how we deal with generic types,
        // since the generic type lowering pass runs after this. To keep this simple we're relying on
        // the compiler to resolve overloads for us.
        //
        // RuntimeHelpers.CreateInferredEventCallback(this, __value => <code> = __value, <code>)
        //
        // For general DOM attributes, we need to be able to create a delegate that accepts UIEventArgs
        // so we use 'CreateBinder'
        //
        // EventCallbackFactory.CreateBinder(this, __value => <code> = __value, <code>, format: <format>, culture: <culture>)
        //
        // Note that the line-mappings here are applied to the value attribute, not the change attribute.
        changeExpressionTokens.Add(
            IntermediateNodeFactory.CSharpToken($"global::{ComponentsApi.EventCallback.FactoryAccessor}.{ComponentsApi.EventCallbackFactory.CreateBinderMethod}(this, "));

        switch ((setter, after))
        {
            case (null, null):
                // no bind:set nor bind:after, , assign to the bound expression
                changeExpressionTokens.Add(IntermediateNodeFactory.CSharpToken($"__value => {original.Content} = __value"));
                break;

            case (not null, null):
                // bind:set only
                changeExpressionTokens.Add(IntermediateNodeFactory.CSharpToken($"{ComponentsApi.RuntimeHelpers.CreateInferredBindSetter}(callback: "));
                changeExpressionTokens.Add(setter);
                changeExpressionTokens.Add(IntermediateNodeFactory.CSharpToken($", value: {original.Content})"));
                break;

            case (null, not null):
                // bind:after only
                changeExpressionTokens.Add(
                    IntermediateNodeFactory.CSharpToken($"{ComponentsApi.RuntimeHelpers.CreateInferredBindSetter}(callback: __value => {{ {original.Content} = __value; return {ComponentsApi.RuntimeHelpers.InvokeAsynchronousDelegate}(callback: "));
                changeExpressionTokens.Add(after);
                changeExpressionTokens.Add(IntermediateNodeFactory.CSharpToken($"); }}, value: {original.Content})"));
                break;

            default:
                // bind:set and bind:after create the code even though we disallow this combination through a diagnostic
                changeExpressionTokens.Add(
                    IntermediateNodeFactory.CSharpToken($"{ComponentsApi.RuntimeHelpers.CreateInferredEventCallback}(this, callback: async __value => {{ await {ComponentsApi.RuntimeHelpers.CreateInferredBindSetter}(callback: "));
                changeExpressionTokens.Add(setter);
                changeExpressionTokens.Add(
                    IntermediateNodeFactory.CSharpToken($", value: {original.Content})(); await {ComponentsApi.RuntimeHelpers.InvokeAsynchronousDelegate}(callback: "));
                changeExpressionTokens.Add(after);
                changeExpressionTokens.Add(IntermediateNodeFactory.CSharpToken($"); }}, value: {original.Content})"));
                break;
        }

        changeExpressionTokens.Add(IntermediateNodeFactory.CSharpToken(", "));

        changeExpressionTokens.Add(IntermediateNodeFactory.CSharpToken(original.Content));

        if (format is { Content.Length: > 0 })
        {
            changeExpressionTokens.Add(IntermediateNodeFactory.CSharpToken($", format: {format.Content}"));
        }

        if (culture is { Content.Length: > 0 })
        {
            changeExpressionTokens.Add(IntermediateNodeFactory.CSharpToken($", culture: {culture.Content}"));
        }

        changeExpressionTokens.Add(IntermediateNodeFactory.CSharpToken(")"));
    }

    private static IntermediateToken GetAttributeContent(IntermediateNode node)
    {
        using var nodes = new PooledArrayBuilder<TemplateIntermediateNode>();
        node.CollectDescendantNodes(ref nodes.AsRef());

        if (nodes.FirstOrDefault() is { } template)
        {
            // See comments in TemplateDiagnosticPass
            node.AddDiagnostic(ComponentDiagnosticFactory.Create_TemplateInvalidLocation(template.Source));
            return IntermediateNodeFactory.CSharpToken(string.Empty);
        }

        return node.Children[0] switch
        {
            // This case can be hit for a 'string' attribute. We want to turn it into an expression.
            HtmlContentIntermediateNode htmlContentNode
                => IntermediateNodeFactory.CSharpToken(GetTokenContent(htmlContentNode.Children, addQuotes: true)),

            // This case can be hit when the attribute has an explicit @ inside, which
            // 'escapes' any special sugar we provide for codegen.
            CSharpExpressionIntermediateNode csharpNode
                => GetToken(csharpNode),

            // This is the common case for 'mixed' content.
            _ => GetToken(node)
        };

        static IntermediateToken GetToken(IntermediateNode node)
        {
            if (node.Children is [IntermediateToken token])
            {
                return token;
            }

            // In error cases we won't have a single token, but we still want to generate the code.
            return IntermediateNodeFactory.CSharpToken(GetTokenContent(node.Children));
        }

        static string GetTokenContent(IntermediateNodeCollection children, bool addQuotes = false)
        {
            using var _ = StringBuilderPool.GetPooledObject(out var builder);

            if (addQuotes)
            {
                builder.Append('"');
            }

            foreach (var child in children)
            {
                if (child is IntermediateToken token)
                {
                    builder.Append(token.Content);
                }
            }

            if (addQuotes)
            {
                builder.Append('"');
            }

            return builder.ToString();
        }
    }

    private static SourceSpan? GetOriginalPropertySpan(IntermediateNode node)
    {
        var originalSpan = node switch
        {
            ComponentAttributeIntermediateNode n => n.OriginalAttributeSpan,
            TagHelperDirectiveAttributeIntermediateNode n => n.OriginalAttributeSpan,
            TagHelperDirectiveAttributeParameterIntermediateNode n => n.OriginalAttributeSpan,
            TagHelperPropertyIntermediateNode n => n.OriginalAttributeSpan,
            _ => null
        };

        if (originalSpan is SourceSpan span)
        {
            var offset = "bind-".Length;

            return new SourceSpan(span.FilePath,
                                  span.AbsoluteIndex + offset,
                                  span.LineIndex,
                                  span.CharacterIndex + offset,
                                  span.Length - offset,
                                  span.LineCount,
                                  span.EndCharacterIndex);
        }

        return null;
    }

    private sealed class BindEntry
    {
        public IntermediateNodeReference BindNodeReference { get; }

        // Note: Either BindNode or BindGetNode is non-null. They can't both be null or non-null.
        public TagHelperDirectiveAttributeIntermediateNode? BindNode { get; }
        public TagHelperDirectiveAttributeParameterIntermediateNode? BindGetNode { get; }

        public TagHelperDirectiveAttributeParameterIntermediateNode? BindEventNode { get; set; }
        public TagHelperDirectiveAttributeParameterIntermediateNode? BindFormatNode { get; set; }
        public TagHelperDirectiveAttributeParameterIntermediateNode? BindCultureNode { get; set; }
        public TagHelperDirectiveAttributeParameterIntermediateNode? BindSetNode { get; set; }
        public TagHelperDirectiveAttributeParameterIntermediateNode? BindAfterNode { get; set; }

        public TagHelperDescriptor TagHelper => field ??= GetTagHelper();
        public string AttributeName => field ??= GetAttributeName();
        public string OriginalAttributeName => field ??= GetOriginalAttributeName();

        public BindEntry(IntermediateNodeReference reference)
        {
            BindNodeReference = reference;
            BindNode = reference.Node as TagHelperDirectiveAttributeIntermediateNode;
            BindGetNode = reference.Node as TagHelperDirectiveAttributeParameterIntermediateNode;

            Assumed.True((BindNode is null && BindGetNode is not null) || (BindNode is not null && BindGetNode is null));
        }

        [DoesNotReturn]
        private static T CantBothBeNullOrNonNull<T>()
            => Assumed.Unreachable<T>($"{nameof(BindNode)} and {nameof(BindGetNode)} can't both be null or non-null.");

        public IntermediateNode GetEffectiveBindNode()
            => (BindNode, BindGetNode) switch
            {
                ({ } result, null) => result,
                (null, { } result) => result,
                _ => CantBothBeNullOrNonNull<IntermediateNode>()
            };

        private TagHelperDescriptor GetTagHelper()
            => (BindNode, BindGetNode) switch
            {
                ({ TagHelper: var result }, null) => result,
                (null, { TagHelper: var result }) => result,
                _ => CantBothBeNullOrNonNull<TagHelperDescriptor>()
            };

        private string GetOriginalAttributeName()
            => (BindNode, BindGetNode) switch
            {
                ({ OriginalAttributeName: var result }, null) => result,
                (null, { OriginalAttributeName: var result }) => result,
                _ => CantBothBeNullOrNonNull<string>()
            };

        // Return the attribute name, for @bind it's the attribute, for @bind:get is the attribute without the parameter part.
        private string GetAttributeName()
            => (BindNode, BindGetNode) switch
            {
                ({ AttributeName: var result }, null) => result,
                (null, { AttributeNameWithoutParameter: var result }) => result,
                _ => CantBothBeNullOrNonNull<string>()
            };

        public string? GetChangeAttributeName()
            => TagHelper.GetChangeAttributeName();

        public string? GetExpressionAttributeName()
            => TagHelper.GetExpressionAttributeName();

        public string? GetValueAttributeName()
            => TagHelper.GetValueAttributeName();

        public string? GetFormat()
            => TagHelper.GetFormat();

        public bool IsInvariantCultureBindTagHelper()
            => TagHelper.IsInvariantCultureBindTagHelper();
    }
}<|MERGE_RESOLUTION|>--- conflicted
+++ resolved
@@ -72,17 +72,7 @@
         {
             var node = (TagHelperDirectiveAttributeIntermediateNode)reference.Node;
 
-<<<<<<< HEAD
-            if (node.TagHelper.IsBindTagHelper())
-=======
-            if (!parent.Children.Contains(node))
-            {
-                // This node was removed as a duplicate, skip it.
-                continue;
-            }
-
             if (node.TagHelper.Kind == TagHelperKind.Bind)
->>>>>>> 2ae6fd2f
             {
                 bindEntries.Add(new(reference.Parent, node), new BindEntry(reference));
             }
@@ -129,20 +119,16 @@
             var parent = parameterReference.Parent;
             var node = (TagHelperDirectiveAttributeParameterIntermediateNode)parameterReference.Node;
 
-            if (!node.TagHelper.IsBindTagHelper())
+            if (node.TagHelper.Kind != TagHelperKind.Bind)
             {
                 continue;
             }
 
-<<<<<<< HEAD
             // Check if this tag contains a corresponding non-parameterized bind node.
             var key = new BindEntryKey(parent, node);
             var name = node.BoundAttributeParameter.Name;
 
             if (!bindEntries.TryGetValue(key, out var entry))
-=======
-            if (node.TagHelper.Kind == TagHelperKind.Bind)
->>>>>>> 2ae6fd2f
             {
                 if (name != "set")
                 {
@@ -295,15 +281,7 @@
                         continue;
                     }
 
-<<<<<<< HEAD
                     if (attribute.AttributeName == candidate.AttributeName)
-=======
-                    if (duplicate != null &&
-                        duplicateTagHelper != null &&
-                        duplicateTagHelper.Kind == TagHelperKind.Bind &&
-                        duplicateAttributeName == attributeName &&
-                        !object.ReferenceEquals(attribute, duplicate))
->>>>>>> 2ae6fd2f
                     {
                         // Found a duplicate - remove the 'fallback' in favor of the more specific tag helper.
                         toRemove.Add(attribute);
