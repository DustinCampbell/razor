﻿// Licensed to the .NET Foundation under one or more agreements.
// The .NET Foundation licenses this file to you under the MIT license.

using System.Collections.Generic;
using System.Collections.Immutable;
using System.Linq;
using Microsoft.AspNetCore.Razor.Language.Extensions;
using Microsoft.AspNetCore.Razor.Language.Intermediate;
using Microsoft.AspNetCore.Razor.PooledObjects;
using static Microsoft.AspNetCore.Razor.Language.Components.ComponentHelpers;

namespace Microsoft.AspNetCore.Razor.Language.Components;

internal class ComponentEventHandlerLoweringPass : ComponentIntermediateNodePassBase, IRazorOptimizationPass
{
    public override int Order => 50;

    protected override void ExecuteCore(RazorCodeDocument codeDocument, DocumentIntermediateNode documentNode)
    {
        if (!IsComponentDocument(documentNode))
        {
            return;
        }

        var @namespace = documentNode.FindPrimaryNamespace();
        var @class = documentNode.FindPrimaryClass();
        if (@namespace == null || @class == null)
        {
            // Nothing to do, bail. We can't function without the standard structure.
            return;
        }

        // For each event handler *usage* we need to rewrite the tag helper node to map to basic constructs.
        // Each usage will be represented by a tag helper property that is a descendant of either
        // a component or element.
        using var _ = ReferenceEqualityHashSetPool<IntermediateNode>.GetPooledObject(out var parents);
        var references = documentNode.FindDescendantReferences<TagHelperDirectiveAttributeIntermediateNode>();

        foreach (var reference in references)
        {
            parents.Add(reference.Parent);
        }

        // We need to do something similar for directive attribute parameters like @onclick:preventDefault.
        var parameterReferences = documentNode.FindDescendantReferences<TagHelperDirectiveAttributeParameterIntermediateNode>();

        foreach (var parameterReference in parameterReferences)
        {
            parents.Add(parameterReference.Parent);
        }

        foreach (var parent in parents)
        {
            ProcessDuplicates(parent);
        }

        foreach (var reference in references)
        {
            var node = (TagHelperDirectiveAttributeIntermediateNode)reference.Node;

            if (!reference.Parent.Children.Contains(node))
            {
                // This node was removed as a duplicate, skip it.
                continue;
            }

            if (node.TagHelper.Kind == TagHelperKind.EventHandler)
            {
                reference.Replace(RewriteUsage(reference.Parent, node));
            }
        }

        foreach (var parameterReference in parameterReferences)
        {
            var node = (TagHelperDirectiveAttributeParameterIntermediateNode)parameterReference.Node;

            if (!parameterReference.Parent.Children.Contains(node))
            {
                // This node was removed as a duplicate, skip it.
                continue;
            }

            if (node.TagHelper.Kind == TagHelperKind.EventHandler)
            {
                parameterReference.Replace(RewriteParameterUsage(node));
            }
        }
    }

    private static void ProcessDuplicates(IntermediateNode parent)
    {
        // Reverse order because we will remove nodes.
        //
        // Each 'property' node could be duplicated if there are multiple tag helpers that match that
        // particular attribute. This is likely to happen when a component also defines something like
        // OnClick. We want to remove the 'onclick' and let it fall back to be handled by the component.
        for (var i = parent.Children.Count - 1; i >= 0; i--)
        {
            if (parent.Children[i] is TagHelperPropertyIntermediateNode eventHandler &&
                eventHandler.TagHelper != null &&
                eventHandler.TagHelper.Kind == TagHelperKind.EventHandler)
            {
                for (var j = 0; j < parent.Children.Count; j++)
                {
                    if (parent.Children[j] is ComponentAttributeIntermediateNode componentAttribute &&
                        componentAttribute.TagHelper != null &&
                        componentAttribute.TagHelper.Kind == TagHelperKind.Component &&
                        componentAttribute.AttributeName == eventHandler.AttributeName)
                    {
                        // Found a duplicate - remove the 'fallback' in favor of the component's own handling.
                        parent.Children.RemoveAt(i);
                        break;
                    }
                }
            }
        }

        // If we still have duplicates at this point then they are genuine conflicts.
        var duplicates = parent.Children
            .OfType<TagHelperDirectiveAttributeIntermediateNode>()
            .Where(p => p.TagHelper?.Kind == TagHelperKind.EventHandler)
            .GroupBy(p => p.AttributeName)
            .Where(g => g.Count() > 1);

        foreach (var duplicate in duplicates)
        {
            parent.AddDiagnostic(ComponentDiagnosticFactory.CreateEventHandler_Duplicates(
                parent.Source,
                duplicate.Key,
                duplicate.ToArray()));

            foreach (var property in duplicate)
            {
                parent.Children.Remove(property);
            }
        }

        var parameterDuplicates = parent.Children
            .OfType<TagHelperDirectiveAttributeParameterIntermediateNode>()
<<<<<<< HEAD
            .Where(p => p.TagHelper?.Kind == TagHelperKind.EventHandler)
=======
            .Where(p => p.TagHelper.IsEventHandlerTagHelper())
>>>>>>> 0c1a63f2
            .GroupBy(p => p.AttributeName)
            .Where(g => g.Count() > 1);

        foreach (var duplicate in parameterDuplicates)
        {
            parent.AddDiagnostic(ComponentDiagnosticFactory.CreateEventHandlerParameter_Duplicates(
                parent.Source,
                duplicate.Key,
                duplicate.ToArray()));

            foreach (var property in duplicate)
            {
                parent.Children.Remove(property);
            }
        }
    }

    private static IntermediateNode RewriteUsage(IntermediateNode parent, TagHelperDirectiveAttributeIntermediateNode node)
    {
        var original = GetAttributeContent(node);
        if (original.Length == 0)
        {
            // This can happen in error cases, the parser will already have flagged this
            // as an error, so ignore it.
            return node;
        }

        // Now rewrite the content of the value node to look like:
        //
        // EventCallback.Factory.Create<T>(this, <code>)
        //
        // This method is overloaded on string and T, which means that it will put the code in the
        // correct context for intellisense when typing in the attribute.
        var eventArgsType = node.TagHelper.GetEventArgsType().AssumeNotNull();

        using var tokens = new PooledArrayBuilder<IntermediateToken>(capacity: original.Length + 2);

        tokens.Add(
            IntermediateNodeFactory.CSharpToken($"global::{ComponentsApi.EventCallback.FactoryAccessor}.{ComponentsApi.EventCallbackFactory.CreateMethod}<{TypeNameHelper.GetGloballyQualifiedNameIfNeeded(eventArgsType)}>(this, "));

        tokens.AddRange(original);

        tokens.Add(IntermediateNodeFactory.CSharpToken(")"));

        var attributeName = node.AttributeName;

        if (parent is MarkupElementIntermediateNode)
        {
            var result = new HtmlAttributeIntermediateNode()
            {
                OriginalAttributeName = node.OriginalAttributeName,
                AttributeName = attributeName,
                Source = node.Source,

                Prefix = attributeName + "=\"",
                Suffix = "\"",
            };

            result.AddDiagnosticsFromNode(node);

            var attributeValueNode = new CSharpExpressionAttributeValueIntermediateNode();
            result.Children.Add(attributeValueNode);

            foreach (var token in tokens)
            {
                attributeValueNode.Children.Add(token);
            }

            return result;
        }
        else
        {
            var result = new ComponentAttributeIntermediateNode(node)
            {
                OriginalAttributeName = node.OriginalAttributeName,
            };

            result.Children.Clear();

            var expressionNode = new CSharpExpressionIntermediateNode();
            result.Children.Add(expressionNode);

            foreach (var token in tokens)
            {
                expressionNode.Children.Add(token);
            }

            return result;
        }
    }

    private static ImmutableArray<IntermediateToken> GetAttributeContent(IntermediateNode node)
    {
        var nodes = node.FindDescendantNodes<TemplateIntermediateNode>();
        var template = nodes.Length > 0 ? nodes[0] : null;
        if (template != null)
        {
            // See comments in TemplateDiagnosticPass
            node.AddDiagnostic(ComponentDiagnosticFactory.Create_TemplateInvalidLocation(template.Source));
            return [IntermediateNodeFactory.CSharpToken(string.Empty)];
        }

        if (node.Children.Count == 1 && node.Children[0] is HtmlContentIntermediateNode htmlContentNode)
        {
            // This case can be hit for a 'string' attribute. We want to turn it into
            // an expression.
            var tokens = htmlContentNode.FindDescendantNodes<IntermediateToken>();

            var content = "\"" + string.Join(string.Empty, tokens.Select(t => t.Content.Replace("\"", "\\\""))) + "\"";
            return [IntermediateNodeFactory.CSharpToken(content)];
        }

        return node.FindDescendantNodes<IntermediateToken>();
    }

    private static IntermediateNode RewriteParameterUsage(TagHelperDirectiveAttributeParameterIntermediateNode node)
    {
        // Now rewrite the node to look like:
        //
        // builder.AddEventPreventDefaultAttribute(2, "onclick", true); // If minimized.
        // or
        // builder.AddEventPreventDefaultAttribute(2, "onclick", someBoolExpression); // If a bool expression is provided in the value.

        string eventHandlerMethod;
        if (node.BoundAttributeParameter.Name == "preventDefault")
        {
            eventHandlerMethod = ComponentsApi.RenderTreeBuilder.AddEventPreventDefaultAttribute;
        }
        else if (node.BoundAttributeParameter.Name == "stopPropagation")
        {
            eventHandlerMethod = ComponentsApi.RenderTreeBuilder.AddEventStopPropagationAttribute;
        }
        else
        {
            // Unsupported event handler attribute parameter. This can only happen if bound attribute descriptor
            // is configured to expect a parameter other than 'preventDefault' and 'stopPropagation'.
            return node;
        }

        var result = new ComponentAttributeIntermediateNode(node)
        {
            OriginalAttributeName = node.OriginalAttributeName,
            AddAttributeMethodName = eventHandlerMethod,
        };

        result.Children.Clear();

        if (node.AttributeStructure != AttributeStructure.Minimized)
        {
            var tokens = GetAttributeContent(node);
            var expressionNode = new CSharpExpressionIntermediateNode();
            result.Children.Add(expressionNode);
            expressionNode.Children.AddRange(tokens);
        }

        return result;
    }
}<|MERGE_RESOLUTION|>--- conflicted
+++ resolved
@@ -137,11 +137,7 @@
 
         var parameterDuplicates = parent.Children
             .OfType<TagHelperDirectiveAttributeParameterIntermediateNode>()
-<<<<<<< HEAD
-            .Where(p => p.TagHelper?.Kind == TagHelperKind.EventHandler)
-=======
-            .Where(p => p.TagHelper.IsEventHandlerTagHelper())
->>>>>>> 0c1a63f2
+            .Where(p => p.TagHelper.Kind == TagHelperKind.EventHandler)
             .GroupBy(p => p.AttributeName)
             .Where(g => g.Count() > 1);
 
