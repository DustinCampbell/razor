﻿// Licensed to the .NET Foundation under one or more agreements.
// The .NET Foundation licenses this file to you under the MIT license.

#nullable disable

using System;
using System.Collections.Generic;
using System.Linq;
using Microsoft.AspNetCore.Razor.Language.Intermediate;

namespace Microsoft.AspNetCore.Razor.Language.Components;

internal class ComponentLoweringPass : ComponentIntermediateNodePassBase, IRazorOptimizationPass
{
    // This pass runs earlier than our other passes that 'lower' specific kinds of attributes.
    public override int Order => 0;

    protected override void ExecuteCore(RazorCodeDocument codeDocument, DocumentIntermediateNode documentNode)
    {
        if (!IsComponentDocument(documentNode))
        {
            return;
        }

        var @namespace = documentNode.FindPrimaryNamespace();
        var @class = documentNode.FindPrimaryClass();
        if (@namespace == null || @class == null)
        {
            // Nothing to do, bail. We can't function without the standard structure.
            return;
        }

        // For each component *usage* we need to rewrite the tag helper node to map to the relevant component
        // APIs.
        var usings = documentNode.FindDescendantNodes<UsingDirectiveIntermediateNode>();
        var references = documentNode.FindDescendantReferences<TagHelperIntermediateNode>();

        foreach (var reference in references)
        {
<<<<<<< HEAD
            var node = reference.Node;
            if (node.TagHelpers.Any(t => t.IsChildContentTagHelper))
=======
            var node = (TagHelperIntermediateNode)reference.Node;
            if (node.TagHelpers.Any(t => t.Kind == TagHelperKind.ChildContent))
>>>>>>> ebc1db1b
            {
                // This is a child content tag helper. This will be rewritten when we visit its parent.
                continue;
            }

            // The element didn't match any child content descriptors. Look for any matching component descriptors.
            var count = 0;
            foreach (var tagHelper in node.TagHelpers)
            {
                if (tagHelper.Kind == TagHelperKind.Component)
                {
                    // Only allow a single component tag helper per element. If there are multiple, we'll just consider
                    // the first one and ignore the others.
                    if (++count > 1)
                    {
                        node.AddDiagnostic(ComponentDiagnosticFactory.Create_MultipleComponents(node.Source, node.TagName, node.TagHelpers));
                        break;
                    }
                }
            }

            if (count == 1)
            {
                reference.Replace(RewriteAsComponent(node, node.TagHelpers.Single(n => n.Kind == TagHelperKind.Component)));
            }
            else if (count > 1)
            {
                var tagHelper = GetTagHelperOrAddDiagnostic(node, usings);
                if (tagHelper == null)
                {
                    break;
                }

                reference.Replace(RewriteAsComponent(node, tagHelper));
            }
            else
            {
                reference.Replace(RewriteAsElement(node));
            }
        }

        // We have several tag helpers that are candidates for the same tag node. We need to disambiguate which tag helper applies to this tag
        // since we now fully qualify the tag helper when we emit the code, and we can't rely on the compiler to error out when there are ambiguous
        // tag helpers.
        // We look based on the set of usings if there is only a single component for that can be applied to that tag or if we detect more than one
        // we add a diagnostic and return null
        static TagHelperDescriptor GetTagHelperOrAddDiagnostic(TagHelperIntermediateNode node, IReadOnlyList<UsingDirectiveIntermediateNode> usings)
        {
            TagHelperDescriptor candidate = null;
            List<TagHelperDescriptor> matched = null;
            foreach (var tagHelper in node.TagHelpers)
            {
                if (tagHelper.Kind != TagHelperKind.Component)
                {
                    continue;
                }

                for (var j = 0; j < usings.Count; j++)
                {
                    var usingNamespace = usings[j].Content;
                    if (string.Equals(tagHelper.TypeNamespace, usingNamespace, StringComparison.Ordinal))
                    {
                        if (candidate == null)
                        {
                            candidate = tagHelper;
                        }
                        else
                        {
                            matched ??= new();
                            matched.Add(tagHelper);
                        }
                    }
                }
            }

            if (matched != null)
            {
                matched.Add(candidate);

                // Iterate over existing diagnostics to avoid adding multiple diagnostics when we find an ambiguous tag.
                foreach (var diagnostic in node.Diagnostics)
                {
                    if (diagnostic.Id == ComponentDiagnosticFactory.MultipleComponents.Id)
                    {
                        return null;
                    }
                }

                node.AddDiagnostic(ComponentDiagnosticFactory.Create_MultipleComponents(node.Source, candidate.Name, matched));

                return null;
            }

            return candidate;
        }
    }

    private static ComponentIntermediateNode RewriteAsComponent(TagHelperIntermediateNode node, TagHelperDescriptor tagHelper)
    {
        var component = new ComponentIntermediateNode()
        {
            Component = tagHelper,
            Source = node.Source,
            TagName = node.TagName,
            TypeName = tagHelper.TypeName,
        };

        component.AddDiagnosticsFromNode(node);

        var visitor = new ComponentRewriteVisitor(component);
        visitor.Visit(node);

        // Fixup the parameter names of child content elements. We can't do this during the rewrite
        // because we see the nodes in the wrong order.
        foreach (var childContent in component.ChildContents)
        {
            childContent.ParameterName ??= component.ChildContentParameterName ?? ComponentHelpers.ChildContent.DefaultParameterName;
        }

        ValidateRequiredAttributes(node, tagHelper, component);

        return component;
    }

    private static void ValidateRequiredAttributes(TagHelperIntermediateNode node, TagHelperDescriptor tagHelper, ComponentIntermediateNode intermediateNode)
    {
        if (intermediateNode.Children.Any(static c => c is TagHelperDirectiveAttributeIntermediateNode node && (node.TagHelper?.Kind == TagHelperKind.Splat)))
        {
            // If there are any splat attributes, assume the user may have provided all values.
            // This pass runs earlier than ComponentSplatLoweringPass, so we cannot rely on the presence of SplatIntermediateNode to make this check.
            return;
        }

        foreach (var requiredAttribute in tagHelper.EditorRequiredAttributes)
        {
            if (!IsPresentAsAttribute(requiredAttribute.Name, intermediateNode))
            {
                intermediateNode.AddDiagnostic(
                  RazorDiagnosticFactory.CreateComponent_EditorRequiredParameterNotSpecified(
                      node.Source,
                      intermediateNode.TagName,
                      requiredAttribute.Name));
            }
        }

        static bool IsPresentAsAttribute(string attributeName, ComponentIntermediateNode intermediateNode)
        {
            foreach (var child in intermediateNode.Children)
            {
                if (child is ComponentAttributeIntermediateNode attributeNode && attributeName == attributeNode.AttributeName)
                {
                    return true;
                }
                if (child is ComponentChildContentIntermediateNode childContent && attributeName == childContent.AttributeName)
                {
                    return true;
                }
                const string bindPrefix = "@bind-";
                if (child is TagHelperDirectiveAttributeIntermediateNode { OriginalAttributeName: { } originalAttributeName } &&
                    originalAttributeName.StartsWith(bindPrefix, StringComparison.Ordinal) &&
                    EqualsWithOptionalChangedOrExpressionSuffix(originalAttributeName.AsSpan(start: bindPrefix.Length), attributeName))
                {
                    return true;
                }
                if (child is TagHelperDirectiveAttributeParameterIntermediateNode { OriginalAttributeName: { } originalName, AttributeNameWithoutParameter: { } nameWithoutParameter } &&
                    originalName.StartsWith(bindPrefix, StringComparison.Ordinal) &&
                    EqualsWithOptionalChangedOrExpressionSuffix(nameWithoutParameter.AsSpan(start: bindPrefix.Length - 1), attributeName))
                {
                    // `@bind-Value:get` or `@bind-Value:set` is specified.
                    return true;
                }
            }

            return false;
        }

        // True if `requiredName` is equal to `specifiedName` or to `specifiedName + "Changed"` or to `specifiedName + "Expression"`.
        static bool EqualsWithOptionalChangedOrExpressionSuffix(ReadOnlySpan<char> specifiedName, string requiredName)
        {
            var requiredNameSpan = requiredName.AsSpan();
            return EqualsWithSuffix(specifiedName, requiredNameSpan, "Changed") ||
                EqualsWithSuffix(specifiedName, requiredNameSpan, "Expression") ||
                specifiedName.Equals(requiredNameSpan, StringComparison.Ordinal);
        }

        // True if `requiredName` is equal to `specifiedName + suffix`.
        static bool EqualsWithSuffix(ReadOnlySpan<char> specifiedName, ReadOnlySpan<char> requiredName, string suffix)
        {
            return requiredName.EndsWith(suffix.AsSpan(), StringComparison.Ordinal) &&
                specifiedName.Equals(requiredName[..^suffix.Length], StringComparison.Ordinal);
        }
    }

    private static MarkupElementIntermediateNode RewriteAsElement(TagHelperIntermediateNode node)
    {
        var result = new MarkupElementIntermediateNode()
        {
            Source = node.Source,
            TagName = node.TagName,
        };

        result.AddDiagnosticsFromNode(node);

        var visitor = new ElementRewriteVisitor(result.Children);
        visitor.Visit(node);

        return result;
    }

    private class ComponentRewriteVisitor : IntermediateNodeWalker
    {
        private readonly ComponentIntermediateNode _component;
        private readonly IntermediateNodeCollection _children;

        public ComponentRewriteVisitor(ComponentIntermediateNode component)
        {
            _component = component;
            _children = component.Children;
        }

        public override void VisitTagHelper(TagHelperIntermediateNode node)
        {
            // Visit children, we're replacing this node.
            base.VisitDefault(node);
        }

        public override void VisitTagHelperBody(TagHelperBodyIntermediateNode node)
        {
            // Wrap the component's children in a ChildContent node if we have some significant
            // content.
            if (node.Children.Count == 0)
            {
                return;
            }

            // If we get a single HTML content node containing only whitespace,
            // then this is probably a tag that looks like '<MyComponent>  </MyComponent>
            //
            // We don't want to create a child content for this case, because it can conflict
            // with a child content that's set via an attribute. We don't want the formatting
            // of insignificant whitespace to be annoying when setting attributes directly.
            if (node.Children.Count == 1 && IsIgnorableWhitespace(node.Children[0]))
            {
                return;
            }

            // From here we fork and behave differently based on whether the component's child content is
            // implicit or explicit.
            //
            // Explicit child content will look like: <MyComponent><ChildContent><div>...</div></ChildContent></MyComponent>
            // compared with implicit: <MyComponent><div></div></MyComponent>
            //
            // Using implicit child content:
            // 1. All content is grouped into a single child content lambda, and assigned to the property 'ChildContent'
            //
            // Using explicit child content:
            // 1. All content must be contained within 'child content' elements that are direct children
            // 2. Whitespace outside of 'child content' elements will be ignored (not an error)
            // 3. Non-whitespace outside of 'child content' elements will cause an error
            // 4. All 'child content' elements must match parameters on the component (exception for ChildContent,
            //    which is always allowed.
            // 5. Each 'child content' element will generate its own lambda, and be assigned to the property
            //    that matches the element name.
            if (!node.Children.OfType<TagHelperIntermediateNode>().Any(t => t.TagHelpers.Any(th => th.Kind == TagHelperKind.ChildContent)))
            {
                // This node has implicit child content. It may or may not have an attribute that matches.
                var attribute = _component.Component.BoundAttributes
                    .Where(a => string.Equals(a.Name, ComponentsApi.RenderTreeBuilder.ChildContent, StringComparison.Ordinal))
                    .FirstOrDefault();
                _children.Add(RewriteChildContent(attribute, node.Source, node.Children));
                return;
            }

            // OK this node has explicit child content, we can rewrite it by visiting each node
            // in sequence, since we:
            // a) need to rewrite each child content element
            // b) any significant content outside of a child content is an error
            for (var i = 0; i < node.Children.Count; i++)
            {
                var child = node.Children[i];
                if (IsIgnorableWhitespace(child))
                {
                    continue;
                }

                if (child is TagHelperIntermediateNode tagHelperNode &&
                    tagHelperNode.TagHelpers.Any(th => th.Kind == TagHelperKind.ChildContent))
                {
                    // This is a child content element
                    var attribute = _component.Component.BoundAttributes
                        .Where(a => string.Equals(a.Name, tagHelperNode.TagName, StringComparison.Ordinal))
                        .FirstOrDefault();
                    _children.Add(RewriteChildContent(attribute, child.Source, child.Children));
                    continue;
                }

                // If we get here then this is significant content inside a component with explicit child content.
                child.AddDiagnostic(ComponentDiagnosticFactory.Create_ChildContentMixedWithExplicitChildContent(child.Source, _component));
                _children.Add(child);
            }

            bool IsIgnorableWhitespace(IntermediateNode n)
            {
                if (n is HtmlContentIntermediateNode html &&
                    html.Children.Count == 1 &&
                    html.Children[0] is IntermediateToken token &&
                    string.IsNullOrWhiteSpace(token.Content))
                {
                    return true;
                }

                return false;
            }
        }

        private ComponentChildContentIntermediateNode RewriteChildContent(BoundAttributeDescriptor attribute, SourceSpan? source, IntermediateNodeCollection children)
        {
            var childContent = new ComponentChildContentIntermediateNode()
            {
                BoundAttribute = attribute,
                Source = source,
                TypeName = attribute?.TypeName ?? ComponentsApi.RenderFragment.FullTypeName,
            };

            // There are two cases here:
            // 1. Implicit child content - the children will be non-taghelper nodes, just accept them
            // 2. Explicit child content - the children will be various tag helper nodes, that need special processing.
            for (var i = 0; i < children.Count; i++)
            {
                var child = children[i];
                if (child is TagHelperBodyIntermediateNode body)
                {
                    // The body is all of the content we want to render, the rest of the children will
                    // be the attributes.
                    for (var j = 0; j < body.Children.Count; j++)
                    {
                        childContent.Children.Add(body.Children[j]);
                    }
                }
                else if (child is TagHelperPropertyIntermediateNode property)
                {
                    if (property.BoundAttribute.IsChildContentParameterNameProperty())
                    {
                        // Check for each child content with a parameter name, that the parameter name is specified
                        // with literal text. For instance, the following is not allowed and should generate a diagnostic.
                        //
                        // <MyComponent><ChildContent Context="@Foo()">...</ChildContent></MyComponent>
                        if (TryGetAttributeStringContent(property, out var parameterName))
                        {
                            childContent.ParameterName = parameterName;
                            continue;
                        }

                        // The parameter name is invalid.
                        childContent.AddDiagnostic(ComponentDiagnosticFactory.Create_ChildContentHasInvalidParameter(property.Source, property.AttributeName, attribute.Name));
                        continue;
                    }

                    // This is an unrecognized tag helper bound attribute. This will practically never happen unless the child content descriptor was misconfigured.
                    childContent.AddDiagnostic(ComponentDiagnosticFactory.Create_ChildContentHasInvalidAttribute(property.Source, property.AttributeName, attribute.Name));
                }
                else if (child is TagHelperHtmlAttributeIntermediateNode a)
                {
                    // This is an HTML attribute on a child content.
                    childContent.AddDiagnostic(ComponentDiagnosticFactory.Create_ChildContentHasInvalidAttribute(a.Source, a.AttributeName, attribute.Name));
                }
                else if (child is TagHelperDirectiveAttributeIntermediateNode directiveAttribute)
                {
                    // We don't support directive attributes inside child content, this is possible if you try to do something like put '@ref' on a child content.
                    childContent.AddDiagnostic(ComponentDiagnosticFactory.Create_ChildContentHasInvalidAttribute(directiveAttribute.Source, directiveAttribute.OriginalAttributeName, attribute.Name));
                }
                else
                {
                    // This is some other kind of node (likely an implicit child content)
                    childContent.Children.Add(child);
                }
            }

            return childContent;
        }

        private bool TryGetAttributeStringContent(TagHelperPropertyIntermediateNode property, out string content)
        {
            // The success path looks like - a single HTML Attribute Value node with tokens
            if (property.Children.Count == 1 &&
                property.Children[0] is HtmlContentIntermediateNode html)
            {
                content = string.Join(string.Empty, html.Children.OfType<IntermediateToken>().Select(n => n.Content));
                return true;
            }

            content = null;
            return false;
        }

        public override void VisitTagHelperHtmlAttribute(TagHelperHtmlAttributeIntermediateNode node)
        {
            var attribute = new ComponentAttributeIntermediateNode(node);
            _children.Add(attribute);

            // Since we don't support complex content, we can rewrite the inside of this
            // node to the rather simpler form that property nodes usually have.
            for (var i = 0; i < attribute.Children.Count; i++)
            {
                if (attribute.Children[i] is HtmlAttributeValueIntermediateNode htmlValue)
                {
                    var newNode = new HtmlContentIntermediateNode()
                    {
                        Source = htmlValue.Source,
                    };
                    for (var j = 0; j < htmlValue.Children.Count; j++)
                    {
                        newNode.Children.Add(htmlValue.Children[j]);
                    }

                    attribute.Children[i] = newNode;
                }
                else if (attribute.Children[i] is CSharpExpressionAttributeValueIntermediateNode expressionValue)
                {
                    var newNode = new CSharpExpressionIntermediateNode()
                    {
                        Source = expressionValue.Source,
                    };
                    for (var j = 0; j < expressionValue.Children.Count; j++)
                    {
                        newNode.Children.Add(expressionValue.Children[j]);
                    }

                    attribute.Children[i] = newNode;
                }
                else if (attribute.Children[i] is CSharpCodeAttributeValueIntermediateNode codeValue)
                {
                    var newNode = new CSharpExpressionIntermediateNode()
                    {
                        Source = codeValue.Source,
                    };
                    for (var j = 0; j < codeValue.Children.Count; j++)
                    {
                        newNode.Children.Add(codeValue.Children[j]);
                    }

                    attribute.Children[i] = newNode;
                }
            }
        }

        public override void VisitTagHelperProperty(TagHelperPropertyIntermediateNode node)
        {
            // Each 'tag helper property' belongs to a specific tag helper. We want to handle
            // the cases for components, but leave others alone. This allows our other passes
            // to handle those cases.
            if (node.TagHelper.Kind != TagHelperKind.Component)
            {
                _children.Add(node);
                return;
            }

            // Another special case here - this might be a type argument. These don't represent 'real' parameters
            // that get passed to the component, it needs special code generation support.
            if (node.TagHelper.IsGenericTypedComponent() && node.BoundAttribute.IsTypeParameterProperty())
            {
                _children.Add(new ComponentTypeArgumentIntermediateNode(node));
                return;
            }

            // Another special case here -- this might be a 'Context' parameter, which specifies the name
            // for lambda parameter for parameterized child content
            if (node.BoundAttribute.IsChildContentParameterNameProperty())
            {
                // Check for each child content with a parameter name, that the parameter name is specified
                // with literal text. For instance, the following is not allowed and should generate a diagnostic.
                //
                // <MyComponent Context="@Foo()">...</MyComponent>
                if (TryGetAttributeStringContent(node, out var parameterName))
                {
                    _component.ChildContentParameterName = parameterName;
                    return;
                }

                // The parameter name is invalid.
                _component.AddDiagnostic(ComponentDiagnosticFactory.Create_ChildContentHasInvalidParameterOnComponent(node.Source, node.AttributeName, _component.TagName));
                return;
            }

            _children.Add(new ComponentAttributeIntermediateNode(node));
        }

        public override void VisitTagHelperDirectiveAttribute(TagHelperDirectiveAttributeIntermediateNode node)
        {
            // We don't want to do anything special with directive attributes here.
            // Let their corresponding lowering pass take care of processing them.
            _children.Add(node);
        }

        public override void VisitDefault(IntermediateNode node)
        {
            _children.Add(node);
        }
    }

    private class ElementRewriteVisitor : IntermediateNodeWalker
    {
        private readonly IntermediateNodeCollection _children;

        public ElementRewriteVisitor(IntermediateNodeCollection children)
        {
            _children = children;
        }

        public override void VisitTagHelper(TagHelperIntermediateNode node)
        {
            // Visit children, we're replacing this node.
            for (var i = 0; i < node.Children.Count; i++)
            {
                Visit(node.Children[i]);
            }
        }

        public override void VisitTagHelperBody(TagHelperBodyIntermediateNode node)
        {
            for (var i = 0; i < node.Children.Count; i++)
            {
                _children.Add(node.Children[i]);
            }
        }

        public override void VisitTagHelperHtmlAttribute(TagHelperHtmlAttributeIntermediateNode node)
        {
            var attribute = new HtmlAttributeIntermediateNode()
            {
                AttributeName = node.AttributeName,
                Source = node.Source,
            };

            _children.Add(attribute);

            attribute.AddDiagnosticsFromNode(node);

            switch (node.AttributeStructure)
            {
                case AttributeStructure.Minimized:

                    attribute.Prefix = node.AttributeName;
                    attribute.Suffix = string.Empty;
                    break;

                case AttributeStructure.NoQuotes:
                case AttributeStructure.SingleQuotes:
                case AttributeStructure.DoubleQuotes:

                    // We're ignoring attribute structure here for simplicity, it doesn't effect us.
                    attribute.Prefix = node.AttributeName + "=\"";
                    attribute.Suffix = "\"";

                    for (var i = 0; i < node.Children.Count; i++)
                    {
                        attribute.Children.Add(RewriteAttributeContent(node.Children[i]));
                    }

                    break;
            }

            IntermediateNode RewriteAttributeContent(IntermediateNode content)
            {
                if (content is HtmlContentIntermediateNode html)
                {
                    var value = new HtmlAttributeValueIntermediateNode()
                    {
                        Source = content.Source,
                    };

                    for (var i = 0; i < html.Children.Count; i++)
                    {
                        value.Children.Add(html.Children[i]);
                    }


                    value.AddDiagnosticsFromNode(html);

                    return value;
                }


                return content;
            }
        }

        public override void VisitTagHelperProperty(TagHelperPropertyIntermediateNode node)
        {
            // Each 'tag helper property' belongs to a specific tag helper. We want to handle
            // the cases for components, but leave others alone. This allows our other passes
            // to handle those cases.
            _children.Add(node.TagHelper.Kind == TagHelperKind.Component ? new ComponentAttributeIntermediateNode(node) : node);
        }

        public override void VisitTagHelperDirectiveAttribute(TagHelperDirectiveAttributeIntermediateNode node)
        {
            // We don't want to do anything special with directive attributes here.
            // Let their corresponding lowering pass take care of processing them.
            _children.Add(node);
        }

        public override void VisitDefault(IntermediateNode node)
        {
            _children.Add(node);
        }
    }
}<|MERGE_RESOLUTION|>--- conflicted
+++ resolved
@@ -37,13 +37,8 @@
 
         foreach (var reference in references)
         {
-<<<<<<< HEAD
             var node = reference.Node;
-            if (node.TagHelpers.Any(t => t.IsChildContentTagHelper))
-=======
-            var node = (TagHelperIntermediateNode)reference.Node;
             if (node.TagHelpers.Any(t => t.Kind == TagHelperKind.ChildContent))
->>>>>>> ebc1db1b
             {
                 // This is a child content tag helper. This will be rewritten when we visit its parent.
                 continue;
