--- conflicted
+++ resolved
@@ -4,11 +4,8 @@
 using System;
 using System.Collections.Generic;
 using System.Diagnostics;
-<<<<<<< HEAD
+using Microsoft.AspNetCore.Razor.PooledObjects;
 using Microsoft.CodeAnalysis.CSharp;
-=======
-using Microsoft.AspNetCore.Razor.PooledObjects;
->>>>>>> 2511efed
 
 namespace Microsoft.AspNetCore.Razor.Language.Legacy;
 
@@ -21,25 +18,12 @@
     public RazorSourceDocument SourceDocument { get; }
     public SeekableTextReader Source { get; }
 
-<<<<<<< HEAD
-        Source = new SeekableTextReader(SourceDocument);
-        DesignTimeMode = options.DesignTime;
-        FeatureFlags = options.FeatureFlags;
-        ParseLeadingDirectives = options.ParseLeadingDirectives;
-        ErrorSink = new ErrorSink();
-        SeenDirectives = new HashSet<string>(StringComparer.Ordinal);
-        EnableSpanEditHandlers = options.EnableSpanEditHandlers;
-        UseRoslynTokenizer = options.UseRoslynTokenizer;
-        CSharpParseOptions = options.CSharpParseOptions;
-    }
-=======
     public bool WhiteSpaceIsSignificantToAncestorBlock { get; set; }
     public bool NullGenerateWhitespaceAndNewLine { get; set; }
     public bool InTemplateContext { get; set; }
     public bool StartOfLine { get; set; } = true;
     public bool MakeMarkerNode { get; set; } = true;
     public AcceptedCharactersInternal CurrentAcceptedCharacters { get; set; } = AcceptedCharactersInternal.Any;
->>>>>>> 2511efed
 
     public ParserContext(RazorSourceDocument source, RazorParserOptions options)
     {
@@ -69,21 +53,17 @@
         StringHashSetPool.Ordinal.Return(_seenDirectivesSet);
     }
 
-<<<<<<< HEAD
-    public bool UseRoslynTokenizer { get; }
-
-    public CSharpParseOptions CSharpParseOptions { get; }
-
-    public bool EnableSpanEditHandlers { get; }
-=======
     public ErrorSink ErrorSink => _errorSinkStack.Peek();
->>>>>>> 2511efed
 
     public RazorParserFeatureFlags FeatureFlags => _options.FeatureFlags;
 
     public HashSet<string> SeenDirectives => _seenDirectivesSet;
 
     public bool DesignTimeMode => _options.DesignTime;
+
+    public bool UseRoslynTokenizer => _options.UseRoslynTokenizer;
+
+    public CSharpParseOptions CSharpParseOptions => _options.CSharpParseOptions;
 
     public bool ParseLeadingDirectives => _options.ParseLeadingDirectives;
 
