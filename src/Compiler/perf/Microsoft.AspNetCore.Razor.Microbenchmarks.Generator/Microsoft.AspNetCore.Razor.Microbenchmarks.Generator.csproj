<Project Sdk="Microsoft.NET.Sdk">

  <PropertyGroup>
    <OutputType>Exe</OutputType>
    <TargetFramework>$(DefaultNetCoreTargetFramework)</TargetFramework>
    <ImplicitUsings>enable</ImplicitUsings>
    <Nullable>enable</Nullable>
    <Configurations>Debug;Release</Configurations>
    <IsTestProject>true</IsTestProject>
    <IsUnitTestProject>true</IsUnitTestProject>
    <GenerateProgramFile>false</GenerateProgramFile>
  </PropertyGroup>

  <ItemGroup>
    <Compile Remove="SampleApp\**" />
    <EmbeddedResource Remove="SampleApp\**" />
    <None Remove="SampleApp\**" />
    <Content Include="SampleApp\**" CopyToOutputDirectory="PreserveNewest" />
  </ItemGroup>

  <ItemGroup>
    <PackageReference Include="BenchmarkDotNet" />
    <PackageReference Include="BenchmarkDotNet.Diagnostics.Windows" />
    <PackageReference Include="Microsoft.CodeAnalysis.CSharp.Workspaces" />
    <PackageReference Include="Microsoft.CodeAnalysis.Workspaces.MSBuild" />
    <PackageReference Include="Microsoft.Build.Locator" />
    <PackageReference Include="System.Security.Cryptography.Xml" />
<<<<<<< HEAD
=======
    <PackageReference Include="System.Formats.Asn1" />
>>>>>>> b5c4983a
  </ItemGroup>

  <!-- Reference the local source generator when building in regular configurations -->
  <ItemGroup Condition="'$(Configuration)' != 'Release_Nuget'">
    <ProjectReference Include="..\..\Microsoft.CodeAnalysis.Razor.Compiler\src\Microsoft.CodeAnalysis.Razor.Compiler.csproj" />
  </ItemGroup>

  <!-- Grab the nuget package and reference its generator when building in Release_Nuget  -->
  <ItemGroup Condition="'$(Configuration)' == 'Release_Nuget'">
    <PackageReference Include="Microsoft.NET.Sdk.Razor.SourceGenerators.Transport" GeneratePathProperty="true" VersionOverride="7.0.0-preview.5.22528.1" />
    <Reference Include="$(PkgMicrosoft_NET_Sdk_Razor_SourceGenerators_Transport)\source-generators\*.dll" />
  </ItemGroup>

  <!-- Work around https://github.com/dotnet/roslyn/issues/61454. -->
  <ItemGroup>
    <None Include="$([System.IO.Directory]::GetParent($(BundledRuntimeIdentifierGraphFile)))\NuGet.Frameworks.dll">
      <Link>NuGet.Frameworks.dll</Link>
      <CopyToOutputDirectory>PreserveNewest</CopyToOutputDirectory>
    </None>
    <None Include="$([System.IO.Directory]::GetParent($(BundledRuntimeIdentifierGraphFile)))\System.CodeDom.dll">
      <Link>System.CodeDom.dll</Link>
      <CopyToOutputDirectory>PreserveNewest</CopyToOutputDirectory>
    </None>
  </ItemGroup>

</Project><|MERGE_RESOLUTION|>--- conflicted
+++ resolved
@@ -25,10 +25,7 @@
     <PackageReference Include="Microsoft.CodeAnalysis.Workspaces.MSBuild" />
     <PackageReference Include="Microsoft.Build.Locator" />
     <PackageReference Include="System.Security.Cryptography.Xml" />
-<<<<<<< HEAD
-=======
     <PackageReference Include="System.Formats.Asn1" />
->>>>>>> b5c4983a
   </ItemGroup>
 
   <!-- Reference the local source generator when building in regular configurations -->
