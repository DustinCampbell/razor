﻿// Licensed to the .NET Foundation under one or more agreements.
// The .NET Foundation licenses this file to you under the MIT license.

#nullable enable

using System;
using System.Collections.Generic;
using System.Collections.Immutable;
using System.Diagnostics;
using System.Diagnostics.CodeAnalysis;
using System.IO;
using System.Linq;
using System.Reflection;
using System.Runtime.CompilerServices;
using System.Runtime.Loader;
using System.Text;
using System.Threading.Tasks;
using Microsoft.AspNetCore.Builder;
using Microsoft.AspNetCore.Http;
using Microsoft.AspNetCore.Http.Features;
using Microsoft.AspNetCore.Mvc;
using Microsoft.AspNetCore.Mvc.Abstractions;
using Microsoft.AspNetCore.Mvc.ApplicationParts;
using Microsoft.AspNetCore.Mvc.ModelBinding;
using Microsoft.AspNetCore.Mvc.Razor;
using Microsoft.AspNetCore.Mvc.Rendering;
using Microsoft.AspNetCore.Mvc.ViewEngines;
using Microsoft.AspNetCore.Mvc.ViewFeatures;
using Microsoft.AspNetCore.Razor.Language;
using Microsoft.CodeAnalysis;
using Microsoft.CodeAnalysis.CSharp;
using Microsoft.CodeAnalysis.Diagnostics;
using Microsoft.Extensions.DependencyInjection;
using Microsoft.Extensions.DependencyModel;
using Microsoft.Extensions.DependencyModel.Resolution;
using Moq;
using Roslyn.Test.Utilities;
using Xunit;

namespace Microsoft.NET.Sdk.Razor.SourceGenerators;

// RazorSourceGenerator tests cannot run in parallel if they use RazorEventListener
// because that listens to events across all source generator instances.
[Collection(nameof(RazorSourceGenerator))]
public abstract class RazorSourceGeneratorTestsBase
{
    protected static async ValueTask<GeneratorDriver> GetDriverAsync(Project project, Action<TestAnalyzerConfigOptionsProvider>? configureGlobalOptions = null)
    {
        var (driver, _) = await GetDriverWithAdditionalTextAsync(project, configureGlobalOptions);
        return driver;
    }

    protected static async ValueTask<(GeneratorDriver, ImmutableArray<AdditionalText>)> GetDriverWithAdditionalTextAsync(Project project, Action<TestAnalyzerConfigOptionsProvider>? configureGlobalOptions = null)
    {
        var result = await GetDriverWithAdditionalTextAndProviderAsync(project, configureGlobalOptions);
        return (result.Item1, result.Item2);
    }

    protected static async ValueTask<(GeneratorDriver, ImmutableArray<AdditionalText>, TestAnalyzerConfigOptionsProvider)> GetDriverWithAdditionalTextAndProviderAsync(Project project, Action<TestAnalyzerConfigOptionsProvider>? configureGlobalOptions = null)
    {
        var razorSourceGenerator = new RazorSourceGenerator().AsSourceGenerator();
        var driver = (GeneratorDriver)CSharpGeneratorDriver.Create(new[] { razorSourceGenerator }, parseOptions: (CSharpParseOptions)project.ParseOptions!, driverOptions: new GeneratorDriverOptions(IncrementalGeneratorOutputKind.None, true));

        var optionsProvider = new TestAnalyzerConfigOptionsProvider();
        optionsProvider.TestGlobalOptions["build_property.RazorConfiguration"] = "Default";
        optionsProvider.TestGlobalOptions["build_property.RootNamespace"] = "MyApp";
        optionsProvider.TestGlobalOptions["build_property.RazorLangVersion"] = "Latest";
        optionsProvider.TestGlobalOptions["build_property.GenerateRazorMetadataSourceChecksumAttributes"] = "false";

        var additionalTexts = ImmutableArray<AdditionalText>.Empty;

        foreach (var document in project.AdditionalDocuments)
        {
            var additionalText = new TestAdditionalText(document.Name, await document.GetTextAsync());
            additionalTexts = additionalTexts.Add(additionalText);

            var additionalTextOptions = new TestAnalyzerConfigOptions
            {
                ["build_metadata.AdditionalFiles.TargetPath"] = Convert.ToBase64String(Encoding.UTF8.GetBytes(additionalText.Path)),
            };

            optionsProvider.AdditionalTextOptions[additionalText.Path] = additionalTextOptions;
        }

        configureGlobalOptions?.Invoke(optionsProvider);

        driver = driver
            .AddAdditionalTexts(additionalTexts)
            .WithUpdatedAnalyzerConfigOptions(optionsProvider);

        return (driver, additionalTexts, optionsProvider);
    }

    protected static GeneratorRunResult RunGenerator(Compilation compilation, ref GeneratorDriver driver, params Action<Diagnostic>[] expectedDiagnostics)
    {
        return RunGenerator(compilation, ref driver, out _, expectedDiagnostics);
    }

    protected static GeneratorRunResult RunGenerator(Compilation compilation, ref GeneratorDriver driver, out Compilation outputCompilation, params Action<Diagnostic>[] expectedDiagnostics)
    {
        driver = driver.RunGeneratorsAndUpdateCompilation(compilation, out outputCompilation, out _);

        var actualDiagnostics = outputCompilation.GetDiagnostics().Where(d => d.Severity != DiagnosticSeverity.Hidden);
        if (expectedDiagnostics.Length == 0 && actualDiagnostics.Any())
        {
            Assert.Fail($"Compilation failed: {string.Join(Environment.NewLine, actualDiagnostics)}");
        }
        else
        {
            Assert.Collection(actualDiagnostics, expectedDiagnostics);
        }

        var result = driver.GetRunResult();
        return result.Results.Single();
    }

    protected static async Task<string> RenderRazorPageAsync(Compilation compilation, string name)
    {
        // Load the compiled DLL.
        var assemblyLoadContext = new AssemblyLoadContext("Razor execution", isCollectible: true);
        Assembly assembly;
        using (var peStream = new MemoryStream())
        {
            var emitResult = compilation.Emit(peStream);
            Assert.True(emitResult.Success, string.Join(Environment.NewLine, emitResult.Diagnostics));
            peStream.Position = 0;
            assembly = assemblyLoadContext.LoadFromStream(peStream);
        }

        // Find the generated Razor Page.
        const string generatedNamespace = "AspNetCoreGeneratedDocument";
        var pageType = assembly.GetType($"{generatedNamespace}.{name}");
        if (pageType is null)
        {
            var availableTypes = string.Join(Environment.NewLine, assembly.GetTypes()
                .Where(t => t.Namespace == generatedNamespace && !t.Name.StartsWith('<'))
                .Select(t => t.Name));
            Assert.Fail($"Razor page '{name}' not found, available types: [{availableTypes}]");
        }

        var page = (RazorPageBase)Activator.CreateInstance(pageType)!;

        // Create ViewContext.
        var appBuilder = WebApplication.CreateBuilder();
        appBuilder.Services.AddMvc().ConfigureApplicationPartManager(manager =>
        {
            var partFactory = new ConsolidatedAssemblyApplicationPartFactory();
            foreach (var applicationPart in partFactory.GetApplicationParts(assembly))
            {
                manager.ApplicationParts.Add(applicationPart);
            }
        });
        var app = appBuilder.Build();
        var httpContext = new DefaultHttpContext
        {
            RequestServices = app.Services
        };
        var requestFeature = new HttpRequestFeature
        {
            Method = HttpMethods.Get,
            Protocol = HttpProtocol.Http2,
            Scheme = "http"
        };
        requestFeature.Headers.Host = "localhost";
        httpContext.Features.Set<IHttpRequestFeature>(requestFeature);
        var actionContext = new ActionContext(
            httpContext,
            new AspNetCore.Routing.RouteData(),
            new ActionDescriptor());
        var viewMock = new Mock<IView>();
        var writer = new StringWriter();
        var viewContext = new ViewContext(
            actionContext,
            viewMock.Object,
            new ViewDataDictionary(new EmptyModelMetadataProvider(), new ModelStateDictionary()),
            Mock.Of<ITempDataDictionary>(),
            writer,
            new HtmlHelperOptions());

        // Find `_ViewStart.cshtml`s.
        var viewStarts = GetViewStartNames(name)
            .Select(n => assembly.GetType($"{generatedNamespace}.{n}"))
            .Where(t => t is not null)
            .Select(t => (IRazorPage)Activator.CreateInstance(t!)!)
            .ToImmutableArray();

        // Render the page.
        var view = ActivatorUtilities.CreateInstance<RazorView>(app.Services,
<<<<<<< HEAD
            /* IReadOnlyList<IRazorPage> viewStartPages */ viewStarts,
            /* IRazorPage razorPage */ page);
=======
             /* IReadOnlyList<IRazorPage> viewStartPages */ Array.Empty<IRazorPage>(),
             /* IRazorPage razorPage */ page);
>>>>>>> 379929ed
        await view.RenderAsync(viewContext);

        assemblyLoadContext.Unload();

        return writer.ToString();

        // Inspired by Microsoft.AspNetCore.Mvc.Razor.RazorFileHierarchy.GetViewStartPaths.
        static IEnumerable<string> GetViewStartNames(string name)
        {
            var builder = new StringBuilder(name);
            var index = name.Length;
            for (var currentIteration = 0; currentIteration < 255; currentIteration++)
            {
                if (index <= 1 || (index = name.LastIndexOf('_', index - 1)) < 0)
                {
                    break;
                }

                builder.Length = index + 1;
                builder.Append("_ViewStart");

                var itemPath = builder.ToString();
                yield return itemPath;
            }
        }
    }

    protected static async Task VerifyRazorPageMatchesBaselineAsync(Compilation compilation, string name,
        [CallerFilePath] string testPath = "", [CallerMemberName] string testName = "")
    {
        var html = await RenderRazorPageAsync(compilation, name);
        Extensions.VerifyTextMatchesBaseline(
            actualText: html,
            fileName: name,
            extension: "html",
            testPath: testPath,
            testName: testName);
    }

    protected static Project CreateTestProject(
        OrderedStringDictionary additionalSources,
        OrderedStringDictionary? sources = null)
    {
        var project = CreateBaseProject();

        if (sources is not null)
        {
            foreach (var (name, source) in sources)
            {
                project = project.AddDocument(name, source).Project;
            }
        }

        foreach (var (name, source) in additionalSources)
        {
            project = project.AddAdditionalDocument(name, source).Project;
        }

        return project;
    }

    protected sealed class OrderedStringDictionary
    {
        private readonly List<KeyValuePair<string, string>> _inner = new();

        public string this[string key]
        {
            set => _inner.Add(new(key, value));
        }

        public IEnumerator<KeyValuePair<string, string>> GetEnumerator() => _inner.GetEnumerator();
    }

    private sealed class AppLocalResolver : ICompilationAssemblyResolver
    {
        private readonly string _baseDirectory;

        public AppLocalResolver(string baseDirectory)
        {
            _baseDirectory = baseDirectory;
        }

        public bool TryResolveAssemblyPaths(CompilationLibrary library, List<string>? assemblies)
        {
            return library.Assemblies.All(assembly =>
            {
                var dll = Path.Combine(_baseDirectory, "refs", Path.GetFileName(assembly));
                if (File.Exists(dll))
                {
                    assemblies!.Add(dll);
                    return true;
                }

                dll = Path.Combine(_baseDirectory, Path.GetFileName(assembly));
                if (File.Exists(dll))
                {
                    assemblies!.Add(dll);
                    return true;
                }

                return false;
            });
        }
    }

    private static Project CreateBaseProject()
    {
        var projectId = ProjectId.CreateNewId(debugName: "TestProject");

        var solution = new AdhocWorkspace()
           .CurrentSolution
           .AddProject(projectId, "TestProject", "TestProject", LanguageNames.CSharp);

        var project = solution.Projects.Single()
            .WithCompilationOptions(new CSharpCompilationOptions(OutputKind.DynamicallyLinkedLibrary,
                nullableContextOptions: NullableContextOptions.Enable,
                specificDiagnosticOptions: new KeyValuePair<string, ReportDiagnostic>[]
                {
                    // Ignore warnings about conflicts due to referencing `Microsoft.AspNetCore.App` DLLs.
                    // Won't be necessary after fixing https://github.com/dotnet/roslyn/issues/19640.
                    new("CS1701", ReportDiagnostic.Hidden)
                }));

        project = project.WithParseOptions(((CSharpParseOptions)project.ParseOptions!).WithLanguageVersion(LanguageVersion.Preview));

        foreach (var defaultCompileLibrary in DependencyContext.Load(typeof(RazorSourceGeneratorTests).Assembly)!.CompileLibraries)
        {
            foreach (var resolveReferencePath in defaultCompileLibrary.ResolveReferencePaths(new AppLocalResolver(AppContext.BaseDirectory)))
            {
                if (excludeReference(resolveReferencePath))
                {
                    continue;
                }

                project = project.AddMetadataReference(MetadataReference.CreateFromFile(resolveReferencePath));
            }
        }

        // The deps file in the project is incorrect and does not contain "compile" nodes for some references.
        // However these binaries are always present in the bin output. As a "temporary" workaround, we'll add
        // every dll file that's present in the test's build output as a metadatareference.
        foreach (var assembly in Directory.EnumerateFiles(AppContext.BaseDirectory, "*.dll"))
        {
            if (!excludeReference(assembly) &&
                !project.MetadataReferences.Any(c => string.Equals(Path.GetFileNameWithoutExtension(c.Display), Path.GetFileNameWithoutExtension(assembly), StringComparison.OrdinalIgnoreCase)))
            {
                project = project.AddMetadataReference(MetadataReference.CreateFromFile(assembly));
            }
        }

        return project;

        // In this project, we don't need shims, we reference the full ASP.NET Core DLLs.
        static bool excludeReference(string path)
        {
            return path.Contains("Shim.");
        }
    }

    protected sealed class TestAnalyzerConfigOptionsProvider : AnalyzerConfigOptionsProvider
    {
        public override AnalyzerConfigOptions GlobalOptions => TestGlobalOptions;

        public TestAnalyzerConfigOptions TestGlobalOptions { get; } = new TestAnalyzerConfigOptions();

        public override AnalyzerConfigOptions GetOptions(SyntaxTree tree) => throw new NotImplementedException();

        public Dictionary<string, TestAnalyzerConfigOptions> AdditionalTextOptions { get; } = new();

        public override AnalyzerConfigOptions GetOptions(AdditionalText textFile)
        {
            return AdditionalTextOptions.TryGetValue(textFile.Path, out var options) ? options : new TestAnalyzerConfigOptions();
        }

        public TestAnalyzerConfigOptionsProvider Clone()
        {
            var provider = new TestAnalyzerConfigOptionsProvider();
            foreach (var option in this.TestGlobalOptions.Options)
            {
                provider.TestGlobalOptions[option.Key] = option.Value;
            }
            foreach (var option in this.AdditionalTextOptions)
            {
                TestAnalyzerConfigOptions newOptions = new TestAnalyzerConfigOptions();
                foreach (var subOption in option.Value.Options)
                {
                    newOptions[subOption.Key] = subOption.Value;
                }
                provider.AdditionalTextOptions[option.Key] = newOptions;

            }
            return provider;
        }
    }

    protected sealed class TestAnalyzerConfigOptions : AnalyzerConfigOptions
    {
        public Dictionary<string, string> Options { get; } = new();

        public string this[string name]
        {
            get => Options[name];
            set => Options[name] = value;
        }

        public override bool TryGetValue(string key, [NotNullWhen(true)] out string? value)
            => Options.TryGetValue(key, out value);
    }
}

internal static class Extensions
{
    private static readonly string _testProjectRoot = TestProject.GetProjectDirectory("Microsoft.NET.Sdk.Razor.SourceGenerators.Tests", testDirectoryFirst: true);

    // UTF-8 with BOM
    private static readonly Encoding _baselineEncoding = new UTF8Encoding(encoderShouldEmitUTF8Identifier: true);

    public static GeneratorRunResult VerifyPageOutput(this GeneratorRunResult result, params string[] expectedOutput)
    {
        if (expectedOutput.Length == 1 && string.IsNullOrWhiteSpace(expectedOutput[0]))
        {
            Assert.True(false, GenerateExpectedOutput(result));
        }
        else
        {
            Assert.Equal(expectedOutput.Length, result.GeneratedSources.Length);
            for (int i = 0; i < result.GeneratedSources.Length; i++)
            {
                var text = TrimChecksum(result.GeneratedSources[i].SourceText.ToString());
                Assert.Equal(text, TrimChecksum(expectedOutput[i]), ignoreWhiteSpaceDifferences: true);
            }
        }

        return result;
    }

    private static string CreateBaselineDirectory(string testPath, string testName)
    {
        var baselineDirectory = Path.Join(
            _testProjectRoot,
            "TestFiles",
            Path.GetFileNameWithoutExtension(testPath)!,
            testName);
        Directory.CreateDirectory(baselineDirectory);
        return baselineDirectory;
    }

    public static GeneratorRunResult VerifyOutputsMatchBaseline(this GeneratorRunResult result,
        [CallerFilePath] string testPath = "", [CallerMemberName] string testName = "")
    {
        var baselineDirectory = CreateBaselineDirectory(testPath, testName);
        var touchedFiles = new HashSet<string>();

        foreach (var source in result.GeneratedSources)
        {
            var baselinePath = Path.Join(baselineDirectory, source.HintName);
            var sourceText = source.SourceText.ToString();
            GenerateOutputBaseline(baselinePath, sourceText);
            var baselineText = File.ReadAllText(baselinePath);
            AssertEx.EqualOrDiff(TrimChecksum(baselineText), TrimChecksum(sourceText));
            Assert.True(touchedFiles.Add(baselinePath));
        }

        DeleteUnusedBaselines(baselineDirectory, touchedFiles);

        return result;
    }

    public static void VerifyTextMatchesBaseline(string actualText, string fileName, string extension,
        [CallerFilePath] string testPath = "", [CallerMemberName] string testName = "")
    {
        // Create output directory.
        var baselineDirectory = CreateBaselineDirectory(testPath, testName);

        // Generate baseline if enabled.
        var baselinePath = Path.Join(baselineDirectory, $"{fileName}.{extension}");
        GenerateOutputBaseline(baselinePath, actualText);

        // Verify actual against baseline.
        var baselineText = File.ReadAllText(baselinePath);
        AssertEx.EqualOrDiff(baselineText, actualText);
    }

    [Conditional("GENERATE_BASELINES")]
    private static void GenerateOutputBaseline(string baselinePath, string text)
    {
        text = text.Replace("\r", "").Replace("\n", "\r\n");
        File.WriteAllText(baselinePath, text, _baselineEncoding);
    }

    [Conditional("GENERATE_BASELINES")]
    private static void DeleteUnusedBaselines(string baselineDirectory, HashSet<string> touchedFiles)
    {
        foreach (var file in Directory.EnumerateFiles(baselineDirectory))
        {
            if (!touchedFiles.Contains(file))
            {
                File.Delete(file);
            }
        }
    }

    private static string GenerateExpectedOutput(GeneratorRunResult result)
    {
        StringBuilder sb = new StringBuilder("Generated Output:").AppendLine().AppendLine();
        for (int i = 0; i < result.GeneratedSources.Length; i++)
        {
            if (i > 0)
            {
                sb.AppendLine(",");
            }
            sb.Append("@\"").Append(result.GeneratedSources[i].SourceText.ToString().Replace("\"", "\"\"")).Append('"');
        }
        return sb.ToString();
    }

    public static GeneratorRunResult VerifyOutputsMatch(this GeneratorRunResult actual, GeneratorRunResult expected, params (int index, string replacement)[] diffs)
    {
        Assert.Equal(actual.GeneratedSources.Length, expected.GeneratedSources.Length);
        for (int i = 0; i < actual.GeneratedSources.Length; i++)
        {
            var diff = diffs.FirstOrDefault(p => p.index == i).replacement;
            if (diff is null)
            {
                var actualText = actual.GeneratedSources[i].SourceText.ToString();
                Assert.True(expected.GeneratedSources[i].SourceText.ToString() == actualText, $"No diff supplied. But index {i} was:\r\n\r\n{actualText.Replace("\"", "\"\"")}");
            }
            else
            {
                AssertEx.EqualOrDiff(TrimChecksum(diff), TrimChecksum(actual.GeneratedSources[i].SourceText.ToString()));
            }
        }

        return actual;
    }

    private static string TrimChecksum(string text)
    {
        var trimmed = text.Trim('\r', '\n')                                // start and end
            .Replace("\r\n", "\r").Replace('\n', '\r').Replace('\r', '\n') // regular new-lines
            .Replace("\\r\\n", "\\n");                                     // embedded new-lines
        Assert.StartsWith("#pragma", trimmed);
        return trimmed.Substring(trimmed.IndexOf('\n') + 1);
    }
}<|MERGE_RESOLUTION|>--- conflicted
+++ resolved
@@ -186,13 +186,8 @@
 
         // Render the page.
         var view = ActivatorUtilities.CreateInstance<RazorView>(app.Services,
-<<<<<<< HEAD
             /* IReadOnlyList<IRazorPage> viewStartPages */ viewStarts,
             /* IRazorPage razorPage */ page);
-=======
-             /* IReadOnlyList<IRazorPage> viewStartPages */ Array.Empty<IRazorPage>(),
-             /* IRazorPage razorPage */ page);
->>>>>>> 379929ed
         await view.RenderAsync(viewContext);
 
         assemblyLoadContext.Unload();
