--- conflicted
+++ resolved
@@ -73,14 +73,10 @@
         var documentSnapshot = GetDocumentSnapshot(ProjectFilePath, filePath, TargetPath);
         var version = 1;
         DocumentContext = new VersionedDocumentContext(documentUri, documentSnapshot, projectContext: null, version);
-<<<<<<< HEAD
 
         var razorOptionsMonitor = RazorLanguageServer.GetRequiredService<RazorLSPOptionsMonitor>();
         var clientConnection = RazorLanguageServer.GetRequiredService<IClientConnection>();
         SemanticTokensRangeEndpoint = new SemanticTokensRangeEndpoint(RazorSemanticTokenService, razorOptionsMonitor, clientConnection);
-=======
-        SemanticTokensRangeEndpoint = new SemanticTokensRangeEndpoint(loggerFactory, telemetryReporter: null);
->>>>>>> cfc40c79
         SemanticTokensRangeEndpoint.ApplyCapabilities(new(), new VSInternalClientCapabilities() { SupportsVisualStudioExtensions = true });
 
         var text = await DocumentContext.GetSourceTextAsync(CancellationToken.None).ConfigureAwait(false);
