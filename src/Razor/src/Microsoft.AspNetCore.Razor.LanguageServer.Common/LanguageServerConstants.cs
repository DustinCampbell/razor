--- conflicted
+++ resolved
@@ -3,82 +3,77 @@
 
 namespace Microsoft.AspNetCore.Razor.LanguageServer.Common;
 
-public static class LanguageServerConstants
-{
-    public const int VSCompletionItemKindOffset = 118115;
+    public static class LanguageServerConstants
+    {
+        public const int VSCompletionItemKindOffset = 118115;
 
-    public const string DefaultProjectConfigurationFile = "project.razor.json";
+        public const string DefaultProjectConfigurationFile = "project.razor.json";
 
-    public const string RazorSemanticTokensLegendEndpoint = "_vs_/textDocument/semanticTokensLegend";
+        public const string RazorSemanticTokensLegendEndpoint = "_vs_/textDocument/semanticTokensLegend";
 
-    public const string SemanticTokensProviderName = "semanticTokensProvider";
+        public const string SemanticTokensProviderName = "semanticTokensProvider";
 
-    public const string RazorLanguageQueryEndpoint = "razor/languageQuery";
+        public const string RazorLanguageQueryEndpoint = "razor/languageQuery";
 
-    public const string RazorBreakpointSpanEndpoint = "razor/breakpointSpan";
+        public const string RazorBreakpointSpanEndpoint = "razor/breakpointSpan";
 
-    public const string RazorProximityExpressionsEndpoint = "razor/proximityExpressions";
+        public const string RazorProximityExpressionsEndpoint = "razor/proximityExpressions";
 
-    public const string RazorMonitorProjectConfigurationFilePathEndpoint = "razor/monitorProjectConfigurationFilePath";
+        public const string RazorMonitorProjectConfigurationFilePathEndpoint = "razor/monitorProjectConfigurationFilePath";
 
-    public const string RazorMapToDocumentRangesEndpoint = "razor/mapToDocumentRanges";
+        public const string RazorMapToDocumentRangesEndpoint = "razor/mapToDocumentRanges";
 
-    public const string RazorTranslateDiagnosticsEndpoint = "razor/translateDiagnostics";
+        public const string RazorTranslateDiagnosticsEndpoint = "razor/translateDiagnostics";
 
-    public const string RazorMapToDocumentEditsEndpoint = "razor/mapToDocumentEdits";
+        public const string RazorMapToDocumentEditsEndpoint = "razor/mapToDocumentEdits";
 
-    public const string RazorCodeActionRunnerCommand = "razor/runCodeAction";
+        public const string RazorCodeActionRunnerCommand = "razor/runCodeAction";
 
-    public const string RazorDocumentFormattingEndpoint = "textDocument/formatting";
+        public const string RazorDocumentFormattingEndpoint = "textDocument/formatting";
 
-    public const string RazorDocumentOnTypeFormattingEndpoint = "textDocument/onTypeFormatting";
+        public const string RazorDocumentOnTypeFormattingEndpoint = "textDocument/onTypeFormatting";
 
-    public const string RazorCompletionEndpointName = "razor/completion";
+        public const string RazorCompletionEndpointName = "razor/completion";
 
-    public const string RazorCompletionResolveEndpointName = "razor/completionItem/resolve";
+        public const string RazorCompletionResolveEndpointName = "razor/completionItem/resolve";
 
-    public const string RazorGetFormattingOptionsEndpointName = "razor/formatting/options";
+        public const string RazorGetFormattingOptionsEndpointName = "razor/formatting/options";
 
-    // This needs to be the same as in Web Tools, that is used by the HTML editor, because
-    // we actually respond to the Web Tools "Wrap With Div" command handler, which sends this message
-    // to all servers. We then take the message, get the HTML virtual document, and send it
-    // straight back to Web Tools for them to do the work.
-    public const string RazorWrapWithTagEndpoint = "textDocument/_vsweb_wrapWithTag";
+        // This needs to be the same as in Web Tools, that is used by the HTML editor, because
+        // we actually respond to the Web Tools "Wrap With Div" command handler, which sends this message
+        // to all servers. We then take the message, get the HTML virtual document, and send it
+        // straight back to Web Tools for them to do the work.
+        public const string RazorWrapWithTagEndpoint = "textDocument/_vsweb_wrapWithTag";
 
-    public static class CodeActions
-    {
-        public const string EditBasedCodeActionCommand = "EditBasedCodeActionCommand";
+        public static class CodeActions
+        {
+            public const string EditBasedCodeActionCommand = "EditBasedCodeActionCommand";
 
-        public const string ExtractToCodeBehindAction = "ExtractToCodeBehind";
+            public const string ExtractToCodeBehindAction = "ExtractToCodeBehind";
 
-        public const string CreateComponentFromTag = "CreateComponentFromTag";
+            public const string CreateComponentFromTag = "CreateComponentFromTag";
 
-        public const string AddUsing = "AddUsing";
+            public const string AddUsing = "AddUsing";
 
-        public const string CodeActionFromVSCode = "CodeActionFromVSCode";
+            public const string CodeActionFromVSCode = "CodeActionFromVSCode";
 
-        /// <summary>
-        /// Remaps without formatting the resolved code action edit
-        /// </summary>
-        public const string UnformattedRemap = "UnformattedRemap";
+            /// <summary>
+            /// Remaps without formatting the resolved code action edit
+            /// </summary>
+            public const string UnformattedRemap = "UnformattedRemap";
 
-        /// <summary>
-        /// Remaps and formats the resolved code action edit
-        /// </summary>
-        public const string Default = "Default";
+            /// <summary>
+            /// Remaps and formats the resolved code action edit
+            /// </summary>
+            public const string Default = "Default";
 
-        public static class Languages
-        {
-            public const string CSharp = "CSharp";
+            public static class Languages
+            {
+                public const string CSharp = "CSharp";
 
-<<<<<<< HEAD
                 public const string Razor = "Razor";
 
                 public const string Html = "Html";
             }
-=======
-            public const string Razor = "Razor";
->>>>>>> 8a005c6b
         }
-    }
-}+    }