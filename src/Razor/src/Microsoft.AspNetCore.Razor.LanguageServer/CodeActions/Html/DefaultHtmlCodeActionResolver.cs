--- conflicted
+++ resolved
@@ -17,13 +17,8 @@
     private readonly IRazorDocumentMappingService _documentMappingService;
 
     public DefaultHtmlCodeActionResolver(
-<<<<<<< HEAD
         IDocumentContextFactory documentContextFactory,
-        ClientNotifierServiceBase languageServer,
-=======
-        DocumentContextFactory documentContextFactory,
         IClientConnection clientConnection,
->>>>>>> 9772bddb
         IRazorDocumentMappingService documentMappingService)
         : base(clientConnection)
     {
