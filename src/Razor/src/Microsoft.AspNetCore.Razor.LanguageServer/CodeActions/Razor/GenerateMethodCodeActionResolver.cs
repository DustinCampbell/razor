--- conflicted
+++ resolved
@@ -254,11 +254,7 @@
     {
         var templateWithMethodSignature = s_generateMethodTemplate.Replace(s_methodName, actionParams.MethodName);
 
-<<<<<<< HEAD
-        var returnType = actionParams.IsAsync ? "System.Threading.Tasks.Task" : "void";
-=======
         var returnType = actionParams.IsAsync ? "global::System.Threading.Tasks.Task" : "void";
->>>>>>> 6949e3a5
         templateWithMethodSignature = templateWithMethodSignature.Replace(s_returnType, returnType);
 
         var eventTagHelper = documentContext.Project.TagHelpers
