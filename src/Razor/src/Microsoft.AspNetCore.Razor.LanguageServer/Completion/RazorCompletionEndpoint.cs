--- conflicted
+++ resolved
@@ -31,10 +31,6 @@
 
         var registrationOptions = new CompletionOptions()
         {
-<<<<<<< HEAD
-            const string AssociatedServerCapability = "completionProvider";
-            _clientCapabilities = clientCapabilities;
-=======
             ResolveProvider = true,
             TriggerCharacters = _completionListProvider.AggregateTriggerCharacters.ToArray(),
             AllCommitCharacters = new[] { ":", ">", " ", "=" },
@@ -47,7 +43,6 @@
     {
         return request.TextDocument;
     }
->>>>>>> c05cefac
 
     public async Task<VSInternalCompletionList?> HandleRequestAsync(CompletionParams request, RazorRequestContext requestContext, CancellationToken cancellationToken)
     {
