--- conflicted
+++ resolved
@@ -4,12 +4,7 @@
 using System;
 using System.Collections.Generic;
 using System.Diagnostics.CodeAnalysis;
-<<<<<<< HEAD
 using System.Linq;
-using System.Threading;
-using System.Threading.Tasks;
-=======
->>>>>>> 2a06d378
 using Microsoft.CodeAnalysis.Razor;
 using Microsoft.CodeAnalysis.Razor.ProjectSystem;
 
@@ -20,13 +15,8 @@
     internal const int MaxDocumentTrackingCount = 20;
 
     // Internal for testing
-<<<<<<< HEAD
-    internal readonly Dictionary<DocumentKey, List<DocumentEntry>> DocumentLookup;
-    private readonly ProjectSnapshotManagerDispatcher _dispatcher;
-=======
-    internal readonly Dictionary<string, List<DocumentEntry>> DocumentLookup_NeedsLock;
+    internal readonly Dictionary<DocumentKey, List<DocumentEntry>> DocumentLookup_NeedsLock;
     private readonly ReadWriterLocker _lock = new();
->>>>>>> 2a06d378
     private ProjectSnapshotManagerBase? _projectSnapshotManager;
 
     private ProjectSnapshotManagerBase ProjectSnapshotManager
@@ -34,12 +24,7 @@
 
     public DefaultDocumentVersionCache()
     {
-<<<<<<< HEAD
-        _dispatcher = dispatcher ?? throw new ArgumentNullException(nameof(dispatcher));
-        DocumentLookup = new Dictionary<DocumentKey, List<DocumentEntry>>();
-=======
-        DocumentLookup_NeedsLock = new(FilePathComparer.Instance);
->>>>>>> 2a06d378
+        DocumentLookup_NeedsLock = new Dictionary<DocumentKey, List<DocumentEntry>>();
     }
 
     public override void TrackDocumentVersion(IDocumentSnapshot documentSnapshot, int version)
@@ -49,32 +34,21 @@
             throw new ArgumentNullException(nameof(documentSnapshot));
         }
 
-<<<<<<< HEAD
-        _dispatcher.AssertDispatcherThread();
-
-        var key = new DocumentKey(documentSnapshot.Project.Key, documentSnapshot.FilePath.AssumeNotNull());
-        if (!DocumentLookup.TryGetValue(key, out var documentEntries))
-        {
-            documentEntries = new List<DocumentEntry>();
-            DocumentLookup[key] = documentEntries;
-        }
-=======
-        var filePath = documentSnapshot.FilePath.AssumeNotNull();
         using var upgradeableReadLock = _lock.EnterUpgradeAbleReadLock();
-        TrackDocumentVersion(documentSnapshot, version, filePath, upgradeableReadLock);
-    }
-
-    private void TrackDocumentVersion(IDocumentSnapshot documentSnapshot, int version, string filePath, ReadWriterLocker.UpgradeableReadLock upgradeableReadLock)
+        TrackDocumentVersion(documentSnapshot, version, upgradeableReadLock);
+    }
+
+    private void TrackDocumentVersion(IDocumentSnapshot documentSnapshot, int version, ReadWriterLocker.UpgradeableReadLock upgradeableReadLock)
     {
         // Need to ensure the write lock covers all uses of documentEntries, not just DocumentLookup
         using (upgradeableReadLock.EnterWriteLock())
         {
-            if (!DocumentLookup_NeedsLock.TryGetValue(filePath, out var documentEntries))
+            var key = new DocumentKey(documentSnapshot.Project.Key, documentSnapshot.FilePath.AssumeNotNull());
+            if (!DocumentLookup_NeedsLock.TryGetValue(key, out var documentEntries))
             {
                 documentEntries = new List<DocumentEntry>();
-                DocumentLookup_NeedsLock[filePath] = documentEntries;
-            }
->>>>>>> 2a06d378
+                DocumentLookup_NeedsLock[key] = documentEntries;
+            }
 
             if (documentEntries.Count == MaxDocumentTrackingCount)
             {
@@ -97,17 +71,10 @@
             throw new ArgumentNullException(nameof(documentSnapshot));
         }
 
-<<<<<<< HEAD
-        _dispatcher.AssertDispatcherThread();
+        using var _ = _lock.EnterReadLock();
 
         var key = new DocumentKey(documentSnapshot.Project.Key, documentSnapshot.FilePath.AssumeNotNull());
-        if (!DocumentLookup.TryGetValue(key, out var documentEntries))
-=======
-        var filePath = documentSnapshot.FilePath.AssumeNotNull();
-        using var _ = _lock.EnterReadLock();
-
-        if (!DocumentLookup_NeedsLock.TryGetValue(filePath, out var documentEntries))
->>>>>>> 2a06d378
+        if (!DocumentLookup_NeedsLock.TryGetValue(key, out var documentEntries))
         {
             version = null;
             return false;
@@ -159,7 +126,6 @@
         switch (args.Kind)
         {
             case ProjectChangeKind.DocumentChanged:
-<<<<<<< HEAD
                 var documentFilePath = args.DocumentFilePath!;
 
                 if (ProjectSnapshotManager.IsDocumentOpen(documentFilePath))
@@ -167,27 +133,18 @@
                     return;
                 }
 
-                // Document closed, evict all entries.
-                var keys = DocumentLookup.Keys.ToArray();
-                foreach (var key in keys)
+                using (upgradeableLock.EnterWriteLock())
                 {
-                    if (key.DocumentFilePath == documentFilePath)
+                    // Document closed, evict all entries.
+                    var keys = DocumentLookup_NeedsLock.Keys.ToArray();
+                    foreach (var key in keys)
                     {
-                        DocumentLookup.Remove(key);
+                        if (key.DocumentFilePath == documentFilePath)
+                        {
+                            DocumentLookup_NeedsLock.Remove(key);
+                        }
                     }
                 }
-=======
-                    var documentFilePath = args.DocumentFilePath!;
-                    if (DocumentLookup_NeedsLock.ContainsKey(documentFilePath) &&
-                        !ProjectSnapshotManager.IsDocumentOpen(documentFilePath))
-                    {
-                        using (upgradeableLock.EnterWriteLock())
-                        {
-                            // Document closed, evict entry.
-                            DocumentLookup_NeedsLock.Remove(documentFilePath);
-                        }
-                    }
->>>>>>> 2a06d378
 
                 break;
         }
@@ -207,72 +164,35 @@
     // Internal for testing
     internal void MarkAsLatestVersion(IDocumentSnapshot document)
     {
-<<<<<<< HEAD
-        var key = new DocumentKey(document.Project.Key, document.FilePath.AssumeNotNull());
-        if (!TryGetLatestVersionFromPath(key, out var latestVersion))
-        {
-            return;
-        }
-
-        // Update our internal tracking state to track the changed document as the latest document.
-        TrackDocumentVersion(document, latestVersion.Value);
-=======
         using var upgradeableLock = _lock.EnterUpgradeAbleReadLock();
         MarkAsLatestVersion(document, upgradeableLock);
->>>>>>> 2a06d378
-    }
-
-    // Internal for testing
-    internal bool TryGetLatestVersionFromPath(DocumentKey key, [NotNullWhen(true)] out int? version)
-    {
-<<<<<<< HEAD
-        if (!DocumentLookup.TryGetValue(key, out var documentEntries))
-=======
-        using var _ = _lock.EnterReadLock();
-
-        if (!DocumentLookup_NeedsLock.TryGetValue(filePath, out var documentEntries))
->>>>>>> 2a06d378
-        {
-            version = null;
-            return false;
+    }
+
+    private void CaptureProjectDocumentsAsLatest(IProjectSnapshot projectSnapshot, ReadWriterLocker.UpgradeableReadLock upgradeableReadLock)
+    {
+        foreach (var documentPath in projectSnapshot.DocumentFilePaths)
+        {
+            var key = new DocumentKey(projectSnapshot.Key, documentPath);
+            if (DocumentLookup_NeedsLock.ContainsKey(key) &&
+                projectSnapshot.GetDocument(documentPath) is { } document)
+            {
+                MarkAsLatestVersion(document, upgradeableReadLock);
+            }
+        }
+    }
+
+    private void MarkAsLatestVersion(IDocumentSnapshot document, ReadWriterLocker.UpgradeableReadLock upgradeableReadLock)
+    {
+        var key = new DocumentKey(document.Project.Key, document.FilePath.AssumeNotNull());
+        if (!DocumentLookup_NeedsLock.TryGetValue(key, out var documentEntries))
+        {
+            return;
         }
 
         var latestEntry = documentEntries[^1];
 
-        version = latestEntry.Version;
-        return true;
-    }
-
-    private void CaptureProjectDocumentsAsLatest(IProjectSnapshot projectSnapshot, ReadWriterLocker.UpgradeableReadLock upgradeableReadLock)
-    {
-        foreach (var documentPath in projectSnapshot.DocumentFilePaths)
-        {
-<<<<<<< HEAD
-            var key = new DocumentKey(projectSnapshot.Key, documentPath);
-            if (DocumentLookup.ContainsKey(key) &&
-=======
-            if (DocumentLookup_NeedsLock.ContainsKey(documentPath) &&
->>>>>>> 2a06d378
-                projectSnapshot.GetDocument(documentPath) is { } document)
-            {
-                MarkAsLatestVersion(document, upgradeableReadLock);
-            }
-        }
-    }
-
-    private void MarkAsLatestVersion(IDocumentSnapshot document, ReadWriterLocker.UpgradeableReadLock upgradeableReadLock)
-    {
-        var filePath = document.FilePath.AssumeNotNull();
-
-        if (!DocumentLookup_NeedsLock.TryGetValue(filePath, out var documentEntries))
-        {
-            return;
-        }
-
-        var latestEntry = documentEntries[^1];
-
         // Update our internal tracking state to track the changed document as the latest document.
-        TrackDocumentVersion(document, latestEntry.Version, document.FilePath.AssumeNotNull(), upgradeableReadLock);
+        TrackDocumentVersion(document, latestEntry.Version, upgradeableReadLock);
     }
 
     internal class DocumentEntry
