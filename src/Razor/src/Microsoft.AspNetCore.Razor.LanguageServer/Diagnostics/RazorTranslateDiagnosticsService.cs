--- conflicted
+++ resolved
@@ -440,11 +440,7 @@
         return codeDocument.GetSyntaxTree().Diagnostics.Any(d => d.Id.Equals(razorDiagnosticCode, StringComparison.Ordinal));
     }
 
-<<<<<<< HEAD
-    private bool TryGetOriginalDiagnosticRange(Diagnostic diagnostic, RazorCodeDocument codeDocument, SourceText sourceText, [NotNullWhen(true)] out LspRange? originalRange)
-=======
-    private bool TryGetOriginalDiagnosticRange(Diagnostic diagnostic, RazorCodeDocument codeDocument, [NotNullWhen(true)] out Range? originalRange)
->>>>>>> 77e74bd7
+    private bool TryGetOriginalDiagnosticRange(Diagnostic diagnostic, RazorCodeDocument codeDocument, [NotNullWhen(true)] out LspRange? originalRange)
     {
         if (IsRudeEditDiagnostic(diagnostic))
         {
@@ -485,11 +481,7 @@
             str.StartsWith("ENC");
     }
 
-<<<<<<< HEAD
-    private bool TryRemapRudeEditRange(LspRange diagnosticRange, RazorCodeDocument codeDocument, SourceText sourceText, [NotNullWhen(true)] out LspRange? remappedRange)
-=======
-    private bool TryRemapRudeEditRange(Range diagnosticRange, RazorCodeDocument codeDocument, [NotNullWhen(true)] out Range? remappedRange)
->>>>>>> 77e74bd7
+    private bool TryRemapRudeEditRange(LspRange diagnosticRange, RazorCodeDocument codeDocument, [NotNullWhen(true)] out LspRange? remappedRange)
     {
         // This is a rude edit diagnostic that has already been mapped to the Razor document. The mapping isn't absolutely correct though,
         // it's based on the runtime code generation of the Razor document therefore we need to re-map the already mapped diagnostic in a
