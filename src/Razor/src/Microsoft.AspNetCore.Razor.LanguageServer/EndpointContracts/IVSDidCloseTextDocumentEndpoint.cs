﻿// Copyright (c) .NET Foundation. All rights reserved.
// Licensed under the MIT license. See License.txt in the project root for license information.

using Microsoft.CommonLanguageServerProtocol.Framework;
using Microsoft.VisualStudio.LanguageServer.Protocol;

namespace Microsoft.AspNetCore.Razor.LanguageServer.EndpointContracts
{
<<<<<<< HEAD
    [LanguageServerEndpoint(Methods.TextDocumentDidCloseName)]
    internal interface IVSDidCloseTextDocumentEndpoint: IRazorNotificationHandler<DidCloseTextDocumentParamsBridge>,
        ITextDocumentIdentifierHandler<DidCloseTextDocumentParamsBridge, TextDocumentIdentifier>
=======
    // TODO: Should be an abstract class that says if it's serial
    [LanguageServerEndpoint(Methods.TextDocumentDidCloseName)]
    internal interface IVSDidCloseTextDocumentEndpoint: IRazorNotificationHandler<DidCloseTextDocumentParams>,
        ITextDocumentIdentifierHandler<DidCloseTextDocumentParams, TextDocumentIdentifier>
>>>>>>> 0a0be937
    {
    }
}<|MERGE_RESOLUTION|>--- conflicted
+++ resolved
@@ -6,16 +6,9 @@
 
 namespace Microsoft.AspNetCore.Razor.LanguageServer.EndpointContracts
 {
-<<<<<<< HEAD
-    [LanguageServerEndpoint(Methods.TextDocumentDidCloseName)]
-    internal interface IVSDidCloseTextDocumentEndpoint: IRazorNotificationHandler<DidCloseTextDocumentParamsBridge>,
-        ITextDocumentIdentifierHandler<DidCloseTextDocumentParamsBridge, TextDocumentIdentifier>
-=======
-    // TODO: Should be an abstract class that says if it's serial
     [LanguageServerEndpoint(Methods.TextDocumentDidCloseName)]
     internal interface IVSDidCloseTextDocumentEndpoint: IRazorNotificationHandler<DidCloseTextDocumentParams>,
         ITextDocumentIdentifierHandler<DidCloseTextDocumentParams, TextDocumentIdentifier>
->>>>>>> 0a0be937
     {
     }
 }