--- conflicted
+++ resolved
@@ -2,7 +2,6 @@
 // Licensed under the MIT license. See License.txt in the project root for license information.
 
 using System;
-using System.Diagnostics.CodeAnalysis;
 using Microsoft.CommonLanguageServerProtocol.Framework;
 using Microsoft.Extensions.Logging;
 
@@ -11,10 +10,6 @@
 internal readonly struct RazorRequestContext
 {
     public readonly DocumentContext? DocumentContext;
-<<<<<<< HEAD
-
-=======
->>>>>>> 0a0be937
     public readonly ILspLogger LspLogger;
     public readonly ILogger Logger;
     public readonly ILspServices LspServices;
