--- conflicted
+++ resolved
@@ -34,35 +34,11 @@
         IEnumerable<RazorFoldingRangeProvider> foldingRangeProviders,
         ILoggerFactory loggerFactory)
     {
-<<<<<<< HEAD
-        private readonly RazorDocumentMappingService _documentMappingService;
-        private readonly ClientNotifierServiceBase _languageServer;
-        private readonly IEnumerable<RazorFoldingRangeProvider> _foldingRangeProviders;
-        private readonly LanguageServerFeatureOptions _languageServerFeatureOptions;
-        private readonly ILogger _logger;
-
-        public bool MutatesSolutionState => false;
-
-        public FoldingRangeEndpoint(
-            RazorDocumentMappingService documentMappingService,
-            ClientNotifierServiceBase languageServer,
-            IEnumerable<RazorFoldingRangeProvider> foldingRangeProviders,
-            LanguageServerFeatureOptions languageServerFeatureOptions,
-            ILoggerFactory loggerFactory)
-        {
-            _documentMappingService = documentMappingService ?? throw new ArgumentNullException(nameof(documentMappingService));
-            _languageServer = languageServer ?? throw new ArgumentNullException(nameof(languageServer));
-            _foldingRangeProviders = foldingRangeProviders ?? throw new ArgumentNullException(nameof(foldingRangeProviders));
-            _languageServerFeatureOptions = languageServerFeatureOptions;
-            _logger = loggerFactory.CreateLogger<FoldingRangeEndpoint>();
-        }
-=======
         _documentMappingService = documentMappingService ?? throw new ArgumentNullException(nameof(documentMappingService));
         _languageServer = languageServer ?? throw new ArgumentNullException(nameof(languageServer));
         _foldingRangeProviders = foldingRangeProviders ?? throw new ArgumentNullException(nameof(foldingRangeProviders));
         _logger = loggerFactory.CreateLogger<FoldingRangeEndpoint>();
     }
->>>>>>> c05cefac
 
     public RegistrationExtensionResult GetRegistration(VSInternalClientCapabilities clientCapabilities)
     {
