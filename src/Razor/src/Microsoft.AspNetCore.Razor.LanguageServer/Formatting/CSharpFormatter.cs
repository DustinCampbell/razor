﻿// Copyright (c) .NET Foundation. All rights reserved.
// Licensed under the MIT license. See License.txt in the project root for license information.

using System;
using System.Collections.Generic;
using System.Linq;
using System.Threading;
using System.Threading.Tasks;
using Microsoft.AspNetCore.Razor.Language;
using Microsoft.AspNetCore.Razor.LanguageServer.Hosting;
using Microsoft.CodeAnalysis;
using Microsoft.CodeAnalysis.CSharp;
using Microsoft.CodeAnalysis.CSharp.Syntax;
<<<<<<< HEAD
using Microsoft.CodeAnalysis.ExternalAccess.Razor;
using Microsoft.CodeAnalysis.Razor;
using Microsoft.CodeAnalysis.Razor.Workspaces.Extensions;
=======
using Microsoft.CodeAnalysis.Razor.DocumentMapping;
using Microsoft.CodeAnalysis.Razor.Workspaces;
>>>>>>> ca5327e7
using Microsoft.CodeAnalysis.Text;
using Microsoft.VisualStudio.LanguageServer.Protocol;

namespace Microsoft.AspNetCore.Razor.LanguageServer.Formatting;

internal sealed class CSharpFormatter(IRazorDocumentMappingService documentMappingService)
{
    private const string MarkerId = "RazorMarker";

    private readonly IRazorDocumentMappingService _documentMappingService = documentMappingService;

    public async Task<TextEdit[]> FormatAsync(FormattingContext context, Range rangeToFormat, CancellationToken cancellationToken)
    {
        if (context is null)
        {
            throw new ArgumentNullException(nameof(context));
        }

        if (rangeToFormat is null)
        {
            throw new ArgumentNullException(nameof(rangeToFormat));
        }

        if (!_documentMappingService.TryMapToGeneratedDocumentRange(context.CodeDocument.GetCSharpDocument(), rangeToFormat, out var projectedRange))
        {
            return [];
        }

        var edits = await GetFormattingEditsAsync(context, projectedRange, cancellationToken).ConfigureAwait(false);
        var mappedEdits = MapEditsToHostDocument(context.CodeDocument, edits);
        return mappedEdits;
    }

    public static async Task<IReadOnlyDictionary<int, int>> GetCSharpIndentationAsync(
        FormattingContext context,
        IReadOnlyCollection<int> projectedDocumentLocations,
        CancellationToken cancellationToken)
    {
        if (context is null)
        {
            throw new ArgumentNullException(nameof(context));
        }

        if (projectedDocumentLocations is null)
        {
            throw new ArgumentNullException(nameof(projectedDocumentLocations));
        }

        // Sorting ensures we count the marker offsets correctly.
        // We also want to ensure there are no duplicates to avoid duplicate markers.
        var filteredLocations = projectedDocumentLocations.Distinct().OrderBy(l => l).ToList();

        var indentations = await GetCSharpIndentationCoreAsync(context, filteredLocations, cancellationToken).ConfigureAwait(false);
        return indentations;
    }

    private TextEdit[] MapEditsToHostDocument(RazorCodeDocument codeDocument, TextEdit[] csharpEdits)
    {
        var actualEdits = _documentMappingService.GetHostDocumentEdits(codeDocument.GetCSharpDocument(), csharpEdits);

        return actualEdits;
    }

    private static async Task<TextEdit[]> GetFormattingEditsAsync(FormattingContext context, Range projectedRange, CancellationToken cancellationToken)
    {
        var csharpSourceText = context.CodeDocument.GetCSharpSourceText();
        var spanToFormat = projectedRange.ToTextSpan(csharpSourceText);
        var root = await context.CSharpWorkspaceDocument.GetSyntaxRootAsync(cancellationToken).ConfigureAwait(false);
        Assumes.NotNull(root);

        var workspace = context.CSharpWorkspace;

        // Formatting options will already be set in the workspace.
        var changes = CodeAnalysis.Formatting.Formatter.GetFormattedTextChanges(root, spanToFormat, workspace, cancellationToken: cancellationToken);

        var edits = changes.Select(c => c.ToTextEdit(csharpSourceText)).ToArray();
        return edits;
    }

    private static async Task<Dictionary<int, int>> GetCSharpIndentationCoreAsync(FormattingContext context, List<int> projectedDocumentLocations, CancellationToken cancellationToken)
    {
        // No point calling the C# formatting if we won't be interested in any of its work anyway
        if (projectedDocumentLocations.Count == 0)
        {
<<<<<<< HEAD
            var csharpDocument = context.CSharpWorkspaceDocument;
            var csharpSourceText = context.CodeDocument.GetCSharpSourceText();
            var spanToFormat = projectedRange.AsTextSpan(csharpSourceText);
            var root = await context.CSharpWorkspaceDocument.GetSyntaxRootAsync(cancellationToken);
            Assumes.NotNull(root);

            var services = csharpDocument.Project.Solution.Workspace.Services;
            var changes = RazorCSharpFormattingInteractionService.GetFormattedTextChanges(services, root, spanToFormat, context.Options.GetIndentationOptions(), cancellationToken);
=======
            return [];
        }

        var (indentationMap, syntaxTree) = InitializeIndentationData(context, projectedDocumentLocations, cancellationToken);
>>>>>>> ca5327e7

        var root = await syntaxTree.GetRootAsync(cancellationToken).ConfigureAwait(false);

        root = AttachAnnotations(indentationMap, projectedDocumentLocations, root);

        // At this point, we have added all the necessary markers and attached annotations.
        // Let's invoke the C# formatter and hope for the best.
        var formattedRoot = CodeAnalysis.Formatting.Formatter.Format(root, context.CSharpWorkspace, cancellationToken: cancellationToken);
        var formattedText = formattedRoot.GetText();

        var desiredIndentationMap = new Dictionary<int, int>();

        // Assuming the C# formatter did the right thing, let's extract the indentation offset from
        // the line containing trivia and token that has our attached annotations.
        ExtractTriviaAnnotations(context, formattedRoot, formattedText, desiredIndentationMap);
        ExtractTokenAnnotations(context, formattedRoot, formattedText, indentationMap, desiredIndentationMap);

<<<<<<< HEAD
            // At this point, we have added all the necessary markers and attached annotations.
            // Let's invoke the C# formatter and hope for the best.
            var services = context.CSharpWorkspaceDocument.Project.Solution.Workspace.Services;
            var formattedRoot = RazorCSharpFormattingInteractionService.Format(services, root, context.Options.GetIndentationOptions(), cancellationToken);
            var formattedText = formattedRoot.GetText();
=======
        return desiredIndentationMap;
>>>>>>> ca5327e7

        static void ExtractTriviaAnnotations(
            FormattingContext context,
            SyntaxNode formattedRoot,
            SourceText formattedText,
            Dictionary<int, int> desiredIndentationMap)
        {
            var formattedTriviaList = formattedRoot.GetAnnotatedTrivia(MarkerId);
            foreach (var trivia in formattedTriviaList)
            {
                // We only expect one annotation because we built the entire trivia with a single annotation.
                var annotation = trivia.GetAnnotations(MarkerId).Single();
                if (!int.TryParse(annotation.Data, out var projectedIndex))
                {
                    // This shouldn't happen realistically unless someone messed with the annotations we added.
                    // Let's ignore this annotation.
                    continue;
                }

                var line = formattedText.Lines.GetLineFromPosition(trivia.SpanStart);
                var offset = GetIndentationOffsetFromLine(context, line);

                desiredIndentationMap[projectedIndex] = offset;
            }
        }

        static void ExtractTokenAnnotations(
            FormattingContext context,
            SyntaxNode formattedRoot,
            SourceText formattedText,
            Dictionary<int, IndentationMapData> indentationMap,
            Dictionary<int, int> desiredIndentationMap)
        {
            var formattedTokenList = formattedRoot.GetAnnotatedTokens(MarkerId);
            foreach (var token in formattedTokenList)
            {
                // There could be multiple annotations per token because a token can span multiple lines.
                // E.g, a multiline string literal.
                var annotations = token.GetAnnotations(MarkerId);
                foreach (var annotation in annotations)
                {
                    if (!int.TryParse(annotation.Data, out var projectedIndex))
                    {
                        // This shouldn't happen realistically unless someone messed with the annotations we added.
                        // Let's ignore this annotation.
                        continue;
                    }

                    var indentationMapData = indentationMap[projectedIndex];
                    var line = formattedText.Lines.GetLineFromPosition(token.SpanStart + indentationMapData.CharacterOffset);
                    var offset = GetIndentationOffsetFromLine(context, line);

                    // Every bit of C# in a Razor file is assumed to be indented by at least 2 levels (namespace and class)
                    // and the Razor formatter works based on that assumption. For some specific C# nodes however, the C# formatter
                    // will not indent them at all. When they happen to be indented more than 2 levels this causes a problem
                    // because we essentially assume that we should always move them left by at least 2 levels. This means that these
                    // nodes end up moving left with every format operation, until they hit the minimum of 2 indent levels.
                    // We can't fix this, so we just work around it by ignoring those lines completely, and leaving them where the
                    // user put them.

                    if (ShouldIgnoreLineCompletely(token, formattedText))
                    {
                        offset = -1;
                    }

                    desiredIndentationMap[projectedIndex] = offset;
                }
            }
        }
    }

    private static bool ShouldIgnoreLineCompletely(SyntaxToken token, SourceText text)
    {
        return ShouldIgnoreLineCompletelyBecauseOfNode(token.Parent, text)
            || ShouldIgnoreLineCompletelyBecauseOfAncestors(token, text);

        static bool ShouldIgnoreLineCompletelyBecauseOfNode(SyntaxNode? node, SourceText text)
        {
            return node switch
            {
                // We don't want to format lines that are part of multi-line string literals
                LiteralExpressionSyntax { RawKind: (int)CodeAnalysis.CSharp.SyntaxKind.StringLiteralExpression } => SpansMultipleLines(node, text),
                // As above, but for multi-line interpolated strings
                InterpolatedStringExpressionSyntax => SpansMultipleLines(node, text),
                InterpolatedStringTextSyntax => SpansMultipleLines(node, text),
                _ => false
            };
        }

        static bool ShouldIgnoreLineCompletelyBecauseOfAncestors(SyntaxToken token, SourceText text)
        {
            var parent = token.Parent;
            if (parent is null)
            {
                return false;
            }

            // When directly in an implicit object creation expression, it seems the C# formatter
            // does format the braces of an array initializer, so we need to special case those
            // node types. Doing it outside the loop is good for perf, but also makes things easier.
            if (parent is InitializerExpressionSyntax initializer &&
                initializer.IsKind(CodeAnalysis.CSharp.SyntaxKind.ArrayInitializerExpression) &&
                (token == initializer.OpenBraceToken || token == initializer.CloseBraceToken) &&
                initializer.Parent?.Parent?.Parent?.Parent is ImplicitObjectCreationExpressionSyntax)
            {
                return false;
            }

            return parent.AncestorsAndSelf().Any(node =>
            {
                if (node is not InitializerExpressionSyntax initializer)
                {
                    return false;
                }

                if (initializer.IsKind(CodeAnalysis.CSharp.SyntaxKind.ArrayInitializerExpression))
                {
                    // For array initializers we don't want to ignore the open and close braces
                    // as the formatter does move them relative to the variable declaration they
                    // are part of, but doesn't otherwise touch them.
                    // This isn't true if they are part of other collection or object initializers, but
                    // fortunately we can ignore that because of the recursive nature of this method,
                    // I just wanted to mention it so you understood how annoying this is :)
                    // This also isn't true for the close brace token of an _implicit_ array creation
                    // expression, because Roslyn was designed to hurt me.
                    if (token == initializer.OpenBraceToken ||
                        (token == initializer.CloseBraceToken && initializer.Parent is not ImplicitArrayCreationExpressionSyntax))
                    {
                        return false;
                    }

                    // Anything else in an array initializer we ignore
                    return true;
                }

                // Any other type of initializer, as long as its not empty, we also ignore
                if (initializer.Expressions.Count > 0)
                {
                    return true;
                }

                return false;
            });
        }

        static bool SpansMultipleLines(SyntaxNode node, SourceText text)
        {
            var range = node.Span.ToRange(text);
            return range.Start.Line != range.End.Line;
        }
    }

    private static (Dictionary<int, IndentationMapData>, SyntaxTree) InitializeIndentationData(
        FormattingContext context,
        IEnumerable<int> projectedDocumentLocations,
        CancellationToken cancellationToken)
    {
        // The approach we're taking here is to add markers only when absolutely necessary.
        // We'll attach annotations to tokens directly when possible.

        var indentationMap = new Dictionary<int, IndentationMapData>();
        var marker = "/*__marker__*/";
        var markerString = $"{context.NewLineString}{marker}{context.NewLineString}";
        var changes = new List<TextChange>();

        var previousMarkerOffset = 0;
        foreach (var projectedDocumentIndex in projectedDocumentLocations)
        {
            var useMarker = char.IsWhiteSpace(context.CSharpSourceText[projectedDocumentIndex]);
            if (useMarker)
            {
                // We want to add a marker here because the location points to a whitespace
                // which will not get preserved during formatting.

                // position points to the start of the /*__marker__*/ comment.
                var position = projectedDocumentIndex + context.NewLineString.Length;
                var change = new TextChange(new TextSpan(projectedDocumentIndex, 0), markerString);
                changes.Add(change);

                indentationMap.Add(projectedDocumentIndex, new IndentationMapData()
                {
                    OriginalProjectedDocumentIndex = projectedDocumentIndex,
                    AnnotationAttachIndex = position + previousMarkerOffset,
                    MarkerKind = MarkerKind.Trivia,
                });

                // We have added a marker. This means we need to account for the length of the marker in future calculations.
                previousMarkerOffset += markerString.Length;
            }
            else
            {
                // No marker needed. Let's attach the annotation directly at the given location.
                indentationMap.Add(projectedDocumentIndex, new IndentationMapData()
                {
                    OriginalProjectedDocumentIndex = projectedDocumentIndex,
                    AnnotationAttachIndex = projectedDocumentIndex + previousMarkerOffset,
                    MarkerKind = MarkerKind.Token,
                });
            }
        }

        var changedText = context.CSharpSourceText.WithChanges(changes);
        var syntaxTree = CSharpSyntaxTree.ParseText(changedText, cancellationToken: cancellationToken);
        return (indentationMap, syntaxTree);
    }

    private static SyntaxNode AttachAnnotations(
        Dictionary<int, IndentationMapData> indentationMap,
        IEnumerable<int> projectedDocumentLocations,
        SyntaxNode root)
    {
        foreach (var projectedDocumentIndex in projectedDocumentLocations)
        {
            var indentationMapData = indentationMap[projectedDocumentIndex];
            var annotation = new SyntaxAnnotation(MarkerId, $"{projectedDocumentIndex}");

            if (indentationMapData.MarkerKind == MarkerKind.Trivia)
            {
                var trackingTrivia = root.FindTrivia(indentationMapData.AnnotationAttachIndex, findInsideTrivia: true);
                var annotatedTrivia = trackingTrivia.WithAdditionalAnnotations(annotation);
                root = root.ReplaceTrivia(trackingTrivia, annotatedTrivia);
            }
            else
            {
                var trackingToken = root.FindToken(indentationMapData.AnnotationAttachIndex, findInsideTrivia: true);
                var annotatedToken = trackingToken.WithAdditionalAnnotations(annotation);
                root = root.ReplaceToken(trackingToken, annotatedToken);

                // Since a token can span multiple lines, we need to keep track of the offset within the token span.
                // We will use this later when determining the exact line within a token in cases like a multiline string literal.
                indentationMapData.CharacterOffset = indentationMapData.AnnotationAttachIndex - trackingToken.SpanStart;
            }
        }

        return root;
    }

    private static int GetIndentationOffsetFromLine(FormattingContext context, TextLine line)
    {
        var offset = line.GetFirstNonWhitespaceOffset() ?? 0;
        if (!context.Options.InsertSpaces)
        {
            // Normalize to spaces because the rest of the formatting pipeline operates based on the assumption.
            offset *= (int)context.Options.TabSize;
        }

        return offset;
    }

    private class IndentationMapData
    {
        public int OriginalProjectedDocumentIndex { get; set; }

        public int AnnotationAttachIndex { get; set; }

        public int CharacterOffset { get; set; }

        public MarkerKind MarkerKind { get; set; }

        public override string ToString()
        {
            return $"Original: {OriginalProjectedDocumentIndex}, MarkerAdjusted: {AnnotationAttachIndex}, Kind: {MarkerKind}, TokenOffset: {CharacterOffset}";
        }
    }

    private enum MarkerKind
    {
        Trivia,
        Token
    }
}<|MERGE_RESOLUTION|>--- conflicted
+++ resolved
@@ -11,14 +11,11 @@
 using Microsoft.CodeAnalysis;
 using Microsoft.CodeAnalysis.CSharp;
 using Microsoft.CodeAnalysis.CSharp.Syntax;
-<<<<<<< HEAD
+using Microsoft.CodeAnalysis.Razor.DocumentMapping;
+using Microsoft.CodeAnalysis.Razor.Workspaces;
 using Microsoft.CodeAnalysis.ExternalAccess.Razor;
 using Microsoft.CodeAnalysis.Razor;
 using Microsoft.CodeAnalysis.Razor.Workspaces.Extensions;
-=======
-using Microsoft.CodeAnalysis.Razor.DocumentMapping;
-using Microsoft.CodeAnalysis.Razor.Workspaces;
->>>>>>> ca5327e7
 using Microsoft.CodeAnalysis.Text;
 using Microsoft.VisualStudio.LanguageServer.Protocol;
 
@@ -82,29 +79,11 @@
         return actualEdits;
     }
 
-    private static async Task<TextEdit[]> GetFormattingEditsAsync(FormattingContext context, Range projectedRange, CancellationToken cancellationToken)
-    {
-        var csharpSourceText = context.CodeDocument.GetCSharpSourceText();
-        var spanToFormat = projectedRange.ToTextSpan(csharpSourceText);
-        var root = await context.CSharpWorkspaceDocument.GetSyntaxRootAsync(cancellationToken).ConfigureAwait(false);
-        Assumes.NotNull(root);
-
-        var workspace = context.CSharpWorkspace;
-
-        // Formatting options will already be set in the workspace.
-        var changes = CodeAnalysis.Formatting.Formatter.GetFormattedTextChanges(root, spanToFormat, workspace, cancellationToken: cancellationToken);
-
-        var edits = changes.Select(c => c.ToTextEdit(csharpSourceText)).ToArray();
-        return edits;
-    }
-
-    private static async Task<Dictionary<int, int>> GetCSharpIndentationCoreAsync(FormattingContext context, List<int> projectedDocumentLocations, CancellationToken cancellationToken)
-    {
-        // No point calling the C# formatting if we won't be interested in any of its work anyway
-        if (projectedDocumentLocations.Count == 0)
-        {
-<<<<<<< HEAD
-            var csharpDocument = context.CSharpWorkspaceDocument;
+        private static async Task<TextEdit[]> FormatOnServerAsync(
+            FormattingContext context,
+            Range projectedRange,
+            CancellationToken cancellationToken)
+        {
             var csharpSourceText = context.CodeDocument.GetCSharpSourceText();
             var spanToFormat = projectedRange.AsTextSpan(csharpSourceText);
             var root = await context.CSharpWorkspaceDocument.GetSyntaxRootAsync(cancellationToken);
@@ -112,38 +91,39 @@
 
             var services = csharpDocument.Project.Solution.Workspace.Services;
             var changes = RazorCSharpFormattingInteractionService.GetFormattedTextChanges(services, root, spanToFormat, context.Options.GetIndentationOptions(), cancellationToken);
-=======
+
+            var edits = changes.Select(c => c.AsTextEdit(csharpSourceText)).ToArray();
+            return edits;
+        }
+
+    private static async Task<Dictionary<int, int>> GetCSharpIndentationCoreAsync(FormattingContext context, List<int> projectedDocumentLocations, CancellationToken cancellationToken)
+    {
+        // No point calling the C# formatting if we won't be interested in any of its work anyway
+        if (projectedDocumentLocations.Count == 0)
+        {
             return [];
         }
 
         var (indentationMap, syntaxTree) = InitializeIndentationData(context, projectedDocumentLocations, cancellationToken);
->>>>>>> ca5327e7
 
         var root = await syntaxTree.GetRootAsync(cancellationToken).ConfigureAwait(false);
 
         root = AttachAnnotations(indentationMap, projectedDocumentLocations, root);
 
-        // At this point, we have added all the necessary markers and attached annotations.
-        // Let's invoke the C# formatter and hope for the best.
-        var formattedRoot = CodeAnalysis.Formatting.Formatter.Format(root, context.CSharpWorkspace, cancellationToken: cancellationToken);
-        var formattedText = formattedRoot.GetText();
-
-        var desiredIndentationMap = new Dictionary<int, int>();
-
-        // Assuming the C# formatter did the right thing, let's extract the indentation offset from
-        // the line containing trivia and token that has our attached annotations.
-        ExtractTriviaAnnotations(context, formattedRoot, formattedText, desiredIndentationMap);
-        ExtractTokenAnnotations(context, formattedRoot, formattedText, indentationMap, desiredIndentationMap);
-
-<<<<<<< HEAD
             // At this point, we have added all the necessary markers and attached annotations.
             // Let's invoke the C# formatter and hope for the best.
             var services = context.CSharpWorkspaceDocument.Project.Solution.Workspace.Services;
             var formattedRoot = RazorCSharpFormattingInteractionService.Format(services, root, context.Options.GetIndentationOptions(), cancellationToken);
             var formattedText = formattedRoot.GetText();
-=======
+
+        var desiredIndentationMap = new Dictionary<int, int>();
+
+        // Assuming the C# formatter did the right thing, let's extract the indentation offset from
+        // the line containing trivia and token that has our attached annotations.
+        ExtractTriviaAnnotations(context, formattedRoot, formattedText, desiredIndentationMap);
+        ExtractTokenAnnotations(context, formattedRoot, formattedText, indentationMap, desiredIndentationMap);
+
         return desiredIndentationMap;
->>>>>>> ca5327e7
 
         static void ExtractTriviaAnnotations(
             FormattingContext context,
