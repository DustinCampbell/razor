﻿// Copyright (c) .NET Foundation. All rights reserved.
// Licensed under the MIT license. See License.txt in the project root for license information.

using System;
using System.Threading;
using System.Threading.Tasks;
using Microsoft.AspNetCore.Razor.LanguageServer.Common;
using Microsoft.AspNetCore.Razor.LanguageServer.Extensions;
using Microsoft.VisualStudio.LanguageServer.Protocol;

namespace Microsoft.AspNetCore.Razor.LanguageServer.Formatting
{
    internal class HtmlFormatter
    {
        private readonly DocumentVersionCache _documentVersionCache;
        private readonly ClientNotifierServiceBase _server;

        public HtmlFormatter(
            ClientNotifierServiceBase languageServer,
            DocumentVersionCache documentVersionCache)
        {
            _server = languageServer;
            _documentVersionCache = documentVersionCache;
        }

        public async Task<TextEdit[]> FormatAsync(
            FormattingContext context,
            CancellationToken cancellationToken)
        {
            if (context is null)
            {
                throw new ArgumentNullException(nameof(context));
            }

            var documentVersion = await _documentVersionCache.TryGetDocumentVersionAsync(context.OriginalSnapshot, cancellationToken).ConfigureAwait(false);
            if (documentVersion is null)
<<<<<<< HEAD
            {
                return Array.Empty<TextEdit>();
            }

            var @params = new VersionedDocumentFormattingParams()
            {
                TextDocument = new TextDocumentIdentifier {
                    Uri = FilePathNormalizer.Instance.Normalize(context.Uri),
=======
            {
                return Array.Empty<TextEdit>();
            }

            var @params = new VersionedDocumentFormattingParams()
            {
                TextDocument = new TextDocumentIdentifier {
                    Uri = FilePathNormalizer.Normalize(context.Uri),
>>>>>>> c0500283
                },
                HostDocumentVersion = documentVersion.Value,
                Options = context.Options
            };

            var result = await _server.SendRequestAsync<DocumentFormattingParams, RazorDocumentFormattingResponse?>(
                LanguageServerConstants.RazorDocumentFormattingEndpoint,
                @params,
                cancellationToken);

            return result?.Edits ?? Array.Empty<TextEdit>();
        }

        public async Task<TextEdit[]> FormatOnTypeAsync(
           FormattingContext context,
           CancellationToken cancellationToken)
        {
            var documentVersion = await _documentVersionCache.TryGetDocumentVersionAsync(context.OriginalSnapshot, cancellationToken).ConfigureAwait(false);
            if (documentVersion == null)
            {
                return Array.Empty<TextEdit>();
            }

            context.SourceText.GetLineAndOffset(context.HostDocumentIndex, out var line, out var col);
            var @params = new RazorDocumentOnTypeFormattingParams()
            {
                Position = new Position(line, col),
                Character = context.TriggerCharacter.ToString(),
                TextDocument = new TextDocumentIdentifier { Uri = FilePathNormalizer.Normalize(context.Uri) },
                Options = context.Options,
                HostDocumentVersion = documentVersion.Value,
            };

            var result = await _server.SendRequestAsync<RazorDocumentOnTypeFormattingParams, RazorDocumentFormattingResponse?>(
                LanguageServerConstants.RazorDocumentOnTypeFormattingEndpoint,
                @params,
                cancellationToken);

            return result?.Edits ?? Array.Empty<TextEdit>();
        }
    }
}<|MERGE_RESOLUTION|>--- conflicted
+++ resolved
@@ -34,16 +34,6 @@
 
             var documentVersion = await _documentVersionCache.TryGetDocumentVersionAsync(context.OriginalSnapshot, cancellationToken).ConfigureAwait(false);
             if (documentVersion is null)
-<<<<<<< HEAD
-            {
-                return Array.Empty<TextEdit>();
-            }
-
-            var @params = new VersionedDocumentFormattingParams()
-            {
-                TextDocument = new TextDocumentIdentifier {
-                    Uri = FilePathNormalizer.Instance.Normalize(context.Uri),
-=======
             {
                 return Array.Empty<TextEdit>();
             }
@@ -52,7 +42,6 @@
             {
                 TextDocument = new TextDocumentIdentifier {
                     Uri = FilePathNormalizer.Normalize(context.Uri),
->>>>>>> c0500283
                 },
                 HostDocumentVersion = documentVersion.Value,
                 Options = context.Options
