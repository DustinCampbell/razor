﻿// Copyright (c) .NET Foundation. All rights reserved.
// Licensed under the MIT license. See License.txt in the project root for license information.

using Microsoft.CodeAnalysis.Razor.ProjectSystem;
using Microsoft.CodeAnalysis.Text;

namespace Microsoft.AspNetCore.Razor.LanguageServer;

internal abstract class GeneratedDocumentPublisher : IProjectSnapshotChangeTrigger
{
<<<<<<< HEAD
    public abstract void Initialize(ProjectSnapshotManagerBase projectManager);

    public abstract void PublishCSharp(string filePath, SourceText sourceText, int hostDocumentVersion);
=======
    public abstract void PublishCSharp(ProjectKey projectKey, string filePath, SourceText sourceText, int hostDocumentVersion);
>>>>>>> 48aaedcc

    public abstract void PublishHtml(ProjectKey projectKey, string filePath, SourceText sourceText, int hostDocumentVersion);
}<|MERGE_RESOLUTION|>--- conflicted
+++ resolved
@@ -8,13 +8,9 @@
 
 internal abstract class GeneratedDocumentPublisher : IProjectSnapshotChangeTrigger
 {
-<<<<<<< HEAD
     public abstract void Initialize(ProjectSnapshotManagerBase projectManager);
 
-    public abstract void PublishCSharp(string filePath, SourceText sourceText, int hostDocumentVersion);
-=======
     public abstract void PublishCSharp(ProjectKey projectKey, string filePath, SourceText sourceText, int hostDocumentVersion);
->>>>>>> 48aaedcc
 
     public abstract void PublishHtml(ProjectKey projectKey, string filePath, SourceText sourceText, int hostDocumentVersion);
 }