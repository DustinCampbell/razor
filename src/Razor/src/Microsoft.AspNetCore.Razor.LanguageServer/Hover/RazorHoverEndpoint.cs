--- conflicted
+++ resolved
@@ -39,13 +39,8 @@
 
         var registrationOptions = new HoverOptions()
         {
-<<<<<<< HEAD
-            _clientCapabilities = clientCapabilities;
-            const string AssociatedServerCapability = "hoverProvider";
-=======
             WorkDoneProgress = false,
         };
->>>>>>> c05cefac
 
         return new RegistrationExtensionResult(AssociatedServerCapability, new SumType<bool, HoverOptions>(registrationOptions));
     }
