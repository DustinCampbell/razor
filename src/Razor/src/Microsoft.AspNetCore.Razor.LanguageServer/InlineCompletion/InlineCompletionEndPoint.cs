﻿// Copyright (c) .NET Foundation. All rights reserved.
// Licensed under the MIT license. See License.txt in the project root for license information.

using System;
using System.Collections.Generic;
using System.Collections.Immutable;
using System.Diagnostics.CodeAnalysis;
using System.Linq;
using System.Text.RegularExpressions;
using System.Threading;
using System.Threading.Tasks;
using Microsoft.AspNetCore.Razor.Language;
using Microsoft.AspNetCore.Razor.LanguageServer.EndpointContracts;
using Microsoft.AspNetCore.Razor.LanguageServer.Formatting;
using Microsoft.AspNetCore.Razor.LanguageServer.Hosting;
using Microsoft.AspNetCore.Razor.PooledObjects;
using Microsoft.CodeAnalysis.Razor.DocumentMapping;
using Microsoft.CodeAnalysis.Razor.Formatting;
using Microsoft.CodeAnalysis.Razor.Logging;
using Microsoft.CodeAnalysis.Razor.Protocol;
using Microsoft.CodeAnalysis.Razor.Protocol.Completion;
using Microsoft.CodeAnalysis.Razor.Workspaces;
using Microsoft.CodeAnalysis.Text;
using Microsoft.VisualStudio.LanguageServer.Protocol;

namespace Microsoft.AspNetCore.Razor.LanguageServer.InlineCompletion;

[RazorLanguageServerEndpoint(VSInternalMethods.TextDocumentInlineCompletionName)]
internal sealed class InlineCompletionEndpoint(
    IDocumentMappingService documentMappingService,
    IClientConnection clientConnection,
    IFormattingCodeDocumentProvider formattingCodeDocumentProvider,
    IAdhocWorkspaceFactory adhocWorkspaceFactory,
    RazorLSPOptionsMonitor optionsMonitor,
    ILoggerFactory loggerFactory)
    : IRazorRequestHandler<VSInternalInlineCompletionRequest, VSInternalInlineCompletionList?>, ICapabilitiesProvider
{
    private static readonly ImmutableHashSet<string> s_cSharpKeywords = ImmutableHashSet.Create(
        "~", "Attribute", "checked", "class", "ctor", "cw", "do", "else", "enum", "equals", "Exception", "for", "foreach", "forr",
        "if", "indexer", "interface", "invoke", "iterator", "iterindex", "lock", "mbox", "namespace", "#if", "#region", "prop",
        "propfull", "propg", "sim", "struct", "svm", "switch", "try", "tryf", "unchecked", "unsafe", "using", "while");

    private readonly IDocumentMappingService _documentMappingService = documentMappingService ?? throw new ArgumentNullException(nameof(documentMappingService));
    private readonly IClientConnection _clientConnection = clientConnection ?? throw new ArgumentNullException(nameof(clientConnection));
    private readonly IFormattingCodeDocumentProvider _formattingCodeDocumentProvider = formattingCodeDocumentProvider;
    private readonly IAdhocWorkspaceFactory _adhocWorkspaceFactory = adhocWorkspaceFactory ?? throw new ArgumentNullException(nameof(adhocWorkspaceFactory));
    private readonly RazorLSPOptionsMonitor _optionsMonitor = optionsMonitor;
    private readonly ILogger _logger = loggerFactory.GetOrCreateLogger<InlineCompletionEndpoint>();

    public bool MutatesSolutionState => false;

    public void ApplyCapabilities(VSInternalServerCapabilities serverCapabilities, VSInternalClientCapabilities clientCapabilities)
    {
        serverCapabilities.InlineCompletionOptions = new VSInternalInlineCompletionOptions()
        {
            Pattern = new Regex(string.Join("|", s_cSharpKeywords))
        };
    }

    public TextDocumentIdentifier GetTextDocumentIdentifier(VSInternalInlineCompletionRequest request)
    {
        return request.TextDocument;
    }

    public async Task<VSInternalInlineCompletionList?> HandleRequestAsync(VSInternalInlineCompletionRequest request, RazorRequestContext requestContext, CancellationToken cancellationToken)
    {
        if (request is null)
        {
            throw new ArgumentNullException(nameof(request));
        }

        _logger.LogInformation($"Starting request for {request.TextDocument.Uri} at {request.Position}.");

        var documentContext = requestContext.DocumentContext;
        if (documentContext is null)
        {
            return null;
        }

        var codeDocument = await documentContext.GetCodeDocumentAsync(cancellationToken).ConfigureAwait(false);
        if (codeDocument.IsUnsupported())
        {
            return null;
        }

        var sourceText = await documentContext.GetSourceTextAsync(cancellationToken).ConfigureAwait(false);
        var hostDocumentIndex = sourceText.GetPosition(request.Position);

        var languageKind = _documentMappingService.GetLanguageKind(codeDocument, hostDocumentIndex, rightAssociative: false);

        // Map to the location in the C# document.
        if (languageKind != RazorLanguageKind.CSharp ||
            !_documentMappingService.TryMapToGeneratedDocumentPosition(codeDocument.GetCSharpDocument(), hostDocumentIndex, out Position? projectedPosition, out _))
        {
            _logger.LogInformation($"Unsupported location for {request.TextDocument.Uri}.");
            return null;
        }

        var razorRequest = new RazorInlineCompletionRequest
        {
            TextDocument = request.TextDocument,
            Context = request.Context,
            Position = projectedPosition,
            Kind = languageKind,
            Options = request.Options,
        };

        request.Position = projectedPosition;
        var list = await _clientConnection.SendRequestAsync<RazorInlineCompletionRequest, VSInternalInlineCompletionList?>(
            CustomMessageNames.RazorInlineCompletionEndpoint,
            razorRequest,
            cancellationToken).ConfigureAwait(false);
        if (list is null || !list.Items.Any())
        {
            _logger.LogInformation($"Did not get any inline completions from delegation.");
            return null;
        }

        using var items = new PooledArrayBuilder<VSInternalInlineCompletionItem>(list.Items.Length);
        foreach (var item in list.Items)
        {
            var containsSnippet = item.TextFormat == InsertTextFormat.Snippet;
            var range = item.Range ?? projectedPosition.ToZeroWidthRange();

            if (!_documentMappingService.TryMapToHostDocumentRange(codeDocument.GetCSharpDocument(), range, out var rangeInRazorDoc))
            {
                _logger.LogWarning($"Could not remap projected range {range} to razor document");
                continue;
            }

<<<<<<< HEAD
            var options = RazorFormattingOptions.From(request.Options, _optionsMonitor.CurrentValue.CodeBlockBraceOnNextLine);

            using var formattingContext = FormattingContext.Create(request.TextDocument.Uri, documentContext.Snapshot, codeDocument, options, _adhocWorkspaceFactory);
=======
            using var formattingContext = FormattingContext.Create(
                request.TextDocument.Uri,
                documentContext.Snapshot,
                codeDocument,
                request.Options,
                _formattingCodeDocumentProvider,
                _adhocWorkspaceFactory);
>>>>>>> 12f51941
            if (!TryGetSnippetWithAdjustedIndentation(formattingContext, item.Text, hostDocumentIndex, out var newSnippetText))
            {
                continue;
            }

            var remappedItem = new VSInternalInlineCompletionItem
            {
                Command = item.Command,
                Range = rangeInRazorDoc,
                Text = newSnippetText.ToString(),
                TextFormat = item.TextFormat,
            };
            items.Add(remappedItem);
        }

        if (items.Count == 0)
        {
            _logger.LogInformation($"Could not format / map the items from delegation.");
            return null;
        }

        _logger.LogInformation($"Returning {items.Count} items.");
        return new VSInternalInlineCompletionList
        {
            Items = items.ToArray()
        };
    }

    private static bool TryGetSnippetWithAdjustedIndentation(FormattingContext formattingContext, string snippetText, int hostDocumentIndex, [NotNullWhen(true)] out string? newSnippetText)
    {
        newSnippetText = null;
        if (!formattingContext.TryGetFormattingSpan(hostDocumentIndex, out var formattingSpan))
        {
            return false;
        }

        // Take the amount of indentation razor and html are adding, then remove the amount of C# indentation that is 'hidden'.
        // This should give us the desired base indentation that must be applied to each line.
        var razorAndHtmlContributionsToIndentation = formattingSpan.RazorIndentationLevel + formattingSpan.HtmlIndentationLevel;
        var amountToAddToCSharpIndentation = razorAndHtmlContributionsToIndentation - formattingSpan.MinCSharpIndentLevel;

        var snippetSourceText = SourceText.From(snippetText);
        List<TextChange> indentationChanges = new();
        // Adjust each line, skipping the first since it must start at the snippet keyword.
        foreach (var line in snippetSourceText.Lines.Skip(1))
        {
            var lineText = snippetSourceText.GetSubText(line.Span);
            if (lineText.Length == 0)
            {
                // We just have an empty line, nothing to do.
                continue;
            }

            // Get the indentation of the line in the C# document based on what options the C# document was generated with.
            var csharpLineIndentationSize = line.GetIndentationSize(formattingContext.Options.TabSize);
            var csharpIndentationLevel = csharpLineIndentationSize / formattingContext.Options.TabSize;

            // Get the new indentation level based on the context in the razor document.
            var newIndentationLevel = csharpIndentationLevel + amountToAddToCSharpIndentation;
            var newIndentationString = formattingContext.GetIndentationLevelString(newIndentationLevel);

            // Replace the current indentation with the new indentation.
            var spanToReplace = new TextSpan(line.Start, line.GetFirstNonWhitespaceOffset() ?? line.Span.End);
            var textChange = new TextChange(spanToReplace, newIndentationString);
            indentationChanges.Add(textChange);
        }

        var newSnippetSourceText = snippetSourceText.WithChanges(indentationChanges);
        newSnippetText = newSnippetSourceText.ToString();
        return true;
    }
}
<|MERGE_RESOLUTION|>--- conflicted
+++ resolved
@@ -128,19 +128,14 @@
                 continue;
             }
 
-<<<<<<< HEAD
             var options = RazorFormattingOptions.From(request.Options, _optionsMonitor.CurrentValue.CodeBlockBraceOnNextLine);
-
-            using var formattingContext = FormattingContext.Create(request.TextDocument.Uri, documentContext.Snapshot, codeDocument, options, _adhocWorkspaceFactory);
-=======
             using var formattingContext = FormattingContext.Create(
                 request.TextDocument.Uri,
                 documentContext.Snapshot,
                 codeDocument,
-                request.Options,
+                options,
                 _formattingCodeDocumentProvider,
                 _adhocWorkspaceFactory);
->>>>>>> 12f51941
             if (!TryGetSnippetWithAdjustedIndentation(formattingContext, item.Text, hostDocumentIndex, out var newSnippetText))
             {
                 continue;
