--- conflicted
+++ resolved
@@ -235,11 +235,7 @@
                     if (insertionSpan is not null)
                     {
                         var textSpan = new TextSpan(insertionSpan.Value, 0);
-<<<<<<< HEAD
-                        var edit = VsLspFactory.CreateTextEdit(sourceText.GetRange(textSpan), nodeToMap.ToString());
-=======
-                        var edit = LspFactory.CreateTextEdit(sourceText.GetRange(textSpan), nodeToMap.ToFullString());
->>>>>>> 71902a5c
+                        var edit = LspFactory.CreateTextEdit(sourceText.GetRange(textSpan), nodeToMap.ToString());
 
                         var textDocumentEdit = new TextDocumentEdit
                         {
