﻿// Copyright (c) .NET Foundation. All rights reserved.
// Licensed under the MIT license. See License.txt in the project root for license information.

using System;
using System.Collections.Generic;
using System.Collections.Immutable;
using System.Diagnostics;
using System.IO;
using System.Linq;
using System.Threading;
using System.Threading.Tasks;
using Microsoft.AspNetCore.Razor.Language;
using Microsoft.AspNetCore.Razor.Language.Syntax;
using Microsoft.AspNetCore.Razor.LanguageServer.Common;
using Microsoft.AspNetCore.Razor.LanguageServer.EndpointContracts;
using Microsoft.AspNetCore.Razor.LanguageServer.Extensions;
using Microsoft.AspNetCore.Razor.LanguageServer.MapCode.Mappers;
using Microsoft.AspNetCore.Razor.LanguageServer.Protocol;
using Microsoft.AspNetCore.Razor.PooledObjects;
using Microsoft.CodeAnalysis;
using Microsoft.CodeAnalysis.Razor.ProjectSystem;
using Microsoft.CodeAnalysis.Razor.Workspaces;
using Microsoft.CodeAnalysis.Razor.Workspaces.Extensions;
using Microsoft.CodeAnalysis.Text;
using Microsoft.CommonLanguageServerProtocol.Framework;
using Microsoft.VisualStudio.LanguageServer.Protocol;
using LSP = Microsoft.VisualStudio.LanguageServer.Protocol;
using SyntaxNode = Microsoft.AspNetCore.Razor.Language.Syntax.SyntaxNode;

namespace Microsoft.AspNetCore.Razor.LanguageServer.MapCode;

/// <summary>
/// Maps requested code to a given Razor document.
/// </summary>
/// <remarks>
/// This class and its mapping heuristics will likely be constantly evolving as we receive
/// more advanced inputs from the client.
/// </remarks>
[LanguageServerEndpoint(LSP.MapperMethods.WorkspaceMapCodeName)]
internal sealed class MapCodeEndpoint : IRazorDocumentlessRequestHandler<LSP.MapCodeParams, LSP.WorkspaceEdit?>
{
    private readonly IRazorDocumentMappingService _documentMappingService;
<<<<<<< HEAD
    private readonly IDocumentContextFactory _documentContextFactory;
    private readonly ClientNotifierServiceBase _languageServer;
=======
    private readonly DocumentContextFactory _documentContextFactory;
    private readonly IClientConnection _clientConnection;
>>>>>>> 9772bddb
    private readonly FilePathService _filePathService;

    public MapCodeEndpoint(
        IRazorDocumentMappingService documentMappingService,
<<<<<<< HEAD
        IDocumentContextFactory documentContextFactory,
        ClientNotifierServiceBase languageServer,
=======
        DocumentContextFactory documentContextFactory,
        IClientConnection clientConnection,
>>>>>>> 9772bddb
        FilePathService filePathService)
    {
        _documentMappingService = documentMappingService ?? throw new ArgumentNullException(nameof(documentMappingService));
        _documentContextFactory = documentContextFactory ?? throw new ArgumentNullException(nameof(documentContextFactory));
        _clientConnection = clientConnection ?? throw new ArgumentNullException(nameof(clientConnection));
        _filePathService = filePathService ?? throw new ArgumentNullException(nameof(filePathService));
    }

    public bool MutatesSolutionState => false;

    public async Task<LSP.WorkspaceEdit?> HandleRequestAsync(
        LSP.MapCodeParams request,
        RazorRequestContext context,
        CancellationToken cancellationToken)
    {
        // TO-DO: Apply updates to the workspace before doing mapping. This is currently
        // unimplemented by the client, so we won't bother doing anything for now until
        // we determine what kinds of updates the client will actually send us.
        Debug.Assert(request.Updates is null);

        if (request.Updates is not null)
        {
            return null;
        }

        using var _ = ArrayBuilderPool<TextDocumentEdit>.GetPooledObject(out var changes);
        foreach (var mapping in request.Mappings)
        {
            if (mapping.TextDocument is null || mapping.FocusLocations is null)
            {
                continue;
            }

            var documentContext = _documentContextFactory.TryCreateForOpenDocument(mapping.TextDocument.Uri);
            if (documentContext is null)
            {
                continue;
            }

            var (projectEngine, importSources) = await InitializeProjectEngineAsync(documentContext.Snapshot).ConfigureAwait(false);
            var tagHelperContext = await documentContext.GetTagHelperContextAsync(cancellationToken).ConfigureAwait(false);
            var fileKind = FileKinds.GetFileKindFromFilePath(documentContext.FilePath);
            var extension = Path.GetExtension(documentContext.FilePath);

            foreach (var content in mapping.Contents)
            {
                if (content is null)
                {
                    continue;
                }

                // We create a new Razor file based on each content in each mapping order to get the syntax tree that we'll later use to map.
                var sourceDocument = RazorSourceDocument.Create(content, "Test" + extension);
                var codeToMap = projectEngine.ProcessDesignTime(sourceDocument, fileKind, importSources, tagHelperContext.TagHelpers);

                var mappingSuccess = await TryMapCodeAsync(
                    codeToMap, mapping.FocusLocations, changes, documentContext, cancellationToken).ConfigureAwait(false);

                // Mapping failed. Let the client's built-in fallback mapper handle mapping.
                if (!mappingSuccess)
                {
                    return null;
                }
            }
        }

        var workspaceEdits = new LSP.WorkspaceEdit
        {
            DocumentChanges = changes.ToArray()
        };

        return workspaceEdits;
    }

    private async Task<bool> TryMapCodeAsync(
        RazorCodeDocument codeToMap,
        LSP.Location[][] locations,
        ImmutableArray<TextDocumentEdit>.Builder changes,
        VersionedDocumentContext documentContext,
        CancellationToken cancellationToken)
    {
        var syntaxTree = codeToMap.GetSyntaxTree();
        if (syntaxTree is null)
        {
            return false;
        }

        var nodesToMap = ExtractValidNodesToMap(syntaxTree.Root);
        if (nodesToMap.Count == 0)
        {
            return false;
        }

        var mappingSuccess = await TryMapCodeAsync(
            locations, nodesToMap, changes, documentContext, cancellationToken).ConfigureAwait(false);
        if (!mappingSuccess)
        {
            return false;
        }

        MergeEdits(changes);
        return true;
    }

    private async Task<bool> TryMapCodeAsync(
        LSP.Location[][] focusLocations,
        List<SyntaxNode> nodesToMap,
        ImmutableArray<TextDocumentEdit>.Builder changes,
        VersionedDocumentContext documentContext,
        CancellationToken cancellationToken)
    {
        var didCalculateCSharpFocusLocations = false;
        var csharpFocusLocations = new LSP.Location[focusLocations.Length][];

        // We attempt to map the code using each focus location in order of priority.
        // The outer array is an ordered priority list (from highest to lowest priority),
        // and the inner array is a list of locations that have the same priority.
        // If we can successfully map using the first location, we'll stop and return.
        var mappingSuccess = false;
        foreach (var locationByPriority in focusLocations)
        {
            foreach (var location in locationByPriority)
            {
                // The current assumption is that all focus locations will always be in the same document
                // as the code to map. The client is currently implemented using this behavior, but if it
                // ever changes, we'll need to update this code to account for it (i.e., take into account
                // focus location URIs).
                Debug.Assert(location.Uri == documentContext.Uri);

                var syntaxTree = await documentContext.GetSyntaxTreeAsync(cancellationToken).ConfigureAwait(false);
                if (syntaxTree is null)
                {
                    continue;
                }

                var razorNodesToMap = new List<SyntaxNode>();
                foreach (var nodeToMap in nodesToMap)
                {
                    // If node is C#, we send it to their language server to handle and ignore it from our end.
                    if (nodeToMap.IsCSharpNode(out var csharpBody))
                    {
                        if (!didCalculateCSharpFocusLocations)
                        {
                            csharpFocusLocations = await GetCSharpFocusLocationsAsync(focusLocations, cancellationToken).ConfigureAwait(false);
                            didCalculateCSharpFocusLocations = true;
                        }

                        var csharpMappingSuccessful = await TrySendCSharpDelegatedMappingRequestAsync(
                            documentContext.Identifier, csharpBody, csharpFocusLocations, changes, cancellationToken).ConfigureAwait(false);

                        // If C# delegation fails, we'll default to the client's fallback mapper.
                        if (!csharpMappingSuccessful)
                        {
                            return false;
                        }

                        mappingSuccess = true;
                        continue;
                    }

                    // If node already exists in the document, we'll ignore it.
                    if (nodeToMap.ExistsOnTarget(syntaxTree.Root))
                    {
                        continue;
                    }

                    razorNodesToMap.Add(nodeToMap);
                }

                var sourceText = await documentContext.Snapshot.GetTextAsync().ConfigureAwait(false);

                foreach (var nodeToMap in razorNodesToMap)
                {
                    var insertionSpan = InsertMapper.GetInsertionPoint(syntaxTree.Root, sourceText, location);
                    if (insertionSpan is not null)
                    {
                        var textSpan = new TextSpan(insertionSpan.Value, 0);
                        var edit = new LSP.TextEdit { NewText = nodeToMap.ToFullString(), Range = textSpan.ToRange(sourceText) };

                        var textDocumentEdit = new TextDocumentEdit
                        {
                            TextDocument = new OptionalVersionedTextDocumentIdentifier
                            {
                                Uri = documentContext.Uri
                            },
                            Edits = [edit],
                        };

                        changes.Add(textDocumentEdit);
                        mappingSuccess = true;
                    }
                }

                // We were able to successfully map using this focusLocation.
                if (mappingSuccess)
                {
                    return true;
                }
            }
        }

        return false;
    }

    private static async Task<(RazorProjectEngine projectEngine, ImmutableArray<RazorSourceDocument> importSources)> InitializeProjectEngineAsync(
        IDocumentSnapshot originalSnapshot)
    {
        var engine = originalSnapshot.Project.GetProjectEngine();

        var imports = originalSnapshot.GetImports();
        using var importSources = new PooledArrayBuilder<RazorSourceDocument>(imports.Length);

        foreach (var import in imports)
        {
            var sourceText = await import.GetTextAsync().ConfigureAwait(false);
            var source = RazorSourceDocument.Create(sourceText, RazorSourceDocumentProperties.Create(import.FilePath, import.TargetPath));
            importSources.Add(source);
        }

        return (engine, importSources.DrainToImmutable());
    }

    private static List<SyntaxNode> ExtractValidNodesToMap(SyntaxNode rootNode)
    {
        var validNodesToMap = new List<SyntaxNode>();
        var stack = new Stack<SyntaxNode>();
        stack.Push(rootNode);

        while (stack.Count > 0)
        {
            var currentNode = stack.Pop();

            if (s_validNodesToMap.Contains(currentNode.GetType()))
            {
                validNodesToMap.Add(currentNode);
                continue;
            }

            // Add child nodes to the stack in reverse order for depth-first search
            foreach (var childNode in currentNode.ChildNodes().Reverse())
            {
                stack.Push(childNode);
            }
        }

        return validNodesToMap;
    }

    // These are the nodes that we currently support for mapping. We should update
    // this list as the client evolves to send more types of nodes.
    private readonly static List<Type> s_validNodesToMap =
    [
        typeof(CSharpCodeBlockSyntax),
        typeof(CSharpExplicitExpressionSyntax),
        typeof(CSharpImplicitExpressionSyntax),
        typeof(MarkupElementSyntax),
        typeof(MarkupTextLiteralSyntax),
        typeof(RazorDirectiveSyntax),
    ];

    private async Task<bool> TrySendCSharpDelegatedMappingRequestAsync(
        TextDocumentIdentifierAndVersion textDocumentIdentifier,
        SyntaxNode nodeToMap,
        LSP.Location[][] focusLocations,
        ImmutableArray<TextDocumentEdit>.Builder changes,
        CancellationToken cancellationToken)
    {
        var delegatedRequest = new DelegatedMapCodeParams(
            textDocumentIdentifier,
            RazorLanguageKind.CSharp,
            [nodeToMap.ToFullString()],
            FocusLocations: focusLocations);

        LSP.WorkspaceEdit? edits = null;
        try
        {
            edits = await _clientConnection.SendRequestAsync<DelegatedMapCodeParams, LSP.WorkspaceEdit?>(
                CustomMessageNames.RazorMapCodeEndpoint,
                delegatedRequest,
                cancellationToken).ConfigureAwait(false);
        }
        catch
        {
            // C# hasn't implemented + merged their C# code mapper yet.
            return false;
        }

        if (edits is null)
        {
            // It's likely an error occurred during C# mapping.
            return false;
        }

        var success = await TryHandleDelegatedResponseAsync(edits, changes, cancellationToken).ConfigureAwait(false);
        return success;
    }

    private async Task<LSP.Location[][]> GetCSharpFocusLocationsAsync(LSP.Location[][] focusLocations, CancellationToken cancellationToken)
    {
        // If the focus locations are in a C# context, map them to the C# document.
        var csharpFocusLocations = new LSP.Location[focusLocations.Length][];
        for (var i = 0; i < focusLocations.Length; i++)
        {
            var locations = focusLocations[i];
            var csharpLocations = new List<LSP.Location>();
            foreach (var potentialLocation in locations)
            {
                if (potentialLocation is null)
                {
                    continue;
                }

                var documentContext = _documentContextFactory.TryCreateForOpenDocument(potentialLocation.Uri);
                if (documentContext is null)
                {
                    continue;
                }

                var sourceText = await documentContext.GetSourceTextAsync(cancellationToken).ConfigureAwait(false);
                var codeDocument = await documentContext.GetCodeDocumentAsync(cancellationToken).ConfigureAwait(false);
                var hostDocumentRange = potentialLocation.Range.ToLinePositionSpan();
                var csharpDocument = codeDocument.GetCSharpDocument();

                if (_documentMappingService.TryMapToGeneratedDocumentRange(csharpDocument, hostDocumentRange, out var generatedDocumentRange))
                {
                    var csharpLocation = new LSP.Location
                    {
                        // We convert the URI to the C# generated document URI later on in
                        // LanguageServer.Client since we're unable to retrieve it here.
                        Uri = potentialLocation.Uri,
                        Range = generatedDocumentRange.ToRange()
                    };

                    csharpLocations.Add(csharpLocation);
                }
            }

            csharpFocusLocations[i] = [.. csharpLocations];
        }

        return csharpFocusLocations;
    }

    // Map C# code back to Razor file
    private async Task<bool> TryHandleDelegatedResponseAsync(
        LSP.WorkspaceEdit edits,
        ImmutableArray<TextDocumentEdit>.Builder changes,
        CancellationToken cancellationToken)
    {
        using var _ = ArrayBuilderPool<TextDocumentEdit>.GetPooledObject(out var csharpChanges);
        if (edits.DocumentChanges is not null && edits.DocumentChanges.Value.TryGetFirst(out var documentEdits))
        {
            // We only support document edits for now. In the future once the client supports it, we should look
            // into also supporting file creation/deletion/rename.
            foreach (var edit in documentEdits)
            {
                var success = await TryProcessEditAsync(edit.TextDocument.Uri, edit.Edits, csharpChanges, cancellationToken).ConfigureAwait(false);
                if (!success)
                {
                    return false;
                }
            }
        }

        if (edits.Changes is not null)
        {
            foreach (var edit in edits.Changes)
            {
                var generatedUri = new Uri(edit.Key);
                var success = await TryProcessEditAsync(generatedUri, edit.Value, csharpChanges, cancellationToken).ConfigureAwait(false);
                if (!success)
                {
                    return false;
                }
            }
        }

        changes.AddRange(csharpChanges);
        return true;

        async Task<bool> TryProcessEditAsync(
            Uri generatedUri,
            TextEdit[] textEdits,
            ImmutableArray<TextDocumentEdit>.Builder csharpChanges,
            CancellationToken cancellationToken)
        {
            foreach (var documentEdit in textEdits)
            {
                var (hostDocumentUri, hostDocumentRange) = await _documentMappingService.MapToHostDocumentUriAndRangeAsync(
                    generatedUri, documentEdit.Range, cancellationToken).ConfigureAwait(false);

                if (hostDocumentUri == generatedUri)
                {
                    return false;
                }

                var textEdit = new LSP.TextEdit
                {
                    Range = hostDocumentRange,
                    NewText = documentEdit.NewText
                };

                var textDocumentEdit = new TextDocumentEdit
                {
                    TextDocument = new OptionalVersionedTextDocumentIdentifier { Uri = hostDocumentUri },
                    Edits = [textEdit]
                };

                csharpChanges.Add(textDocumentEdit);
            }

            return true;
        }
    }

    // Resolve edits that are at the same start location by merging them together.
    private static void MergeEdits(ImmutableArray<TextDocumentEdit>.Builder changes)
    {
        var groupedChanges = changes.GroupBy(c => c.TextDocument.Uri);
        using var _ = ArrayBuilderPool<TextDocumentEdit>.GetPooledObject(out var mergedChanges);

        foreach (var documentChanges in groupedChanges)
        {
            var edits = documentChanges.ToList();
            edits.Sort((x, y) => x.Edits.Single().Range.Start.CompareTo(y.Edits.Single().Range.Start));

            for (var i = edits.Count - 1; i < edits.Count && i > 0; i--)
            {
                var previousEdit = edits[i - 1].Edits.Single();
                var currentEdit = edits[i].Edits.Single();
                if (currentEdit.Range.Start == previousEdit.Range.Start)
                {
                    // Append the text of the current edit to the previous edit
                    previousEdit.NewText += currentEdit.NewText;
                    previousEdit.Range.End = currentEdit.Range.End;
                    edits.RemoveAt(i);
                }
            }

            var finalEditsForDoc = new TextDocumentEdit
            {
                TextDocument = new OptionalVersionedTextDocumentIdentifier
                {
                    Uri = documentChanges.Key,
                },
                Edits = edits.SelectMany(e => e.Edits).ToArray()
            };

            mergedChanges.Add(finalEditsForDoc);
        }

        changes.Clear();
        changes.AddRange(mergedChanges);
    }
}<|MERGE_RESOLUTION|>--- conflicted
+++ resolved
@@ -40,24 +40,14 @@
 internal sealed class MapCodeEndpoint : IRazorDocumentlessRequestHandler<LSP.MapCodeParams, LSP.WorkspaceEdit?>
 {
     private readonly IRazorDocumentMappingService _documentMappingService;
-<<<<<<< HEAD
     private readonly IDocumentContextFactory _documentContextFactory;
-    private readonly ClientNotifierServiceBase _languageServer;
-=======
-    private readonly DocumentContextFactory _documentContextFactory;
     private readonly IClientConnection _clientConnection;
->>>>>>> 9772bddb
     private readonly FilePathService _filePathService;
 
     public MapCodeEndpoint(
         IRazorDocumentMappingService documentMappingService,
-<<<<<<< HEAD
         IDocumentContextFactory documentContextFactory,
-        ClientNotifierServiceBase languageServer,
-=======
-        DocumentContextFactory documentContextFactory,
         IClientConnection clientConnection,
->>>>>>> 9772bddb
         FilePathService filePathService)
     {
         _documentMappingService = documentMappingService ?? throw new ArgumentNullException(nameof(documentMappingService));
