--- conflicted
+++ resolved
@@ -125,17 +125,6 @@
 
         async Task AddProjectAsync(string configurationFilePath, RazorProjectInfo projectInfo, CancellationToken cancellationToken)
         {
-<<<<<<< HEAD
-            var projectFilePath = FilePathNormalizer.Normalize(projectInfo.FilePath);
-            var intermediateOutputPath = Path.GetDirectoryName(configurationFilePath).AssumeNotNull();
-            var rootNamespace = projectInfo.RootNamespace;
-
-            var projectKey = _projectService.AddProject(projectFilePath, intermediateOutputPath, projectInfo.Configuration, rootNamespace, projectInfo.DisplayName);
-            _configurationToProjectMap[configurationFilePath] = projectKey;
-
-            _logger.LogInformation($"Project configuration file added for project '{projectFilePath}': '{configurationFilePath}'");
-            EnqueueUpdateProject(projectKey, projectInfo);
-=======
             try
             {
                 var projectFilePath = FilePathNormalizer.Normalize(projectInfo.FilePath);
@@ -153,14 +142,13 @@
                     .ConfigureAwait(false);
                 _configurationToProjectMap[configurationFilePath] = projectKey;
 
-                _logger.LogInformation("Project configuration file added for project '{0}': '{1}'", projectFilePath, configurationFilePath);
+                _logger.LogInformation($"Project configuration file added for project '{projectFilePath}': '{configurationFilePath}'");
                 EnqueueUpdateProject(projectKey, projectInfo, cancellationToken);
             }
             catch (Exception ex)
             {
-                _logger.LogError(ex, "Error occurred while adding project: {FilePath}", projectInfo.FilePath);
-            }
->>>>>>> fb408c6d
+                _logger.LogError(ex, $"Error occurred while adding project: {projectInfo.FilePath}");
+            }
         }
 
         Task UpdateProjectAsync(ProjectKey projectKey, RazorProjectInfo? projectInfo, CancellationToken cancellationToken)
