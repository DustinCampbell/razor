--- conflicted
+++ resolved
@@ -370,13 +370,8 @@
             _projectSnapshotManagerAccessor.Instance.DocumentAdded(currentHostProject.Key, newHostDocument, remoteTextLoader);
         }
 
-<<<<<<< HEAD
         project = (ProjectSnapshot)_projectSnapshotManagerAccessor.Instance.GetLoadedProject(project.Key);
-        miscellaneousProject = (ProjectSnapshot)_projectResolver.GetMiscellaneousProject();
-=======
-        project = (ProjectSnapshot)_projectSnapshotManagerAccessor.Instance.GetLoadedProject(project.FilePath);
         miscellaneousProject = (ProjectSnapshot)_snapshotResolver.GetMiscellaneousProject();
->>>>>>> bd98548a
 
         // Add (or migrate from misc) any new documents
         foreach (var documentKvp in documentMap)
