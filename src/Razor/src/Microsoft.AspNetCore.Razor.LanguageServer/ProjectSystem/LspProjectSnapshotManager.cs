--- conflicted
+++ resolved
@@ -16,10 +16,6 @@
 {
     private static void AddMiscFilesProject(Updater updater)
     {
-<<<<<<< HEAD
-        updater.ProjectAdded(MiscFilesProject.HostProject);
-=======
-        updater.AddProject(MiscFilesHostProject.Instance);
->>>>>>> 60d689b3
+        updater.AddProject(MiscFilesProject.HostProject);
     }
 }