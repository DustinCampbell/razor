﻿// Copyright (c) .NET Foundation. All rights reserved.
// Licensed under the MIT license. See License.txt in the project root for license information.

using System;
using System.Collections.Generic;
using System.Diagnostics.CodeAnalysis;
using System.IO;
using System.Linq;
using Microsoft.AspNetCore.Razor.Utilities;
using Microsoft.CodeAnalysis.Razor;
using Microsoft.CodeAnalysis.Razor.Logging;
using Microsoft.CodeAnalysis.Razor.ProjectSystem;
using Microsoft.Extensions.Logging;

namespace Microsoft.AspNetCore.Razor.LanguageServer.ProjectSystem;

internal sealed class SnapshotResolver : ISnapshotResolver
{
    private readonly IProjectSnapshotManager _projectManager;
    private readonly ILogger _logger;

    // Internal for testing
    internal readonly HostProject MiscellaneousHostProject;

<<<<<<< HEAD
    [ImportingConstructor]
    public SnapshotResolver(IProjectSnapshotManager projectManager, IRazorLoggerFactory loggerFactory)
=======
    public SnapshotResolver(ProjectSnapshotManagerBase projectManager, IRazorLoggerFactory loggerFactory)
>>>>>>> 11edeff6
    {
        _projectManager = projectManager;
        _logger = loggerFactory.CreateLogger<SnapshotResolver>();

        var miscellaneousProjectPath = Path.Combine(TempDirectory.Instance.DirectoryPath, "__MISC_RAZOR_PROJECT__");
        var normalizedPath = FilePathNormalizer.Normalize(miscellaneousProjectPath);
        MiscellaneousHostProject = new HostProject(normalizedPath, normalizedPath, FallbackRazorConfiguration.Latest, rootNamespace: null, "Miscellaneous Files");
    }

    /// <inheritdoc/>
    public IEnumerable<IProjectSnapshot> FindPotentialProjects(string documentFilePath)
    {
        if (documentFilePath is null)
        {
            throw new ArgumentNullException(nameof(documentFilePath));
        }

        var projects = _projectManager.GetProjects();
        var normalizedDocumentPath = FilePathNormalizer.Normalize(documentFilePath);
        foreach (var projectSnapshot in projects)
        {
            // Always exclude the miscellaneous project.
            if (projectSnapshot.FilePath == MiscellaneousHostProject.FilePath)
            {
                continue;
            }

            var projectDirectory = FilePathNormalizer.GetNormalizedDirectoryName(projectSnapshot.FilePath);
            if (normalizedDocumentPath.StartsWith(projectDirectory, FilePathComparison.Instance))
            {
                yield return projectSnapshot;
            }
        }
    }

    public IProjectSnapshot GetMiscellaneousProject()
    {
        if (!_projectManager.TryGetLoadedProject(MiscellaneousHostProject.Key, out var miscellaneousProject))
        {
            _projectManager.Update(
                static (updater, miscHostProject) => updater.ProjectAdded(miscHostProject),
                state: MiscellaneousHostProject);

            miscellaneousProject = _projectManager.GetLoadedProject(MiscellaneousHostProject.Key);
        }

        return miscellaneousProject;
    }

    public bool TryResolveDocumentInAnyProject(string documentFilePath, [NotNullWhen(true)] out IDocumentSnapshot? documentSnapshot)
    {
        _logger.LogTrace("Looking for {documentFilePath}.", documentFilePath);

        if (documentFilePath is null)
        {
            throw new ArgumentNullException(nameof(documentFilePath));
        }

        documentSnapshot = null;

        var normalizedDocumentPath = FilePathNormalizer.Normalize(documentFilePath);
        var potentialProjects = FindPotentialProjects(documentFilePath);
        foreach (var project in potentialProjects)
        {
            documentSnapshot = project.GetDocument(normalizedDocumentPath);
            if (documentSnapshot is not null)
            {
                _logger.LogTrace("Found {documentFilePath} in {project}", documentFilePath, project.FilePath);
                return true;
            }
        }

        _logger.LogTrace("Looking for {documentFilePath} in miscellaneous project.", documentFilePath);
        var miscellaneousProject = GetMiscellaneousProject();
        documentSnapshot = miscellaneousProject.GetDocument(normalizedDocumentPath);
        if (documentSnapshot is not null)
        {
            _logger.LogTrace("Found {documentFilePath} in miscellaneous project.", documentFilePath);
            return true;
        }

        _logger.LogTrace("{documentFilePath} not found in {documents}", documentFilePath, _projectManager.GetProjects().SelectMany(p => p.DocumentFilePaths));

        documentSnapshot = null;
        return false;
    }
}<|MERGE_RESOLUTION|>--- conflicted
+++ resolved
@@ -22,12 +22,7 @@
     // Internal for testing
     internal readonly HostProject MiscellaneousHostProject;
 
-<<<<<<< HEAD
-    [ImportingConstructor]
     public SnapshotResolver(IProjectSnapshotManager projectManager, IRazorLoggerFactory loggerFactory)
-=======
-    public SnapshotResolver(ProjectSnapshotManagerBase projectManager, IRazorLoggerFactory loggerFactory)
->>>>>>> 11edeff6
     {
         _projectManager = projectManager;
         _logger = loggerFactory.CreateLogger<SnapshotResolver>();
