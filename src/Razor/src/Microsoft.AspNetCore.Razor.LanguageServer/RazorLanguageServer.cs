--- conflicted
+++ resolved
@@ -154,25 +154,17 @@
         services.AddSingleton<IOnAutoInsertProvider, CloseTextTagOnAutoInsertProvider>();
         services.AddSingleton<IOnAutoInsertProvider, AutoClosingTagOnAutoInsertProvider>();
 
-<<<<<<< HEAD
         if (!featureOptions.UseRazorCohostServer)
         {
             // Folding Range Providers
             services.AddSingleton<IRazorFoldingRangeProvider, RazorCodeBlockFoldingProvider>();
             services.AddSingleton<IRazorFoldingRangeProvider, RazorCSharpStatementFoldingProvider>();
+            services.AddSingleton<IRazorFoldingRangeProvider, RazorCSharpStatementKeywordFoldingProvider>();
             services.AddSingleton<IRazorFoldingRangeProvider, SectionDirectiveFoldingProvider>();
             services.AddSingleton<IRazorFoldingRangeProvider, UsingsFoldingRangeProvider>();
 
             services.AddSingleton<IFoldingRangeService, FoldingRangeService>();
         }
-=======
-        // Folding Range Providers
-        services.AddSingleton<IRazorFoldingRangeProvider, RazorCodeBlockFoldingProvider>();
-        services.AddSingleton<IRazorFoldingRangeProvider, RazorCSharpStatementFoldingProvider>();
-        services.AddSingleton<IRazorFoldingRangeProvider, RazorCSharpStatementKeywordFoldingProvider>();
-        services.AddSingleton<IRazorFoldingRangeProvider, SectionDirectiveFoldingProvider>();
-        services.AddSingleton<IRazorFoldingRangeProvider, UsingsFoldingRangeProvider>();
->>>>>>> 432375ba
 
         // Other
         services.AddSingleton<RazorComponentSearchEngine, DefaultRazorComponentSearchEngine>();
