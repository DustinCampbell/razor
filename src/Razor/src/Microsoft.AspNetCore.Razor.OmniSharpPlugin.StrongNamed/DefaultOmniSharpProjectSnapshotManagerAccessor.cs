﻿// Copyright (c) .NET Foundation. All rights reserved.
// Licensed under the MIT license. See License.txt in the project root for license information.

#nullable disable

using System;
using System.Collections.Generic;
using System.Linq;
using Microsoft.AspNetCore.Razor.LanguageServer.Common;
using Microsoft.CodeAnalysis;
using Microsoft.CodeAnalysis.Razor;
using Microsoft.CodeAnalysis.Razor.ProjectSystem;

namespace Microsoft.AspNetCore.Razor.OmniSharpPlugin;

public class DefaultOmniSharpProjectSnapshotManagerAccessor : OmniSharpProjectSnapshotManagerAccessor
{
<<<<<<< HEAD
    internal class DefaultOmniSharpProjectSnapshotManagerAccessor : OmniSharpProjectSnapshotManagerAccessor
    {
        private readonly RemoteTextLoaderFactory _remoteTextLoaderFactory;
        private readonly IEnumerable<IOmniSharpProjectSnapshotManagerChangeTrigger> _projectChangeTriggers;
        private readonly OmniSharpProjectSnapshotManagerDispatcher _projectSnapshotManagerDispatcher;
        private readonly Workspace _workspace;
        private OmniSharpProjectSnapshotManager _instance;
=======
    private readonly RemoteTextLoaderFactory _remoteTextLoaderFactory;
    private readonly IEnumerable<IOmniSharpProjectSnapshotManagerChangeTrigger> _projectChangeTriggers;
    private readonly OmniSharpProjectSnapshotManagerDispatcher _projectSnapshotManagerDispatcher;
    private readonly Workspace _workspace;
    private OmniSharpProjectSnapshotManager _instance;
>>>>>>> c05cefac

    public DefaultOmniSharpProjectSnapshotManagerAccessor(
        RemoteTextLoaderFactory remoteTextLoaderFactory,
        IEnumerable<IOmniSharpProjectSnapshotManagerChangeTrigger> projectChangeTriggers,
        OmniSharpProjectSnapshotManagerDispatcher projectSnapshotManagerDispatcher,
        Workspace workspace)
    {
        if (remoteTextLoaderFactory is null)
        {
            throw new ArgumentNullException(nameof(remoteTextLoaderFactory));
        }

        if (projectChangeTriggers is null)
        {
            throw new ArgumentNullException(nameof(projectChangeTriggers));
        }

        if (projectSnapshotManagerDispatcher is null)
        {
            throw new ArgumentNullException(nameof(projectSnapshotManagerDispatcher));
        }

        if (workspace is null)
        {
            throw new ArgumentNullException(nameof(workspace));
        }

        _remoteTextLoaderFactory = remoteTextLoaderFactory;
        _projectChangeTriggers = projectChangeTriggers;
        _projectSnapshotManagerDispatcher = projectSnapshotManagerDispatcher;
        _workspace = workspace;
    }

    public override OmniSharpProjectSnapshotManager Instance
    {
        get
        {
            if (_instance is null)
            {
                var projectSnapshotManager = new DefaultProjectSnapshotManager(
                    _projectSnapshotManagerDispatcher.InternalDispatcher,
                    new DefaultErrorReporter(),
                    Enumerable.Empty<ProjectSnapshotChangeTrigger>(),
                    _workspace);

                var instance = new DefaultOmniSharpProjectSnapshotManager(projectSnapshotManager, _remoteTextLoaderFactory);
                _instance = instance;
                foreach (var changeTrigger in _projectChangeTriggers)
                {
                    changeTrigger.Initialize(instance);
                }
            }

            return _instance;
        }
    }
}<|MERGE_RESOLUTION|>--- conflicted
+++ resolved
@@ -13,23 +13,13 @@
 
 namespace Microsoft.AspNetCore.Razor.OmniSharpPlugin;
 
-public class DefaultOmniSharpProjectSnapshotManagerAccessor : OmniSharpProjectSnapshotManagerAccessor
+internal class DefaultOmniSharpProjectSnapshotManagerAccessor : OmniSharpProjectSnapshotManagerAccessor
 {
-<<<<<<< HEAD
-    internal class DefaultOmniSharpProjectSnapshotManagerAccessor : OmniSharpProjectSnapshotManagerAccessor
-    {
-        private readonly RemoteTextLoaderFactory _remoteTextLoaderFactory;
-        private readonly IEnumerable<IOmniSharpProjectSnapshotManagerChangeTrigger> _projectChangeTriggers;
-        private readonly OmniSharpProjectSnapshotManagerDispatcher _projectSnapshotManagerDispatcher;
-        private readonly Workspace _workspace;
-        private OmniSharpProjectSnapshotManager _instance;
-=======
     private readonly RemoteTextLoaderFactory _remoteTextLoaderFactory;
     private readonly IEnumerable<IOmniSharpProjectSnapshotManagerChangeTrigger> _projectChangeTriggers;
     private readonly OmniSharpProjectSnapshotManagerDispatcher _projectSnapshotManagerDispatcher;
     private readonly Workspace _workspace;
     private OmniSharpProjectSnapshotManager _instance;
->>>>>>> c05cefac
 
     public DefaultOmniSharpProjectSnapshotManagerAccessor(
         RemoteTextLoaderFactory remoteTextLoaderFactory,
