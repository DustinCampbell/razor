--- conflicted
+++ resolved
@@ -5,14 +5,7 @@
 
 namespace Microsoft.AspNetCore.Razor.OmniSharpPlugin;
 
-public interface IOmniSharpProjectSnapshotManagerChangeTrigger
+internal interface IOmniSharpProjectSnapshotManagerChangeTrigger
 {
-<<<<<<< HEAD
-    internal interface IOmniSharpProjectSnapshotManagerChangeTrigger
-    {
-        void Initialize(OmniSharpProjectSnapshotManagerBase projectManager);
-    }
-=======
     void Initialize(OmniSharpProjectSnapshotManagerBase projectManager);
->>>>>>> c05cefac
 }