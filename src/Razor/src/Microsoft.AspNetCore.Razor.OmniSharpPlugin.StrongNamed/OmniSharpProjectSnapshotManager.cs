--- conflicted
+++ resolved
@@ -8,15 +8,9 @@
 
 namespace Microsoft.AspNetCore.Razor.OmniSharpPlugin;
 
-public abstract class OmniSharpProjectSnapshotManager
+internal abstract class OmniSharpProjectSnapshotManager
 {
-<<<<<<< HEAD
-    internal abstract class OmniSharpProjectSnapshotManager
-    {
-        public abstract event EventHandler<OmniSharpProjectChangeEventArgs> Changed;
-=======
     public abstract event EventHandler<OmniSharpProjectChangeEventArgs> Changed;
->>>>>>> c05cefac
 
     public abstract IReadOnlyList<OmniSharpProjectSnapshot> Projects { get; }
 
