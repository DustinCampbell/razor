--- conflicted
+++ resolved
@@ -41,23 +41,12 @@
 
         _logger = loggerFactory.CreateLogger<DefaultProjectChangePublisher>();
 
-<<<<<<< HEAD
-            _serializer = new JsonSerializer()
-            {
-                Formatting = Formatting.Indented,
-            };
-
-            _serializer.Converters.RegisterRazorConverters();
-            _publishFilePathMappings = new Dictionary<string, string>(FilePathComparer.Instance);
-            DeferredPublishTasks = new Dictionary<string, Task>(FilePathComparer.Instance);
-            _pendingProjectPublishes = new Dictionary<string, OmniSharpProjectSnapshot>(FilePathComparer.Instance);
-            _publishLock = new object();
-=======
         _serializer = new JsonSerializer()
         {
             Formatting = Formatting.Indented,
         };
-        _serializer.Converters.RegisterOmniSharpRazorConverters();
+
+        _serializer.Converters.RegisterRazorConverters();
         _publishFilePathMappings = new Dictionary<string, string>(FilePathComparer.Instance);
         DeferredPublishTasks = new Dictionary<string, Task>(FilePathComparer.Instance);
         _pendingProjectPublishes = new Dictionary<string, OmniSharpProjectSnapshot>(FilePathComparer.Instance);
@@ -73,7 +62,6 @@
         if (projectManager is null)
         {
             throw new ArgumentNullException(nameof(projectManager));
->>>>>>> c05cefac
         }
 
         _projectManager = projectManager;
@@ -106,7 +94,8 @@
         // by the time we move the tempfile into its place
         using (var writer = tempFileInfo.CreateText())
         {
-            _serializer.Serialize(writer, projectSnapshot);
+            var projectRazorJson = new ProjectRazorJson(publishFilePath, projectSnapshot.InternalProjectSnapshot);
+            _serializer.Serialize(writer, projectRazorJson);
         }
 
         var fileInfo = new FileInfo(publishFilePath);
@@ -131,16 +120,10 @@
             string publishFilePath = null;
             try
             {
-<<<<<<< HEAD
-                var projectRazorJson = new ProjectRazorJson(publishFilePath, projectSnapshot.InternalProjectSnapshot);
-                _serializer.Serialize(writer, projectRazorJson);
-            }
-=======
                 if (!_publishFilePathMappings.TryGetValue(projectSnapshot.FilePath, out publishFilePath))
                 {
                     return;
                 }
->>>>>>> c05cefac
 
                 SerializeToFile(projectSnapshot, publishFilePath);
             }
@@ -187,8 +170,8 @@
                 RemovePublishingData(args.Older);
                 break;
 
-            // We don't care about ProjectAdded scenarios because a newly added project does not have a workspace state associated with it meaning
-            // it isn't interesting for us to serialize quite yet.
+                // We don't care about ProjectAdded scenarios because a newly added project does not have a workspace state associated with it meaning
+                // it isn't interesting for us to serialize quite yet.
         }
     }
 
