﻿// Licensed to the .NET Foundation under one or more agreements.
// The .NET Foundation licenses this file to you under the MIT license.

using System;
using System.Collections.Immutable;
using Microsoft.AspNetCore.Razor;
using Microsoft.CodeAnalysis.Razor.Tooltip;

namespace Microsoft.CodeAnalysis.Razor.Completion;

internal sealed class RazorCompletionItem
{
    public RazorCompletionItemKind Kind { get; }
    public string DisplayText { get; }
    public string InsertText { get; }

    /// <summary>
    /// A string that is used to alphabetically sort the completion item.
    /// </summary>
    public string SortText { get; }

    public object DescriptionInfo { get; }
    public ImmutableArray<RazorCommitCharacter> CommitCharacters { get; }
    public bool IsSnippet { get; }
    public TextEdit[]? AdditionalTextEdits { get; }

    /// <summary>
    /// Creates a new Razor completion item
    /// </summary>
    /// <param name="kind">The type of completion item this is. Used for icons and resolving extra information like tooltip text.</param>
    /// <param name="displayText">The text to display in the completion list.</param>
    /// <param name="insertText">Content to insert when completion item is committed.</param>
    /// <param name="sortText">A string that is used to alphabetically sort the completion item. If omitted defaults to <paramref name="displayText"/>.</param>
    /// <param name="descriptionInfo">An object that provides description information for this completion item.</param>
    /// <param name="commitCharacters">Characters that can be used to commit the completion item.</param>
    /// <param name="isSnippet">Indicates whether the completion item's <see cref="InsertText"/> is an LSP snippet or not.</param>
    /// <param name="additionalTextEdits">Additional text edits to apply when the completion is committed.</param>
    /// <exception cref="ArgumentNullException">Thrown if <paramref name="displayText"/> or <paramref name="insertText"/> are <see langword="null"/>.</exception>
    private RazorCompletionItem(
        RazorCompletionItemKind kind,
        string displayText,
        string insertText,
        string? sortText,
        object descriptionInfo,
        ImmutableArray<RazorCommitCharacter> commitCharacters,
        bool isSnippet,
        TextEdit[]? additionalTextEdits = null)
    {
        ArgHelper.ThrowIfNull(displayText);
        ArgHelper.ThrowIfNull(insertText);

        Kind = kind;
        DisplayText = displayText;
        InsertText = insertText;
        SortText = sortText ?? displayText;
        DescriptionInfo = descriptionInfo;
        CommitCharacters = commitCharacters.NullToEmpty();
        IsSnippet = isSnippet;
        AdditionalTextEdits = additionalTextEdits;
    }

    public static RazorCompletionItem CreateDirective(
        string displayText, string insertText, string? sortText,
        DirectiveCompletionDescription descriptionInfo,
        ImmutableArray<RazorCommitCharacter> commitCharacters, bool isSnippet)
        => new(RazorCompletionItemKind.Directive, displayText, insertText, sortText, descriptionInfo, commitCharacters, isSnippet);

    public static RazorCompletionItem CreateDirectiveAttribute(
        string displayText, string insertText,
        AggregateBoundAttributeDescription descriptionInfo,
        ImmutableArray<RazorCommitCharacter> commitCharacters,
        bool isSnippet)
        => new(RazorCompletionItemKind.DirectiveAttribute, displayText, insertText, sortText: null, descriptionInfo, commitCharacters, isSnippet);

    public static RazorCompletionItem CreateDirectiveAttributeParameter(
        string displayText, string insertText,
        AggregateBoundAttributeDescription descriptionInfo)
        => new(RazorCompletionItemKind.DirectiveAttributeParameter, displayText, insertText, sortText: null, descriptionInfo, commitCharacters: [], isSnippet: false);

    public static RazorCompletionItem CreateMarkupTransition(
        string displayText, string insertText,
        MarkupTransitionCompletionDescription descriptionInfo,
        ImmutableArray<RazorCommitCharacter> commitCharacters)
        => new(RazorCompletionItemKind.MarkupTransition, displayText, insertText, sortText: null, descriptionInfo, commitCharacters, isSnippet: false);

    public static RazorCompletionItem CreateTagHelperElement(
        string displayText, string insertText,
        AggregateBoundElementDescription descriptionInfo,
        ImmutableArray<RazorCommitCharacter> commitCharacters,
<<<<<<< HEAD
        bool isSnippet = false)
        => new(RazorCompletionItemKind.TagHelperElement, displayText, insertText, sortText: null, descriptionInfo, commitCharacters, isSnippet);
=======
        TextEdit[]? additionalTextEdits = null)
        => new(RazorCompletionItemKind.TagHelperElement, displayText, insertText, sortText: null, descriptionInfo, commitCharacters, isSnippet: false, additionalTextEdits);
>>>>>>> 514021f8

    public static RazorCompletionItem CreateTagHelperAttribute(
        string displayText, string insertText, string? sortText,
        AggregateBoundAttributeDescription descriptionInfo,
        ImmutableArray<RazorCommitCharacter> commitCharacters, bool isSnippet)
        => new(RazorCompletionItemKind.TagHelperAttribute, displayText, insertText, sortText, descriptionInfo, commitCharacters, isSnippet);

    public static RazorCompletionItem CreateDirectiveAttributeEventParameterHtmlEventValue(
        string displayText, string insertText,
        ImmutableArray<RazorCommitCharacter> commitCharacters)
        => new(RazorCompletionItemKind.DirectiveAttributeParameterEventValue, displayText, insertText, sortText: null, descriptionInfo: AggregateBoundAttributeDescription.Empty, commitCharacters, isSnippet: false);
}<|MERGE_RESOLUTION|>--- conflicted
+++ resolved
@@ -87,13 +87,9 @@
         string displayText, string insertText,
         AggregateBoundElementDescription descriptionInfo,
         ImmutableArray<RazorCommitCharacter> commitCharacters,
-<<<<<<< HEAD
-        bool isSnippet = false)
-        => new(RazorCompletionItemKind.TagHelperElement, displayText, insertText, sortText: null, descriptionInfo, commitCharacters, isSnippet);
-=======
+        bool isSnippet = false,
         TextEdit[]? additionalTextEdits = null)
-        => new(RazorCompletionItemKind.TagHelperElement, displayText, insertText, sortText: null, descriptionInfo, commitCharacters, isSnippet: false, additionalTextEdits);
->>>>>>> 514021f8
+        => new(RazorCompletionItemKind.TagHelperElement, displayText, insertText, sortText: null, descriptionInfo, commitCharacters, isSnippet, additionalTextEdits);
 
     public static RazorCompletionItem CreateTagHelperAttribute(
         string displayText, string insertText, string? sortText,
