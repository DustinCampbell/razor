﻿// Licensed to the .NET Foundation under one or more agreements.
// The .NET Foundation licenses this file to you under the MIT license.

using System;
using System.Collections.Generic;
using System.Collections.Immutable;
using System.Diagnostics;
using System.Diagnostics.CodeAnalysis;
using System.Linq;
using Microsoft.AspNetCore.Razor.Language;
using Microsoft.AspNetCore.Razor.Language.Syntax;
using Microsoft.AspNetCore.Razor.PooledObjects;
using Microsoft.CodeAnalysis.Razor.Formatting;
using Microsoft.CodeAnalysis.Razor.Tooltip;
using Microsoft.VisualStudio.Editor.Razor;
using RazorSyntaxNode = Microsoft.AspNetCore.Razor.Language.Syntax.SyntaxNode;

namespace Microsoft.CodeAnalysis.Razor.Completion;

internal class TagHelperCompletionProvider(ITagHelperCompletionService tagHelperCompletionService) : IRazorCompletionItemProvider
{
    // Internal for testing
    internal static readonly ImmutableArray<RazorCommitCharacter> MinimizedAttributeCommitCharacters = RazorCommitCharacter.CreateArray(["=", " "]);
    internal static readonly ImmutableArray<RazorCommitCharacter> AttributeCommitCharacters = RazorCommitCharacter.CreateArray(["="]);
    internal static readonly ImmutableArray<RazorCommitCharacter> AttributeSnippetCommitCharacters = RazorCommitCharacter.CreateArray(["="], insert: false);

    private static readonly ImmutableArray<RazorCommitCharacter> s_elementCommitCharacters = RazorCommitCharacter.CreateArray([" ", ">"]);
    private static readonly ImmutableArray<RazorCommitCharacter> s_elementCommitCharacters_WithoutSpace = RazorCommitCharacter.CreateArray([">"]);

    private readonly ITagHelperCompletionService _tagHelperCompletionService = tagHelperCompletionService;

    public ImmutableArray<RazorCompletionItem> GetCompletionItems(RazorCompletionContext context)
    {
        var owner = context.Owner;
        if (owner is null)
        {
            Debug.Fail("Owner should never be null.");
            return [];
        }

        owner = owner switch
        {
            // This provider is trying to find the nearest Start or End tag. Most of the time, that's a level up, but if the index the user is typing at
            // is a token of a start or end tag directly, we already have the node we want.
            MarkupStartTagSyntax or MarkupEndTagSyntax or MarkupTagHelperStartTagSyntax or MarkupTagHelperEndTagSyntax or MarkupTagHelperAttributeSyntax => owner,
            // Invoking completion in an empty file will give us RazorDocumentSyntax which always has null parent
            RazorDocumentSyntax => owner,
            // Either the parent is a context we can handle, or it's not and we shouldn't show completions.
            _ => owner.Parent
        };

        if (HtmlFacts.TryGetElementInfo(owner, out var containingTagNameToken, out var attributes, out _) &&
            containingTagNameToken.Span.IntersectsWith(context.AbsoluteIndex))
        {
            // Trying to complete the element type
            var stringifiedAttributes = TagHelperFacts.StringifyAttributes(attributes);
            var containingElement = owner.Parent;
            var elementCompletions = GetElementCompletions(containingElement, containingTagNameToken.Content, stringifiedAttributes, context);
            return elementCompletions;
        }

        if (HtmlFacts.TryGetAttributeInfo(
                owner,
                out containingTagNameToken,
                out var prefixLocation,
                out var selectedAttributeName,
                out var selectedAttributeNameLocation,
                out attributes) &&
            (selectedAttributeName is null ||
            selectedAttributeNameLocation?.IntersectsWith(context.AbsoluteIndex) == true ||
            (prefixLocation?.IntersectsWith(context.AbsoluteIndex) ?? false)))
        {
            if (prefixLocation.HasValue &&
                prefixLocation.Value.Length == 1 &&
                selectedAttributeNameLocation.HasValue &&
                selectedAttributeNameLocation.Value.Length > 1 &&
                selectedAttributeNameLocation.Value.Start != context.AbsoluteIndex &&
                !InOrAtEndOfAttribute(owner, context.AbsoluteIndex))
            {
                // To align with HTML completion behavior we only want to provide completion items if we're trying to resolve completion at the
                // beginning of an HTML attribute name or at the end of possible partially written attribute. We do extra checks on prefix locations here in order to rule out malformed cases when the Razor
                // compiler incorrectly parses multi-line attributes while in the middle of typing out an element. For instance:
                //
                // <SurveyPrompt |
                // @code { ... }
                //
                // Will be interpreted as having an `@code` attribute name due to multi-line attributes being a thing. Ultimately this is mostly a
                // heuristic that we have to apply in order to workaround limitations of the Razor compiler.
                return [];
            }

            var stringifiedAttributes = TagHelperFacts.StringifyAttributes(attributes);

            return GetAttributeCompletions(owner, containingTagNameToken.Content, selectedAttributeName, stringifiedAttributes, context.TagHelperDocumentContext, context.Options);

            static bool InOrAtEndOfAttribute(RazorSyntaxNode attributeSyntax, int absoluteIndex)
            {
                // When we are in the middle of writing an attribute it is treated as a minimilized one, e.g.:
                // <form asp$$ - 'asp' is parsed as MarkupMinimizedTagHelperAttributeSyntax (tag helper)
                // <SurveyPrompt Titl$$ - 'Titl' is parsed as MarkupMinimizedTagHelperAttributeSyntax as well (razor component)
                // Need to check for MarkupMinimizedAttributeBlockSyntax in order to handle cases when html tag becomes a tag helper only with certain attributes
                // We allow the absoluteIndex to be anywhere in the attribute, and for non minimized attributes,
                // so that `<SurveyPrompt Title=""` doesn't return only the html completions, because that has the effect of overwriting the casing of the attribute.
                return attributeSyntax is MarkupMinimizedTagHelperAttributeSyntax or MarkupMinimizedAttributeBlockSyntax or MarkupTagHelperAttributeSyntax &&
                       attributeSyntax.Span.Start < absoluteIndex && attributeSyntax.Span.End >= absoluteIndex;
            }
        }

        // Invalid location for TagHelper completions.
        return [];
    }

    private ImmutableArray<RazorCompletionItem> GetAttributeCompletions(
        RazorSyntaxNode containingAttribute,
        string containingTagName,
        string? selectedAttributeName,
        ImmutableArray<KeyValuePair<string, string>> attributes,
        TagHelperDocumentContext tagHelperDocumentContext,
        RazorCompletionOptions options)
    {
        var ancestors = containingAttribute.Parent.Ancestors();
        var nonDirectiveAttributeTagHelpers = tagHelperDocumentContext.TagHelpers.WhereAsArray(
            static tagHelper => !tagHelper.BoundAttributes.Any(static attribute => attribute.IsDirectiveAttribute));
        var filteredContext = TagHelperDocumentContext.Create(tagHelperDocumentContext.Prefix, nonDirectiveAttributeTagHelpers);
        var (ancestorTagName, ancestorIsTagHelper) = TagHelperFacts.GetNearestAncestorTagInfo(ancestors);
        var attributeCompletionContext = new AttributeCompletionContext(
            filteredContext,
            existingCompletions: [],
            containingTagName,
            selectedAttributeName,
            attributes,
            ancestorTagName,
            ancestorIsTagHelper,
            HtmlFacts.IsHtmlTagName);

        using var completionItems = new PooledArrayBuilder<RazorCompletionItem>();
        var completionResult = _tagHelperCompletionService.GetAttributeCompletions(attributeCompletionContext);

        foreach (var (displayText, boundAttributes) in completionResult.Completions)
        {
            var filterText = displayText;

            // This is a little bit of a hack because the information returned by _razorTagHelperCompletionService.GetAttributeCompletions
            // does not have enough information for us to determine if a completion is an indexer completion or not. Therefore we have to
            // jump through a few hoops below to:
            //   1. Determine if this specific completion is an indexer based completion
            //   2. Resolve an appropriate snippet if it is. This is more troublesome because we need to remove the ... suffix to accurately
            //      build a snippet that makes sense for the user to type.
            var isIndexer = filterText.EndsWith("...", StringComparison.Ordinal);
            if (isIndexer)
            {
                filterText = filterText[..^3];
            }

            var attributeContext = ResolveAttributeContext(boundAttributes, isIndexer, options.SnippetsSupported);
            var attributeCommitCharacters = options.UseVsCodeCompletionCommitCharacters ? [] : ResolveAttributeCommitCharacters(attributeContext);
            var isSnippet = false;
            var insertText = filterText;

            // Do not turn attributes into snippets if we are in an already written full attribute (https://github.com/dotnet/razor-tooling/issues/6724)
            if (containingAttribute is not (MarkupTagHelperAttributeSyntax or MarkupAttributeBlockSyntax) &&
                TryResolveInsertText(insertText, attributeContext, options.AutoInsertAttributeQuotes, out var snippetText))
            {
                isSnippet = true;
                insertText = snippetText;
            }

            // We change the sort text depending on the tag name due to TagHelper/non-TagHelper concerns. For instance lets say you have a TagHelper that binds to `input`.
            // Chances are you're expecting to get every other `input` completion item in addition to the TagHelper completion items and the sort order should be the default
            // because HTML completion items are 100% as applicable as other items.
            //
            // Next assume that we have a TagHelper that binds `custom` (or even `Custom`); this is a special scenario where the user has effectively created a new HTML tag
            // meaning they're probably expecting to provide all of the attributes necessary for that tag to operate. Meaning, HTML attribute completions are less important.
            // To make sure we prioritize our attribute completions above all other types of completions we set the priority to high so they're showed in the completion list
            // above all other completion items.
            var sortText = HtmlFacts.IsHtmlTagName(containingTagName)
                ? CompletionSortTextHelper.DefaultSortPriority
                : CompletionSortTextHelper.HighSortPriority;

            var attributeDescriptions = boundAttributes.SelectAsArray(boundAttribute => BoundAttributeDescriptionInfo.From(boundAttribute, isIndexer));

            var razorCompletionItem = RazorCompletionItem.CreateTagHelperAttribute(
                displayText: displayText,
                insertText: insertText,
                sortText: sortText,
                descriptionInfo: new(attributeDescriptions),
                commitCharacters: attributeCommitCharacters,
                isSnippet: isSnippet);

            completionItems.Add(razorCompletionItem);
        }

        return completionItems.ToImmutableAndClear();
    }

    private static bool TryResolveInsertText(string baseInsertText, AttributeContext context, bool autoInsertAttributeQuotes, [NotNullWhen(true)] out string? snippetText)
    {
        if (context == AttributeContext.FullSnippet)
        {
            snippetText = autoInsertAttributeQuotes
                ? $"{baseInsertText}=\"$0\""
                : $"{baseInsertText}=$0";

            return true;
        }

        snippetText = null;
        return false;
    }

    private ImmutableArray<RazorCompletionItem> GetElementCompletions(
        RazorSyntaxNode containingElement,
        string containingTagName,
        ImmutableArray<KeyValuePair<string, string>> attributes,
        RazorCompletionContext context)
    {
        var ancestors = containingElement.Ancestors();
        var (ancestorTagName, ancestorIsTagHelper) = TagHelperFacts.GetNearestAncestorTagInfo(ancestors);
        var elementCompletionContext = new ElementCompletionContext(
            context.TagHelperDocumentContext,
            context.ExistingCompletions,
            containingTagName,
            attributes,
            ancestorTagName,
            ancestorIsTagHelper,
            HtmlFacts.IsHtmlTagName);

        var completionResult = _tagHelperCompletionService.GetElementCompletions(elementCompletionContext);
        using var completionItems = new PooledArrayBuilder<RazorCompletionItem>();

        var commitChars = context.Options.CommitElementsWithSpace
            ? s_elementCommitCharacters
            : s_elementCommitCharacters_WithoutSpace;

        foreach (var (displayText, tagHelpers) in completionResult.Completions)
        {
            var descriptionInfo = new AggregateBoundElementDescription(tagHelpers.SelectAsArray(BoundElementDescriptionInfo.From));

            // Always add the regular completion item
            var razorCompletionItem = RazorCompletionItem.CreateTagHelperElement(
                displayText: displayText,
                insertText: displayText,
<<<<<<< HEAD
                descriptionInfo: new(tagHelperDescriptions),
                commitCharacters: commitChars,
                isSnippet: false);

            completionItems.Add(razorCompletionItem);

            // If snippets are supported and the component has EditorRequired attributes, add a snippet completion item
            if (context.Options.SnippetsSupported)
            {
                if (TryGetEditorRequiredAttributesSnippet(tagHelpers, displayText, out var snippetText))
                {
                    var snippetCompletionItem = RazorCompletionItem.CreateTagHelperElement(
                        displayText: SR.FormatComponentCompletionWithRequiredAttributesLabel(displayText),
                        insertText: snippetText,
                        descriptionInfo: new(tagHelperDescriptions),
                        commitCharacters: commitChars,
                        isSnippet: true);

                    completionItems.Add(snippetCompletionItem);
                }
            }
=======
                descriptionInfo,
                commitCharacters: commitChars);

            completionItems.Add(razorCompletionItem);
            AddCompletionItemWithUsingDirective(ref completionItems.AsRef(), context, commitChars, displayText, descriptionInfo);
>>>>>>> 514021f8
        }

        return completionItems.ToImmutableAndClear();
    }

    private static void AddCompletionItemWithUsingDirective(ref PooledArrayBuilder<RazorCompletionItem> completionItems, RazorCompletionContext context, ImmutableArray<RazorCommitCharacter> commitChars, string displayText, AggregateBoundElementDescription descriptionInfo)
    {
        // If this is a fully qualified name (contains a dot), it means there's an out-of-scope component
        // so we add an additional completion item with @using hint and additional edits that will insert
        // the @using correctly.
        var lastDotIndex = displayText.LastIndexOf('.');
        if (lastDotIndex == -1)
        {
            return;
        }

        var @namespace = displayText[..lastDotIndex];
        var shortName = displayText[(lastDotIndex + 1)..]; // Get the short name after the last dot
        var displayTextWithUsing = $"{shortName} - @using {@namespace}";

        var addUsingEdit = AddUsingsHelper.CreateAddUsingTextEdit(@namespace, context.CodeDocument);

        var razorCompletionItemWithUsing = RazorCompletionItem.CreateTagHelperElement(
            displayText: displayTextWithUsing,
            insertText: shortName,
            descriptionInfo,
            commitCharacters: commitChars,
            additionalTextEdits: [addUsingEdit]);

        completionItems.Add(razorCompletionItemWithUsing);
    }

    private const string BooleanTypeString = "System.Boolean";

    private static AttributeContext ResolveAttributeContext(
        IEnumerable<BoundAttributeDescriptor> boundAttributes,
        bool indexerCompletion,
        bool snippetsSupported)
    {
        if (indexerCompletion)
        {
            return AttributeContext.Indexer;
        }
        else if (boundAttributes.Any(static b => b.TypeName == BooleanTypeString))
        {
            // Have to use string type because IsBooleanProperty isn't set
            return AttributeContext.Minimized;
        }
        else if (snippetsSupported)
        {
            return AttributeContext.FullSnippet;
        }

        return AttributeContext.Full;
    }

    private static ImmutableArray<RazorCommitCharacter> ResolveAttributeCommitCharacters(AttributeContext attributeContext)
    {
        return attributeContext switch
        {
            AttributeContext.Indexer => [],
            AttributeContext.Minimized => MinimizedAttributeCommitCharacters,
            AttributeContext.Full => AttributeCommitCharacters,
            AttributeContext.FullSnippet => AttributeSnippetCommitCharacters,
            _ => throw new InvalidOperationException("Unexpected context"),
        };
    }

    private static bool TryGetEditorRequiredAttributesSnippet(
        IEnumerable<TagHelperDescriptor> tagHelpers,
        string tagName,
        [NotNullWhen(true)] out string? snippetText)
    {
        // For components, there should only be one tag helper descriptor per component name
        // Get EditorRequired attributes from the first component tag helper
        var componentTagHelper = tagHelpers.FirstOrDefault(th => th.Kind == TagHelperKind.Component);
        if (componentTagHelper is null)
        {
            snippetText = null;
            return false;
        }

        var requiredAttributes = componentTagHelper.EditorRequiredAttributes;
        if (requiredAttributes.Length == 0)
        {
            snippetText = null;
            return false;
        }

        // Build snippet with placeholders for each required attribute
        using var _ = StringBuilderPool.GetPooledObject(out var builder);
        builder.Append(tagName);

        var tabStopIndex = 1;
        foreach (var attribute in requiredAttributes)
        {
            builder.Append(' ');
            builder.Append(attribute.Name);
            builder.Append("=\"$");
            builder.Append(tabStopIndex);
            builder.Append('"');

            tabStopIndex++;
        }

        // Add final tab stop for the element content
        builder.Append(">$0</");
        builder.Append(tagName);
        builder.Append('>');

        snippetText = builder.ToString();
        return true;
    }

    private enum AttributeContext
    {
        Indexer,
        Minimized,
        Full,
        FullSnippet
    }
}<|MERGE_RESOLUTION|>--- conflicted
+++ resolved
@@ -240,7 +240,6 @@
             var razorCompletionItem = RazorCompletionItem.CreateTagHelperElement(
                 displayText: displayText,
                 insertText: displayText,
-<<<<<<< HEAD
                 descriptionInfo: new(tagHelperDescriptions),
                 commitCharacters: commitChars,
                 isSnippet: false);
@@ -262,13 +261,8 @@
                     completionItems.Add(snippetCompletionItem);
                 }
             }
-=======
-                descriptionInfo,
-                commitCharacters: commitChars);
-
-            completionItems.Add(razorCompletionItem);
+
             AddCompletionItemWithUsingDirective(ref completionItems.AsRef(), context, commitChars, displayText, descriptionInfo);
->>>>>>> 514021f8
         }
 
         return completionItems.ToImmutableAndClear();
