--- conflicted
+++ resolved
@@ -1,10 +1,7 @@
 ﻿// Copyright (c) .NET Foundation. All rights reserved.
 // Licensed under the MIT license. See License.txt in the project root for license information.
 
-<<<<<<< HEAD
-=======
 using System;
->>>>>>> c0500283
 using System.Composition;
 using Microsoft.AspNetCore.Razor.Common.Telemetry;
 using Microsoft.CodeAnalysis.Host;
