--- conflicted
+++ resolved
@@ -10,26 +10,12 @@
 {
     public static char CharAt(this TextLine line, int offset)
     {
-<<<<<<< HEAD
-        if (offset < 0 || offset >= line.SpanIncludingLineBreak.Length)
-        {
-            return ThrowHelper.ThrowArgumentOutOfRangeException<char>(nameof(offset), SR.Invalid_Offset);
-        }
-
-        var text = line.Text.AssumeNotNull();
-        var index = line.Start + offset;
-        if (index >= text.Length)
-        {
-            return ThrowHelper.ThrowArgumentOutOfRangeException<char>(nameof(offset), index, SR.FormatPositionCharacter_Outside_Range(offset, "character", line.Span.Length));
-        }
-=======
         ArgHelper.ThrowIfNegative(offset);
         ArgHelper.ThrowIfGreaterThanOrEqual(offset, line.SpanIncludingLineBreak.Length);
 
         var text = line.Text.AssumeNotNull();
         var index = line.Start + offset;
         Debug.Assert(index < text.Length, "This should be impossible as we validated offset against the line length above.");
->>>>>>> 0ad37fe6
 
         return text[index];
     }
