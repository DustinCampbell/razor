--- conflicted
+++ resolved
@@ -20,11 +20,7 @@
 
 internal class RazorFormattingService : IRazorFormattingService
 {
-<<<<<<< HEAD
-=======
-    private readonly List<IFormattingPass> _formattingPasses;
     private readonly IFormattingCodeDocumentProvider _codeDocumentProvider;
->>>>>>> 12f51941
     private readonly IAdhocWorkspaceFactory _workspaceFactory;
 
     private readonly ImmutableArray<IFormattingPass> _documentFormattingPasses;
@@ -33,11 +29,12 @@
     private readonly HtmlOnTypeFormattingPass _htmlOnTypeFormattingPass;
 
     public RazorFormattingService(
-<<<<<<< HEAD
+        IFormattingCodeDocumentProvider codeDocumentProvider,
         IDocumentMappingService documentMappingService,
         IAdhocWorkspaceFactory workspaceFactory,
         ILoggerFactory loggerFactory)
     {
+        _codeDocumentProvider = codeDocumentProvider;
         _workspaceFactory = workspaceFactory;
 
         _htmlOnTypeFormattingPass = new HtmlOnTypeFormattingPass(loggerFactory);
@@ -57,26 +54,8 @@
     }
 
     public async Task<TextEdit[]> GetDocumentFormattingEditsAsync(
-        VersionedDocumentContext documentContext,
+        DocumentContext documentContext,
         TextEdit[] htmlEdits,
-=======
-        IEnumerable<IFormattingPass> formattingPasses,
-        IFormattingCodeDocumentProvider codeDocumentProvider,
-        IAdhocWorkspaceFactory workspaceFactory)
-    {
-        if (formattingPasses is null)
-        {
-            throw new ArgumentNullException(nameof(formattingPasses));
-        }
-
-        _formattingPasses = formattingPasses.OrderBy(f => f.Order).ToList();
-        _codeDocumentProvider = codeDocumentProvider ?? throw new ArgumentNullException(nameof(codeDocumentProvider));
-        _workspaceFactory = workspaceFactory ?? throw new ArgumentNullException(nameof(workspaceFactory));
-    }
-
-    public async Task<TextEdit[]> FormatAsync(
-        DocumentContext documentContext,
->>>>>>> 12f51941
         Range? range,
         RazorFormattingOptions options,
         CancellationToken cancellationToken)
@@ -224,10 +203,6 @@
         var documentSnapshot = documentContext.Snapshot;
         var uri = documentContext.Uri;
         var codeDocument = await documentSnapshot.GetGeneratedOutputAsync().ConfigureAwait(false);
-<<<<<<< HEAD
-        using var context = FormattingContext.CreateForOnTypeFormatting(uri, documentSnapshot, codeDocument, options, _workspaceFactory, automaticallyAddUsings: automaticallyAddUsings, hostDocumentIndex, triggerCharacter);
-        var result = generatedDocumentEdits;
-=======
         using var context = FormattingContext.CreateForOnTypeFormatting(
             uri,
             documentSnapshot,
@@ -238,8 +213,7 @@
             automaticallyAddUsings: automaticallyAddUsings,
             hostDocumentIndex,
             triggerCharacter);
-        var result = new FormattingResult(formattedEdits, kind);
->>>>>>> 12f51941
+        var result = generatedDocumentEdits;
 
         foreach (var pass in formattingPasses)
         {
