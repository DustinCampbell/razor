﻿// Copyright (c) .NET Foundation. All rights reserved.
// Licensed under the MIT license. See License.txt in the project root for license information.

using System;
using System.Collections.Immutable;
using System.Composition;
using System.IO;
using Microsoft.AspNetCore.Razor.Telemetry;
using Microsoft.AspNetCore.Razor.Utilities;
using Microsoft.CodeAnalysis.Razor.Workspaces;

namespace Microsoft.CodeAnalysis.Razor.ProjectSystem;

/// <summary>
/// This class is responsible for maintaining project information for projects that don't
/// use the Razor or Web SDK, or otherwise don't get picked up by our CPS bits, but have
/// .razor or .cshtml files regardless.
/// </summary>
[Shared]
[Export(typeof(FallbackProjectManager))]
[method: ImportingConstructor]
internal sealed class FallbackProjectManager(
    ProjectConfigurationFilePathStore projectConfigurationFilePathStore,
    LanguageServerFeatureOptions languageServerFeatureOptions,
    ProjectSnapshotManagerAccessor projectSnapshotManagerAccessor,
    ITelemetryReporter telemetryReporter)
{
    private readonly ProjectConfigurationFilePathStore _projectConfigurationFilePathStore = projectConfigurationFilePathStore;
    private readonly LanguageServerFeatureOptions _languageServerFeatureOptions = languageServerFeatureOptions;
    private readonly ProjectSnapshotManagerAccessor _projectSnapshotManagerAccessor = projectSnapshotManagerAccessor;
    private readonly ITelemetryReporter _telemetryReporter = telemetryReporter;

    private ImmutableHashSet<ProjectId> _fallbackProjectIds = ImmutableHashSet<ProjectId>.Empty;

    internal void DynamicFileAdded(ProjectId projectId, ProjectKey razorProjectKey, string projectFilePath, string filePath)
    {
<<<<<<< HEAD
        var project = _projectSnapshotManagerAccessor.Instance.GetLoadedProject(razorProjectKey);
        if (_fallbackProjectIds.Contains(projectId))
        {
            // The project might have started as a fallback project, but it might have been upgraded by our getting CPS info
            // about it. In that case, leave the CPS bits to do the work
            if (project is ProjectSnapshot { HostProject: FallbackHostProject })
=======
        try
        {
            if (_fallbackProjectIds.Contains(projectId))
>>>>>>> 62ae9052
            {
                // If this is a fallback project, then Roslyn may not track documents in the project, so these dynamic file notifications
                // are the only way to know about files in the project.
                AddFallbackDocument(razorProjectKey, filePath, projectFilePath);
            }
<<<<<<< HEAD
        }
        else if (project is null)
=======
            else if (_projectSnapshotManagerAccessor.Instance.GetLoadedProject(razorProjectKey) is null)
            {
                // We have been asked to provide dynamic file info, which means there is a .razor or .cshtml file in the project
                // but for some reason our project system doesn't know about the project. In these cases (often when people don't
                // use the Razor or Web SDK) we spin up a fallback experience for them
                AddFallbackProject(projectId, filePath);
            }
        }
        catch (Exception ex)
>>>>>>> 62ae9052
        {
            _telemetryReporter.ReportFault(ex, "Error while trying to add fallback document to project");
        }
    }

    internal void DynamicFileRemoved(ProjectId projectId, string projectFilePath, string filePath)
    {
        try
        {
            if (_fallbackProjectIds.Contains(projectId))
            {
                // If this is a fallback project, then Roslyn may not track documents in the project, so these dynamic file notifications
                // are the only way to know about files in the project.
                RemoveFallbackDocument(projectId, filePath, projectFilePath);
            }
        }
        catch (Exception ex)
        {
            _telemetryReporter.ReportFault(ex, "Error while trying to remove fallback document from project");
        }
    }

    private void AddFallbackProject(ProjectId projectId, string filePath)
    {
        var project = TryFindProjectForProjectId(projectId);
        if (project?.FilePath is null)
        {
            return;
        }

        var intermediateOutputPath = Path.GetDirectoryName(project.CompilationOutputInfo.AssemblyPath);
        if (intermediateOutputPath is null)
        {
            return;
        }

        if (!ImmutableInterlocked.Update(ref _fallbackProjectIds, (set, id) => set.Add(id), project.Id))
        {
            return;
        }

        var rootNamespace = project.DefaultNamespace;

        // We create this as a fallback project so that other parts of the system can reason about them - eg we don't do code
        // generation for closed files for documents in these projects. If these projects become "real", either because capabilities
        // change or simply a timing difference between Roslyn and our CPS components, the HostProject instance associated with
        // the project will be updated, and it will no longer be a fallback project.
        var hostProject = new FallbackHostProject(project.FilePath, intermediateOutputPath, FallbackRazorConfiguration.Latest, rootNamespace, project.Name);

        _projectSnapshotManagerAccessor.Instance.ProjectAdded(hostProject);

        AddFallbackDocument(hostProject.Key, filePath, project.FilePath);

        var configurationFilePath = Path.Combine(intermediateOutputPath, _languageServerFeatureOptions.ProjectConfigurationFileName);

        _projectConfigurationFilePathStore.Set(hostProject.Key, configurationFilePath);
    }

    private void AddFallbackDocument(ProjectKey projectKey, string filePath, string projectFilePath)
    {
        var hostDocument = CreateHostDocument(filePath, projectFilePath);
        if (hostDocument is null)
        {
            return;
        }

        var textLoader = new FileTextLoader(filePath, defaultEncoding: null);
        _projectSnapshotManagerAccessor.Instance.DocumentAdded(projectKey, hostDocument, textLoader);
    }

    private static HostDocument? CreateHostDocument(string filePath, string projectFilePath)
    {
        // The compiler only supports paths that are relative to the project root, so filter our files
        // that don't match
        var projectPath = FilePathNormalizer.GetNormalizedDirectoryName(projectFilePath);
        var normalizedFilePath = FilePathNormalizer.Normalize(filePath);
        if (!normalizedFilePath.StartsWith(projectPath, FilePathComparison.Instance))
        {
            return null;
        }

        var targetPath = filePath[projectPath.Length..];
        var hostDocument = new HostDocument(filePath, targetPath);
        return hostDocument;
    }

    private void RemoveFallbackDocument(ProjectId projectId, string filePath, string projectFilePath)
    {
        var project = TryFindProjectForProjectId(projectId);
        if (project is null)
        {
            return;
        }

        var projectKey = ProjectKey.From(project);
        if (projectKey is not { } razorProjectKey)
        {
            return;
        }

        var hostDocument = CreateHostDocument(filePath, projectFilePath);
        if (hostDocument is null)
        {
            return;
        }

        _projectSnapshotManagerAccessor.Instance.DocumentRemoved(razorProjectKey, hostDocument);
    }

    private Project? TryFindProjectForProjectId(ProjectId projectId)
    {
        if (_projectSnapshotManagerAccessor.Instance.Workspace is not { } workspace)
        {
            throw new InvalidOperationException("Can not map a ProjectId to a ProjectKey before the project is initialized");
        }

        var project = workspace.CurrentSolution.GetProject(projectId);
        if (project is null ||
            project.Language != LanguageNames.CSharp)
        {
            return null;
        }

        return project;
    }

    internal TestAccessor GetTestAccessor()
    {
        return new TestAccessor(this);
    }

    internal readonly struct TestAccessor
    {
        private readonly FallbackProjectManager _instance;

        internal TestAccessor(FallbackProjectManager instance)
        {
            _instance = instance;
        }

        internal ImmutableHashSet<ProjectId> ProjectIds => _instance._fallbackProjectIds;
    }
}<|MERGE_RESOLUTION|>--- conflicted
+++ resolved
@@ -34,28 +34,21 @@
 
     internal void DynamicFileAdded(ProjectId projectId, ProjectKey razorProjectKey, string projectFilePath, string filePath)
     {
-<<<<<<< HEAD
-        var project = _projectSnapshotManagerAccessor.Instance.GetLoadedProject(razorProjectKey);
-        if (_fallbackProjectIds.Contains(projectId))
-        {
-            // The project might have started as a fallback project, but it might have been upgraded by our getting CPS info
-            // about it. In that case, leave the CPS bits to do the work
-            if (project is ProjectSnapshot { HostProject: FallbackHostProject })
-=======
         try
         {
+            var project = _projectSnapshotManagerAccessor.Instance.GetLoadedProject(razorProjectKey);
             if (_fallbackProjectIds.Contains(projectId))
->>>>>>> 62ae9052
             {
-                // If this is a fallback project, then Roslyn may not track documents in the project, so these dynamic file notifications
-                // are the only way to know about files in the project.
-                AddFallbackDocument(razorProjectKey, filePath, projectFilePath);
+                // The project might have started as a fallback project, but it might have been upgraded by our getting CPS info
+                // about it. In that case, leave the CPS bits to do the work
+                if (project is ProjectSnapshot { HostProject: FallbackHostProject })
+                {
+                    // If this is a fallback project, then Roslyn may not track documents in the project, so these dynamic file notifications
+                    // are the only way to know about files in the project.
+                    AddFallbackDocument(razorProjectKey, filePath, projectFilePath);
+                }
             }
-<<<<<<< HEAD
-        }
-        else if (project is null)
-=======
-            else if (_projectSnapshotManagerAccessor.Instance.GetLoadedProject(razorProjectKey) is null)
+            else if (project is null)
             {
                 // We have been asked to provide dynamic file info, which means there is a .razor or .cshtml file in the project
                 // but for some reason our project system doesn't know about the project. In these cases (often when people don't
@@ -64,7 +57,6 @@
             }
         }
         catch (Exception ex)
->>>>>>> 62ae9052
         {
             _telemetryReporter.ReportFault(ex, "Error while trying to add fallback document to project");
         }
