--- conflicted
+++ resolved
@@ -114,26 +114,11 @@
         // the project will be updated, and it will no longer be a fallback project.
         var hostProject = new FallbackHostProject(project.FilePath, intermediateOutputPath, FallbackRazorConfiguration.Latest, rootNamespace, project.Name);
 
-<<<<<<< HEAD
-        if (_dispatcher.IsDispatcherThread)
-        {
-            _projectManagerAccessor.Instance.ProjectAdded(hostProject);
-        }
-        else
-        {
-            await _dispatcher
-                .RunOnDispatcherThreadAsync(
-                    () => _projectManagerAccessor.Instance.ProjectAdded(hostProject),
-                    cancellationToken)
-                .ConfigureAwait(false);
-        }
-=======
         await _dispatcher
             .RunAsync(
                 () => _projectManagerAccessor.Instance.ProjectAdded(hostProject),
                 cancellationToken)
             .ConfigureAwait(false);
->>>>>>> 0ae26c38
 
         await AddFallbackDocumentAsync(hostProject.Key, filePath, project.FilePath, cancellationToken).ConfigureAwait(false);
 
@@ -152,26 +137,11 @@
 
         var textLoader = new FileTextLoader(filePath, defaultEncoding: null);
 
-<<<<<<< HEAD
-        if (_dispatcher.IsDispatcherThread)
-        {
-            _projectManagerAccessor.Instance.DocumentAdded(projectKey, hostDocument, textLoader);
-        }
-        else
-        {
-            await _dispatcher
-                .RunOnDispatcherThreadAsync(
-                    () => _projectManagerAccessor.Instance.DocumentAdded(projectKey, hostDocument, textLoader),
-                    cancellationToken)
-                .ConfigureAwait(false);
-        }
-=======
         await _dispatcher
             .RunAsync(
                 () => _projectManagerAccessor.Instance.DocumentAdded(projectKey, hostDocument, textLoader),
                 cancellationToken)
             .ConfigureAwait(false);
->>>>>>> 0ae26c38
     }
 
     private static HostDocument? CreateHostDocument(string filePath, string projectFilePath)
@@ -210,26 +180,11 @@
             return;
         }
 
-<<<<<<< HEAD
-        if (_dispatcher.IsDispatcherThread)
-        {
-            _projectManagerAccessor.Instance.DocumentRemoved(razorProjectKey, hostDocument);
-        }
-        else
-        {
-            await _dispatcher
-                .RunOnDispatcherThreadAsync(
-                    () => _projectManagerAccessor.Instance.DocumentRemoved(razorProjectKey, hostDocument),
-                    cancellationToken)
-                .ConfigureAwait(false);
-        }
-=======
         await _dispatcher
             .RunAsync(
                 () => _projectManagerAccessor.Instance.DocumentRemoved(razorProjectKey, hostDocument),
                 cancellationToken)
             .ConfigureAwait(false);
->>>>>>> 0ae26c38
     }
 
     private Project? TryFindProjectForProjectId(ProjectId projectId)
