--- conflicted
+++ resolved
@@ -43,13 +43,9 @@
 
         public const string ExtractToCss = nameof(ExtractToCss);
 
-<<<<<<< HEAD
         public const string ExtractToNewComponent = nameof(ExtractToNewComponent);
-=======
-        public const string SimplifyTagToSelfClosingAction = "SimplifyTagToSelfClosing";
 
-        public const string CreateComponentFromTag = "CreateComponentFromTag";
->>>>>>> 2320a67b
+        public const string SimplifyTagToSelfClosing = nameof(SimplifyTagToSelfClosing);
 
         public const string CreateComponentFromTag = nameof(CreateComponentFromTag);
 
