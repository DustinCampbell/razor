--- conflicted
+++ resolved
@@ -14,13 +14,8 @@
     {
         public override event EventHandler<EditorSettingsChangedEventArgs> Changed;
 
-<<<<<<< HEAD
-        private readonly object SettingsAccessorLock = new object();
         private readonly ProjectSnapshotManagerDispatcher _projectSnapshotManagerDispatcher;
-=======
         private readonly object _settingsAccessorLock = new object();
-        private readonly ForegroundDispatcher _foregroundDispatcher;
->>>>>>> f81a59a1
         private EditorSettings _settings;
 
         [ImportingConstructor]
