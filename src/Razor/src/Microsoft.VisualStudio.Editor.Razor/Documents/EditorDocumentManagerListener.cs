--- conflicted
+++ resolved
@@ -12,6 +12,7 @@
 using Microsoft.CodeAnalysis.Razor;
 using Microsoft.CodeAnalysis.Razor.ProjectSystem;
 using Microsoft.CodeAnalysis.Razor.Workspaces;
+using Microsoft.CodeAnalysis.Razor.Workspaces.ProjectSystem;
 using Microsoft.VisualStudio.Threading;
 
 namespace Microsoft.VisualStudio.Editor.Razor.Documents;
@@ -243,11 +244,7 @@
             // This event is called by the EditorDocumentManager, which runs on the UI thread.
             // However, due to accessing the project snapshot manager, we need to switch to
             // running on the project snapshot manager's specialized thread.
-<<<<<<< HEAD
-            await _projectSnapshotManagerDispatcher.RunOnDispatcherThreadAsync(async () =>
-=======
-            await _dispatcher.RunOnDispatcherThreadAsync(() =>
->>>>>>> cd121ffc
+            await _dispatcher.RunOnDispatcherThreadAsync(async () =>
             {
                 var document = (EditorDocument)sender;
 
