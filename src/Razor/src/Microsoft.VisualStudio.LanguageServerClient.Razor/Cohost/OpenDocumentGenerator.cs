--- conflicted
+++ resolved
@@ -36,45 +36,7 @@
     private readonly JoinableTaskFactory _joinableTaskFactory = joinableTaskContext.Factory;
     private readonly ILogger _logger = loggerFactory.CreateLogger<OpenDocumentGenerator>();
 
-<<<<<<< HEAD
-    private ProjectSnapshotManager? _projectManager;
-
-    public void Initialize(ProjectSnapshotManagerBase projectManager)
-    {
-        if (!_languageServerFeatureOptions.UseRazorCohostServer)
-        {
-            return;
-        }
-
-        _projectManager = projectManager;
-        _projectManager.Changed += ProjectManager_Changed;
-    }
-
     public async Task UpdateGeneratedDocumentsAsync(IDocumentSnapshot document, int version, CancellationToken cancellationToken)
-=======
-    public async Task DocumentOpenedOrChangedAsync(string textDocumentPath, int version, CancellationToken cancellationToken)
-    {
-        // We are purposefully trigger code generation here directly, rather than using the project manager events that the above call
-        // would have triggered, because Cohosting is intended to eventually remove the project manager and its events. We also want
-        // to eventually remove this code too, and just rely on the source generator, but by keeping the concepts separate we are not
-        // tying the code to any particular order of feature removal.
-        if (!_snapshotResolver.TryResolveAllProjects(textDocumentPath, out var projectSnapshots))
-        {
-            projectSnapshots = [_snapshotResolver.GetMiscellaneousProject()];
-        }
-
-        foreach (var project in projectSnapshots)
-        {
-            var document = project.GetDocument(textDocumentPath);
-            if (document is not null)
-            {
-                await UpdateGeneratedDocumentsAsync(document, version, cancellationToken);
-            }
-        }
-    }
-
-    private async Task UpdateGeneratedDocumentsAsync(IDocumentSnapshot document, int version, CancellationToken cancellationToken)
->>>>>>> 6bab09ce
     {
         // These flags exist to workaround things in VS Code, so bringing cohosting to VS Code without also fixing these flags, is very silly.
         Debug.Assert(_languageServerFeatureOptions.IncludeProjectKeyInGeneratedFilePath);
