﻿// Copyright (c) .NET Foundation. All rights reserved.
// Licensed under the Apache License, Version 2.0. See License.txt in the project root for license information.

using System;
using System.Composition;
using Microsoft.CodeAnalysis.Razor.Workspaces;
using Microsoft.Internal.VisualStudio.Shell.Interop;
using Microsoft.VisualStudio.Settings;
using Microsoft.VisualStudio.Shell;
using Microsoft.VisualStudio.Shell.Interop;

namespace Microsoft.VisualStudio.LanguageServerClient.Razor
{
    [Shared]
    [Export(typeof(LSPEditorFeatureDetector))]
    internal class DefaultLSPEditorFeatureDetector : LSPEditorFeatureDetector
    {
        private const string DotNetCoreCSharpCapability = "CSharp&CPS";
<<<<<<< HEAD
        private const string UseLegacyASPNETCoreEditorSettingTemp = "TextEditor.HTMLX.Specific.UseLegacyASPNETCoreRazorEditor";
=======
>>>>>>> fcec1c4b
        private const string UseLegacyASPNETCoreEditorSetting = "TextEditor.HTML.Specific.UseLegacyASPNETCoreRazorEditor";

        private static readonly Guid LiveShareHostUIContextGuid = Guid.Parse("62de1aa5-70b0-4934-9324-680896466fe1");
        private static readonly Guid LiveShareGuestUIContextGuid = Guid.Parse("fd93f3eb-60da-49cd-af15-acda729e357e");

        private readonly ProjectHierarchyInspector _projectHierarchyInspector;
        private readonly Lazy<IVsUIShellOpenDocument> _vsUIShellOpenDocument;
        private readonly Lazy<bool> _useLegacyEditor;

        [ImportingConstructor]
        public DefaultLSPEditorFeatureDetector(ProjectHierarchyInspector projectHierarchyInspector)
        {
            if (projectHierarchyInspector is null)
            {
                throw new ArgumentNullException(nameof(projectHierarchyInspector));
            }

            _projectHierarchyInspector = projectHierarchyInspector;
            _vsUIShellOpenDocument = new Lazy<IVsUIShellOpenDocument>(() =>
            {
                var shellOpenDocument = (IVsUIShellOpenDocument)ServiceProvider.GlobalProvider.GetService(typeof(SVsUIShellOpenDocument));
                Assumes.Present(shellOpenDocument);

                return shellOpenDocument;
            });

            _useLegacyEditor = new Lazy<bool>(() =>
            {
                var settingsManager = (ISettingsManager)ServiceProvider.GlobalProvider.GetService(typeof(SVsSettingsPersistenceManager));
                Assumes.Present(settingsManager);

                var useLegacyEditor = settingsManager.GetValueOrDefault<bool>(UseLegacyASPNETCoreEditorSetting);
<<<<<<< HEAD

                // WebTools is in the process of renaming HTMLX -> HTML and this Temp setting represents the HTMLX variant of the setting.
                // Once they've committed the fix we'll need to "do the right thing" for the point-in-time where things vary.
                var useLegacyEditorTemp = settingsManager.GetValueOrDefault<bool>(UseLegacyASPNETCoreEditorSettingTemp);
                var shouldUseLegacyEditor = useLegacyEditor || useLegacyEditorTemp;
                return shouldUseLegacyEditor;
=======
                return useLegacyEditor;
>>>>>>> fcec1c4b
            });
        }

        // Test constructor
        internal DefaultLSPEditorFeatureDetector()
        {
        }

        public override bool IsLSPEditorAvailable(string documentMoniker, object hierarchy)
        {
            if (documentMoniker == null)
            {
                return false;
            }

            if (!IsLSPEditorAvailable())
            {
                return false;
            }

            var ivsHierarchy = hierarchy as IVsHierarchy;
            if (!ProjectSupportsLSPEditor(documentMoniker, ivsHierarchy))
            {
                // Current project hierarchy doesn't support the LSP Razor editor
                return false;
            }

            return true;
        }

        public override bool IsLSPEditorAvailable() => !_useLegacyEditor.Value;

        public override bool IsRemoteClient() => IsVSRemoteClient() || IsLiveShareGuest();

        public override bool IsLiveShareHost()
        {
            var context = UIContext.FromUIContextGuid(LiveShareHostUIContextGuid);
            return context.IsActive;
        }

        // Private protected virtual for testing
        private protected virtual bool ProjectSupportsLSPEditor(string documentMoniker, IVsHierarchy hierarchy)
        {
            if (hierarchy == null)
            {
                var hr = _vsUIShellOpenDocument.Value.IsDocumentInAProject(documentMoniker, out var uiHierarchy, out _, out _, out _);
                hierarchy = uiHierarchy;
                if (!ErrorHandler.Succeeded(hr) || hierarchy == null)
                {
                    return false;
                }
            }

            if (_projectHierarchyInspector.HasCapability(documentMoniker, hierarchy, DotNetCoreCSharpCapability))
            {
                // .NET Core project that supports C#
                return true;
            }

            // Not a C# .NET Core project. This typically happens for legacy Razor scenarios
            return false;
        }

        // Private protected virtual for testing
        private protected virtual bool IsVSRemoteClient()
        {
            var context = UIContext.FromUIContextGuid(VSConstants.UICONTEXT.CloudEnvironmentConnected_guid);
            return context.IsActive;
        }

        // Private protected virtual for testing
        private protected virtual bool IsLiveShareGuest()
        {
            var context = UIContext.FromUIContextGuid(LiveShareGuestUIContextGuid);
            return context.IsActive;
        }
    }
}<|MERGE_RESOLUTION|>--- conflicted
+++ resolved
@@ -16,10 +16,6 @@
     internal class DefaultLSPEditorFeatureDetector : LSPEditorFeatureDetector
     {
         private const string DotNetCoreCSharpCapability = "CSharp&CPS";
-<<<<<<< HEAD
-        private const string UseLegacyASPNETCoreEditorSettingTemp = "TextEditor.HTMLX.Specific.UseLegacyASPNETCoreRazorEditor";
-=======
->>>>>>> fcec1c4b
         private const string UseLegacyASPNETCoreEditorSetting = "TextEditor.HTML.Specific.UseLegacyASPNETCoreRazorEditor";
 
         private static readonly Guid LiveShareHostUIContextGuid = Guid.Parse("62de1aa5-70b0-4934-9324-680896466fe1");
@@ -52,16 +48,7 @@
                 Assumes.Present(settingsManager);
 
                 var useLegacyEditor = settingsManager.GetValueOrDefault<bool>(UseLegacyASPNETCoreEditorSetting);
-<<<<<<< HEAD
-
-                // WebTools is in the process of renaming HTMLX -> HTML and this Temp setting represents the HTMLX variant of the setting.
-                // Once they've committed the fix we'll need to "do the right thing" for the point-in-time where things vary.
-                var useLegacyEditorTemp = settingsManager.GetValueOrDefault<bool>(UseLegacyASPNETCoreEditorSettingTemp);
-                var shouldUseLegacyEditor = useLegacyEditor || useLegacyEditorTemp;
-                return shouldUseLegacyEditor;
-=======
                 return useLegacyEditor;
->>>>>>> fcec1c4b
             });
         }
 
