﻿// Copyright (c) .NET Foundation. All rights reserved.
// Licensed under the MIT license. See License.txt in the project root for license information.

using System;
using System.Composition;
using Microsoft.AspNetCore.Razor.Telemetry;
using Microsoft.CodeAnalysis.Razor.Editor;
using Microsoft.Extensions.Logging;
using Microsoft.VisualStudio.Editor.Razor;
using Microsoft.VisualStudio.Settings;
using Microsoft.VisualStudio.Shell;
using Microsoft.VisualStudio.Shell.Settings;
using Microsoft.Internal.VisualStudio.Shell.Interop;
using Microsoft.VisualStudio.Utilities.UnifiedSettings;
using System.Linq;

namespace Microsoft.VisualStudio.LanguageServerClient.Razor.Options;

[Shared]
[Export(typeof(OptionsStorage))]
[Export(typeof(IAdvancedSettingsStorage))]
internal class OptionsStorage : IAdvancedSettingsStorage
{
    private readonly WritableSettingsStore _writableSettingsStore;
    private readonly ITelemetryReporter _telemetryReporter;
<<<<<<< HEAD

    private const string Collection = "Razor";
    private const string FormatOnTypeName = "FormatOnType";
    private const string AutoClosingTagsName = "AutoClosingTags";
    private const string AutoInsertAttributeQuotesName = "AutoInsertAttributeQuotes";
    private const string ColorBackgroundName = "ColorBackground";
    private const string CommitElementsWithSpaceName = "CommitElementsWithSpace";
    private const string SnippetsName = "Snippets";
    private const string LogLevelName = "LogLevel";
=======
    private readonly ISettingsReader _unifiedSettingsReader;
    private readonly IDisposable _unifiedSettingsSubscription;
>>>>>>> 186de226

    public bool FormatOnType
    {
        get => GetBool(SettingsNames.FormatOnType.LegacyName, defaultValue: true);
        set => SetBool(SettingsNames.FormatOnType.LegacyName, value);
    }

    public bool AutoClosingTags
    {
        get => GetBool(SettingsNames.AutoClosingTags.LegacyName, defaultValue: true);
        set => SetBool(SettingsNames.AutoClosingTags.LegacyName, value);
    }

    public bool AutoInsertAttributeQuotes
    {
        get => GetBool(SettingsNames.AutoInsertAttributeQuotes.LegacyName, defaultValue: true);
        set => SetBool(SettingsNames.AutoInsertAttributeQuotes.LegacyName, value);
    }

    public bool ColorBackground
    {
        get => GetBool(SettingsNames.ColorBackground.LegacyName, defaultValue: false);
        set => SetBool(SettingsNames.ColorBackground.LegacyName, value);
    }

    public bool CommitElementsWithSpace
    {
        get => GetBool(SettingsNames.CommitElementsWithSpace.LegacyName, defaultValue: true);
        set => SetBool(SettingsNames.CommitElementsWithSpace.LegacyName, value);
    }

    public SnippetSetting Snippets
    {
        get => (SnippetSetting)GetInt(SettingsNames.Snippets.LegacyName, (int)SnippetSetting.All);
        set => SetInt(SettingsNames.Snippets.LegacyName, (int)value);
    }

    public LogLevel LogLevel
    {
        get => (LogLevel)GetInt(LogLevelName, (int)LogLevel.Warning);
        set => SetInt(LogLevelName, (int)value);
    }

    [ImportingConstructor]
    public OptionsStorage(SVsServiceProvider vsServiceProvider, ITelemetryReporter telemetryReporter)
    {
        var shellSettingsManager = new ShellSettingsManager(vsServiceProvider);
        _writableSettingsStore = shellSettingsManager.GetWritableSettingsStore(SettingsScope.UserSettings);

        _writableSettingsStore.CreateCollection(SettingsNames.LegacyCollection);
        _telemetryReporter = telemetryReporter;

        var settingsManager = vsServiceProvider.GetService<SVsUnifiedSettingsManager, Utilities.UnifiedSettings.ISettingsManager>();
        _unifiedSettingsReader = settingsManager.GetReader();
        _unifiedSettingsSubscription = _unifiedSettingsReader.SubscribeToChanges(OnUnifiedSettingsChanged, SettingsNames.AllSettings.Select(s => s.UnifiedName).ToArray());
    }

    public event EventHandler<ClientAdvancedSettingsChangedEventArgs>? Changed;

    public ClientAdvancedSettings GetAdvancedSettings() => new(FormatOnType, AutoClosingTags, AutoInsertAttributeQuotes, ColorBackground, CommitElementsWithSpace, Snippets, LogLevel);

    public bool GetBool(string name, bool defaultValue)
    {
        if (_writableSettingsStore.PropertyExists(SettingsNames.LegacyCollection, name))
        {
            return _writableSettingsStore.GetBoolean(SettingsNames.LegacyCollection, name);
        }

        return defaultValue;
    }

    public void SetBool(string name, bool value)
    {
        _writableSettingsStore.SetBoolean(SettingsNames.LegacyCollection, name, value);
        _telemetryReporter.ReportEvent("OptionChanged", Severity.Normal, new Property(name, value));

        NotifyChange();
    }

    public int GetInt(string name, int defaultValue)
    {
        if (_writableSettingsStore.PropertyExists(SettingsNames.LegacyCollection, name))
        {
            return _writableSettingsStore.GetInt32(SettingsNames.LegacyCollection, name);
        }

        return defaultValue;
    }

    public void SetInt(string name, int value)
    {
        _writableSettingsStore.SetInt32(SettingsNames.LegacyCollection, name, value);
        _telemetryReporter.ReportEvent("OptionChanged", Severity.Normal, new Property(name, value));

        NotifyChange();
    }

    private void NotifyChange()
    {
        Changed?.Invoke(this, new ClientAdvancedSettingsChangedEventArgs(GetAdvancedSettings()));
    }

    private void OnUnifiedSettingsChanged(SettingsUpdate update)
    {
        NotifyChange();
    }

    public void Dispose()
    {
        _unifiedSettingsSubscription.Dispose();
    }
}<|MERGE_RESOLUTION|>--- conflicted
+++ resolved
@@ -23,20 +23,8 @@
 {
     private readonly WritableSettingsStore _writableSettingsStore;
     private readonly ITelemetryReporter _telemetryReporter;
-<<<<<<< HEAD
-
-    private const string Collection = "Razor";
-    private const string FormatOnTypeName = "FormatOnType";
-    private const string AutoClosingTagsName = "AutoClosingTags";
-    private const string AutoInsertAttributeQuotesName = "AutoInsertAttributeQuotes";
-    private const string ColorBackgroundName = "ColorBackground";
-    private const string CommitElementsWithSpaceName = "CommitElementsWithSpace";
-    private const string SnippetsName = "Snippets";
-    private const string LogLevelName = "LogLevel";
-=======
     private readonly ISettingsReader _unifiedSettingsReader;
     private readonly IDisposable _unifiedSettingsSubscription;
->>>>>>> 186de226
 
     public bool FormatOnType
     {
@@ -76,8 +64,8 @@
 
     public LogLevel LogLevel
     {
-        get => (LogLevel)GetInt(LogLevelName, (int)LogLevel.Warning);
-        set => SetInt(LogLevelName, (int)value);
+        get => (LogLevel)GetInt(SettingsNames.LogLevel.LegacyName, (int)LogLevel.Warning);
+        set => SetInt(SettingsNames.LogLevel.LegacyName, (int)value);
     }
 
     [ImportingConstructor]
