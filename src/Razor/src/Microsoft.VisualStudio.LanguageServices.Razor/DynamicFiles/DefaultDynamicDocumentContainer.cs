﻿// Copyright (c) .NET Foundation. All rights reserved.
// Licensed under the MIT license. See License.txt in the project root for license information.

using Microsoft.AspNetCore.Razor;
using Microsoft.AspNetCore.Razor.Telemetry;
using Microsoft.CodeAnalysis;
using Microsoft.CodeAnalysis.ExternalAccess.Razor;
using Microsoft.CodeAnalysis.Razor.Logging;
using Microsoft.CodeAnalysis.Razor.ProjectSystem;

namespace Microsoft.VisualStudio.Razor.DynamicFiles;

// This types purpose is to serve as a non-Razor specific document delivery mechanism for Roslyn.
// Given a DocumentSnapshot this class allows the retrieval of a TextLoader for the generated C#
// and services to help map spans and excerpts to and from the top-level Razor document to behind
// the scenes C#.
internal sealed class DefaultDynamicDocumentContainer(DocumentSnapshot document, ILoggerFactory loggerFactory) : IDynamicDocumentContainer
{
    private readonly DocumentSnapshot _document = document;
    private RazorDocumentExcerptService? _excerptService;
    private RazorMappingService? _mappingService;

    public string FilePath => _document.FilePath;

    public bool SupportsDiagnostics => false;

    public void SetSupportsDiagnostics(bool enabled)
    {
        // This dynamic document container never supports diagnostics, so we don't allow enabling them.
    }

    public TextLoader GetTextLoader(string filePath)
        => new GeneratedDocumentTextLoader(_document, filePath);

    public IRazorDocumentExcerptServiceImplementation GetExcerptService()
        => _excerptService ?? InterlockedOperations.Initialize(ref _excerptService,
<<<<<<< HEAD
            new RazorDocumentExcerptService(_document, GetSpanMappingService()));

    public IRazorSpanMappingService GetSpanMappingService()
        => _spanMappingService ?? InterlockedOperations.Initialize(ref _spanMappingService,
            new RazorSpanMappingService(_document));
=======
            new RazorDocumentExcerptService(_documentSnapshot, GetMappingService()));
>>>>>>> 30109adb

    public IRazorDocumentPropertiesService? GetDocumentPropertiesService()
    {
        // DocumentPropertiesServices are used to tell Roslyn to provide C# diagnostics for LSP provided documents to be shown
        // in the editor given a specific Language Server Client. Given this type is a container for DocumentSnapshots, we don't
        // have a Language Server to associate errors with or an open document to display those errors on. We return `null` to
        // opt out of those features.
        return null;
    }

    public IRazorMappingService GetMappingService()
        => _mappingService ?? InterlockedOperations.Initialize(ref _mappingService,
            new RazorMappingService(_document, NoOpTelemetryReporter.Instance, loggerFactory));
}<|MERGE_RESOLUTION|>--- conflicted
+++ resolved
@@ -34,15 +34,7 @@
 
     public IRazorDocumentExcerptServiceImplementation GetExcerptService()
         => _excerptService ?? InterlockedOperations.Initialize(ref _excerptService,
-<<<<<<< HEAD
-            new RazorDocumentExcerptService(_document, GetSpanMappingService()));
-
-    public IRazorSpanMappingService GetSpanMappingService()
-        => _spanMappingService ?? InterlockedOperations.Initialize(ref _spanMappingService,
-            new RazorSpanMappingService(_document));
-=======
-            new RazorDocumentExcerptService(_documentSnapshot, GetMappingService()));
->>>>>>> 30109adb
+            new RazorDocumentExcerptService(_document, GetMappingService()));
 
     public IRazorDocumentPropertiesService? GetDocumentPropertiesService()
     {
