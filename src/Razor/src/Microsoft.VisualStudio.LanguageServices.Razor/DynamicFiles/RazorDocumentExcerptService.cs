﻿// Copyright (c) .NET Foundation. All rights reserved.
// Licensed under the MIT license. See License.txt in the project root for license information.

using System.Collections.Immutable;
using System.Diagnostics;
using System.Threading;
using System.Threading.Tasks;
using Microsoft.AspNetCore.Razor.Language;
using Microsoft.CodeAnalysis;
using Microsoft.CodeAnalysis.Classification;
using Microsoft.CodeAnalysis.ExternalAccess.Razor;
using Microsoft.CodeAnalysis.Razor;
using Microsoft.CodeAnalysis.Razor.ProjectSystem;
using Microsoft.CodeAnalysis.Text;

namespace Microsoft.VisualStudio.Razor.DynamicFiles;

internal class RazorDocumentExcerptService(
<<<<<<< HEAD
    DocumentSnapshot document,
    IRazorSpanMappingService mappingService) : DocumentExcerptService
{
    private readonly DocumentSnapshot _document = document;
    private readonly IRazorSpanMappingService _mappingService = mappingService;
=======
    IDocumentSnapshot document,
    IRazorMappingService mappingService) : DocumentExcerptService
{
    private readonly IDocumentSnapshot _document = document;
    private readonly IRazorMappingService _mappingService = mappingService;
>>>>>>> 30109adb

    internal override async Task<ExcerptResultInternal?> TryGetExcerptInternalAsync(
        Document document,
        TextSpan span,
        ExcerptModeInternal mode,
        RazorClassificationOptionsWrapper options,
        CancellationToken cancellationToken)
    {
<<<<<<< HEAD
        var mappedSpans = await _mappingService.MapSpansAsync(document, new[] { span }, cancellationToken).ConfigureAwait(false);
=======
        if (_document is null)
        {
            return null;
        }

        var mappedSpans = await _mappingService.MapSpansAsync(document, [span], cancellationToken).ConfigureAwait(false);
>>>>>>> 30109adb
        if (mappedSpans.Length == 0 || mappedSpans[0].Equals(default(RazorMappedSpanResult)))
        {
            return null;
        }

        var project = _document.Project;
        if (!project.TryGetDocument(mappedSpans[0].FilePath, out var razorDocument))
        {
            return null;
        }

        var razorDocumentText = await razorDocument.GetTextAsync(cancellationToken).ConfigureAwait(false);
        var razorDocumentSpan = razorDocumentText.Lines.GetTextSpan(mappedSpans[0].LinePositionSpan);

        var generatedDocument = document;

        // First compute the range of text we want to we to display relative to the primary document.
        var excerptSpan = ChooseExcerptSpan(razorDocumentText, razorDocumentSpan, mode);

        // Then we'll classify the spans based on the primary document, since that's the coordinate
        // space that our output mappings use.
        var output = await _document.GetGeneratedOutputAsync(cancellationToken).ConfigureAwait(false);
        var mappings = output.GetCSharpDocument().SourceMappings;
        var classifiedSpans = await ClassifyPreviewAsync(
            excerptSpan,
            generatedDocument,
            mappings,
            options,
            cancellationToken).ConfigureAwait(false);

        var excerptText = GetTranslatedExcerptText(razorDocumentText, ref razorDocumentSpan, ref excerptSpan, classifiedSpans);

        return new ExcerptResultInternal(excerptText, razorDocumentSpan, classifiedSpans.ToImmutable(), document, span);
    }

    private async Task<ImmutableArray<ClassifiedSpan>.Builder> ClassifyPreviewAsync(
        TextSpan excerptSpan,
        Document generatedDocument,
        ImmutableArray<SourceMapping> mappings,
        RazorClassificationOptionsWrapper options,
        CancellationToken cancellationToken)
    {
        var builder = ImmutableArray.CreateBuilder<ClassifiedSpan>();

        var sorted = mappings.Sort((x, y) => x.OriginalSpan.AbsoluteIndex.CompareTo(y.OriginalSpan.AbsoluteIndex));

        // The algorithm here is to iterate through the source mappings (sorted) and use the C# classifier
        // on the spans that are known to be C#. For the spans that are not known to be C# then
        // we just treat them as text since we'd don't currently have our own classifications.

        var remainingSpan = excerptSpan;
        foreach (var span in sorted)
        {
            if (excerptSpan.Length == 0)
            {
                break;
            }

            var primarySpan = span.OriginalSpan.AsTextSpan();
            if (primarySpan.Intersection(remainingSpan) is not TextSpan intersection)
            {
                // This span is outside the area we're interested in.
                continue;
            }

            // OK this span intersects with the excerpt span, so we will process it. Let's compute
            // the secondary span that matches the intersection.
            var secondarySpan = span.GeneratedSpan.AsTextSpan();
            secondarySpan = new TextSpan(secondarySpan.Start + intersection.Start - primarySpan.Start, intersection.Length);
            primarySpan = intersection;

            if (remainingSpan.Start < primarySpan.Start)
            {
                // The position is before the next C# span. Classify everything up to the C# start
                // as text.
                builder.Add(new ClassifiedSpan(ClassificationTypeNames.Text, new TextSpan(remainingSpan.Start, primarySpan.Start - remainingSpan.Start)));

                // Advance to the start of the C# span.
                remainingSpan = new TextSpan(primarySpan.Start, remainingSpan.Length - (primarySpan.Start - remainingSpan.Start));
            }

            // We should be able to process this whole span as C#, so classify it.
            //
            // However, we'll have to translate it to the the generated document's coordinates to do that.
            Debug.Assert(remainingSpan.Contains(primarySpan) && remainingSpan.Start == primarySpan.Start);
            var classifiedSecondarySpans = await RazorClassifierAccessor.GetClassifiedSpansAsync(
                generatedDocument,
                secondarySpan,
                options,
                cancellationToken).ConfigureAwait(false);

            // NOTE: The Classifier will only returns spans for things that it understands. That means
            // that whitespace is not classified. The preview expects us to provide contiguous spans,
            // so we are going to have to fill in the gaps.

            // Now we have to translate back to the primary document's coordinates.
            var offset = primarySpan.Start - secondarySpan.Start;
            foreach (var classifiedSecondarySpan in classifiedSecondarySpans)
            {
                // It's possible for the classified span to extend past our secondary span, so we cap it
                var classifiedSpan = classifiedSecondarySpan.TextSpan.End > secondarySpan.End
                    ? TextSpan.FromBounds(classifiedSecondarySpan.TextSpan.Start, secondarySpan.End)
                    : classifiedSecondarySpan.TextSpan;
                Debug.Assert(secondarySpan.Contains(classifiedSpan));

                var updated = new TextSpan(classifiedSpan.Start + offset, classifiedSpan.Length);
                Debug.Assert(primarySpan.Contains(updated));

                // Make sure that we're not introducing a gap. Remember, we need to fill in the whitespace.
                if (remainingSpan.Start < updated.Start)
                {
                    builder.Add(new ClassifiedSpan(
                        ClassificationTypeNames.Text,
                        new TextSpan(remainingSpan.Start, updated.Start - remainingSpan.Start)));
                    remainingSpan = new TextSpan(updated.Start, remainingSpan.Length - (updated.Start - remainingSpan.Start));
                }

                builder.Add(new ClassifiedSpan(classifiedSecondarySpan.ClassificationType, updated));
                remainingSpan = new TextSpan(updated.End, remainingSpan.Length - (updated.End - remainingSpan.Start));
            }

            // Make sure that we're not introducing a gap. Remember, we need to fill in the whitespace.
            if (remainingSpan.Start < primarySpan.End)
            {
                builder.Add(new ClassifiedSpan(
                    ClassificationTypeNames.Text,
                    new TextSpan(remainingSpan.Start, primarySpan.End - remainingSpan.Start)));
                remainingSpan = new TextSpan(primarySpan.End, remainingSpan.Length - (primarySpan.End - remainingSpan.Start));
            }
        }

        // Deal with residue
        if (remainingSpan.Length > 0)
        {
            // Trailing Razor/markup text.
            builder.Add(new ClassifiedSpan(ClassificationTypeNames.Text, remainingSpan));
        }

        return builder;
    }
}<|MERGE_RESOLUTION|>--- conflicted
+++ resolved
@@ -16,19 +16,11 @@
 namespace Microsoft.VisualStudio.Razor.DynamicFiles;
 
 internal class RazorDocumentExcerptService(
-<<<<<<< HEAD
     DocumentSnapshot document,
-    IRazorSpanMappingService mappingService) : DocumentExcerptService
+    IRazorMappingService mappingService) : DocumentExcerptService
 {
     private readonly DocumentSnapshot _document = document;
-    private readonly IRazorSpanMappingService _mappingService = mappingService;
-=======
-    IDocumentSnapshot document,
-    IRazorMappingService mappingService) : DocumentExcerptService
-{
-    private readonly IDocumentSnapshot _document = document;
     private readonly IRazorMappingService _mappingService = mappingService;
->>>>>>> 30109adb
 
     internal override async Task<ExcerptResultInternal?> TryGetExcerptInternalAsync(
         Document document,
@@ -37,16 +29,7 @@
         RazorClassificationOptionsWrapper options,
         CancellationToken cancellationToken)
     {
-<<<<<<< HEAD
-        var mappedSpans = await _mappingService.MapSpansAsync(document, new[] { span }, cancellationToken).ConfigureAwait(false);
-=======
-        if (_document is null)
-        {
-            return null;
-        }
-
         var mappedSpans = await _mappingService.MapSpansAsync(document, [span], cancellationToken).ConfigureAwait(false);
->>>>>>> 30109adb
         if (mappedSpans.Length == 0 || mappedSpans[0].Equals(default(RazorMappedSpanResult)))
         {
             return null;
