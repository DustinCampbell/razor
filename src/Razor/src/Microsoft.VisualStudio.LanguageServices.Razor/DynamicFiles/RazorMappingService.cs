﻿// Copyright (c) .NET Foundation. All rights reserved.
// Licensed under the MIT license. See License.txt in the project root for license information.

using System;
using System.Collections.Generic;
using System.Collections.Immutable;
using System.Linq;
using System.Threading;
using System.Threading.Tasks;
using Microsoft.AspNetCore.Razor;
using Microsoft.AspNetCore.Razor.Language;
using Microsoft.AspNetCore.Razor.PooledObjects;
using Microsoft.AspNetCore.Razor.Telemetry;
using Microsoft.CodeAnalysis;
using Microsoft.CodeAnalysis.ExternalAccess.Razor;
using Microsoft.CodeAnalysis.Razor;
using Microsoft.CodeAnalysis.Razor.DocumentMapping;
using Microsoft.CodeAnalysis.Razor.Logging;
using Microsoft.CodeAnalysis.Razor.ProjectSystem;
using Microsoft.CodeAnalysis.Razor.Protocol;
using Microsoft.CodeAnalysis.Text;
using Microsoft.VisualStudio.LanguageServer.Protocol;

namespace Microsoft.VisualStudio.Razor.DynamicFiles;

internal class RazorMappingService(DocumentSnapshot document, ITelemetryReporter telemetryReporter, ILoggerFactory loggerFactory) : IRazorMappingService
{
    private readonly DocumentSnapshot _document = document;
    private readonly ITelemetryReporter _telemetryReporter = telemetryReporter;
    private readonly IDocumentMappingService _documentMappingService = new DocumentMappingService(loggerFactory);
    private readonly ILogger _logger = loggerFactory.GetOrCreateLogger<RazorMappingService>();

    public async Task<ImmutableArray<RazorMappedSpanResult>> MapSpansAsync(Document document, IEnumerable<TextSpan> spans, CancellationToken cancellationToken)
    {
<<<<<<< HEAD
=======
        // Called on an uninitialized document.
        if (_document is null)
        {
            return [];
        }

>>>>>>> 30109adb
        var output = await _document.GetGeneratedOutputAsync(cancellationToken).ConfigureAwait(false);
        var source = output.Source.Text;

        var csharpDocument = output.GetCSharpDocument();
        var filePath = output.Source.FilePath.AssumeNotNull();

        using var results = new PooledArrayBuilder<RazorMappedSpanResult>();

        foreach (var span in spans)
        {
            if (TryGetMappedSpans(span, source, csharpDocument, out var linePositionSpan, out var mappedSpan))
            {
                results.Add(new(filePath, linePositionSpan, mappedSpan));
            }
            else
            {
                results.Add(default);
            }
        }

        return results.DrainToImmutable();
    }

    public async Task<ImmutableArray<RazorMappedEditResult>> MapTextChangesAsync(Document oldDocument, Document newDocument, CancellationToken cancellationToken)
    {
        try
        {
<<<<<<< HEAD
=======
            if (_document.FilePath is null)
            {
                return [];
            }

>>>>>>> 30109adb
            var changes = await newDocument.GetTextChangesAsync(oldDocument, cancellationToken).ConfigureAwait(false);
            var csharpSource = await oldDocument.GetTextAsync(cancellationToken).ConfigureAwait(false);
            var results = await RazorEditHelper.MapCSharpEditsAsync(
                changes.SelectAsArray(c => c.ToRazorTextChange()),
                _document,
                _documentMappingService,
                _telemetryReporter,
                cancellationToken);

            var razorCodeDocument = await _document.GetGeneratedOutputAsync(cancellationToken).ConfigureAwait(false);
            var razorSource = razorCodeDocument.Source.Text;
            var textChanges = results.SelectAsArray(te => te.ToTextChange());

            _logger.LogTrace($"""
                Before:
                {DisplayEdits(changes)}

                After:
                {DisplayEdits(textChanges)}
                """);

            return [new RazorMappedEditResult() { FilePath = _document.FilePath, TextChanges = [.. textChanges] }];
        }
        catch (Exception ex)
        {
            _telemetryReporter.ReportFault(ex, "Failed to map edits");
            return [];
        }

        static string DisplayEdits(IEnumerable<TextChange> changes)
        {
            return string.Join(
                        Environment.NewLine,
                        changes.Select(e => $"{e.Span} => '{e.NewText}'"));
        }
    }

    // Internal for testing.
    internal static bool TryGetMappedSpans(TextSpan span, SourceText source, RazorCSharpDocument output, out LinePositionSpan linePositionSpan, out TextSpan mappedSpan)
    {
        foreach (var mapping in output.SourceMappings)
        {
            var original = mapping.OriginalSpan.AsTextSpan();
            var generated = mapping.GeneratedSpan.AsTextSpan();

            if (!generated.Contains(span))
            {
                // If the search span isn't contained within the generated span, it is not a match.
                // A C# identifier won't cover multiple generated spans.
                continue;
            }

            var leftOffset = span.Start - generated.Start;
            var rightOffset = span.End - generated.End;
            if (leftOffset >= 0 && rightOffset <= 0)
            {
                // This span mapping contains the span.
                mappedSpan = new TextSpan(original.Start + leftOffset, (original.End + rightOffset) - (original.Start + leftOffset));
                linePositionSpan = source.GetLinePositionSpan(mappedSpan);
                return true;
            }
        }

        mappedSpan = default;
        linePositionSpan = default;
        return false;
    }

    private class DocumentMappingService(ILoggerFactory loggerFactory) : AbstractDocumentMappingService(loggerFactory.GetOrCreateLogger<DocumentMappingService>())
    {
    }
}<|MERGE_RESOLUTION|>--- conflicted
+++ resolved
@@ -23,24 +23,18 @@
 
 namespace Microsoft.VisualStudio.Razor.DynamicFiles;
 
-internal class RazorMappingService(DocumentSnapshot document, ITelemetryReporter telemetryReporter, ILoggerFactory loggerFactory) : IRazorMappingService
+internal sealed class RazorMappingService(
+    DocumentSnapshot document, ITelemetryReporter telemetryReporter, ILoggerFactory loggerFactory)
+    : IRazorMappingService
 {
     private readonly DocumentSnapshot _document = document;
     private readonly ITelemetryReporter _telemetryReporter = telemetryReporter;
     private readonly IDocumentMappingService _documentMappingService = new DocumentMappingService(loggerFactory);
     private readonly ILogger _logger = loggerFactory.GetOrCreateLogger<RazorMappingService>();
 
-    public async Task<ImmutableArray<RazorMappedSpanResult>> MapSpansAsync(Document document, IEnumerable<TextSpan> spans, CancellationToken cancellationToken)
+    public async Task<ImmutableArray<RazorMappedSpanResult>> MapSpansAsync(
+        Document document, IEnumerable<TextSpan> spans, CancellationToken cancellationToken)
     {
-<<<<<<< HEAD
-=======
-        // Called on an uninitialized document.
-        if (_document is null)
-        {
-            return [];
-        }
-
->>>>>>> 30109adb
         var output = await _document.GetGeneratedOutputAsync(cancellationToken).ConfigureAwait(false);
         var source = output.Source.Text;
 
@@ -64,18 +58,11 @@
         return results.DrainToImmutable();
     }
 
-    public async Task<ImmutableArray<RazorMappedEditResult>> MapTextChangesAsync(Document oldDocument, Document newDocument, CancellationToken cancellationToken)
+    public async Task<ImmutableArray<RazorMappedEditResult>> MapTextChangesAsync(
+        Document oldDocument, Document newDocument, CancellationToken cancellationToken)
     {
         try
         {
-<<<<<<< HEAD
-=======
-            if (_document.FilePath is null)
-            {
-                return [];
-            }
-
->>>>>>> 30109adb
             var changes = await newDocument.GetTextChangesAsync(oldDocument, cancellationToken).ConfigureAwait(false);
             var csharpSource = await oldDocument.GetTextAsync(cancellationToken).ConfigureAwait(false);
             var results = await RazorEditHelper.MapCSharpEditsAsync(
@@ -108,13 +95,14 @@
         static string DisplayEdits(IEnumerable<TextChange> changes)
         {
             return string.Join(
-                        Environment.NewLine,
-                        changes.Select(e => $"{e.Span} => '{e.NewText}'"));
+                Environment.NewLine,
+                changes.Select(e => $"{e.Span} => '{e.NewText}'"));
         }
     }
 
     // Internal for testing.
-    internal static bool TryGetMappedSpans(TextSpan span, SourceText source, RazorCSharpDocument output, out LinePositionSpan linePositionSpan, out TextSpan mappedSpan)
+    internal static bool TryGetMappedSpans(
+        TextSpan span, SourceText source, RazorCSharpDocument output, out LinePositionSpan linePositionSpan, out TextSpan mappedSpan)
     {
         foreach (var mapping in output.SourceMappings)
         {
@@ -144,7 +132,6 @@
         return false;
     }
 
-    private class DocumentMappingService(ILoggerFactory loggerFactory) : AbstractDocumentMappingService(loggerFactory.GetOrCreateLogger<DocumentMappingService>())
-    {
-    }
+    private class DocumentMappingService(ILoggerFactory loggerFactory)
+        : AbstractDocumentMappingService(loggerFactory.GetOrCreateLogger<DocumentMappingService>());
 }