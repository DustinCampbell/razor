--- conflicted
+++ resolved
@@ -7,11 +7,8 @@
 using System.Threading;
 using System.Threading.Tasks;
 using Microsoft.AspNetCore.Razor.PooledObjects;
-<<<<<<< HEAD
 using Microsoft.AspNetCore.Razor.Threading;
-=======
 using Microsoft.CodeAnalysis.Razor.Logging;
->>>>>>> fd843db8
 using Microsoft.CodeAnalysis.Razor.Protocol;
 using Microsoft.CodeAnalysis.Razor.Protocol.Completion;
 using Microsoft.CodeAnalysis.Razor.Workspaces.Telemetry;
@@ -113,7 +110,6 @@
         {
             await _joinableTaskFactory.SwitchToMainThreadAsync(cancellationToken);
 
-<<<<<<< HEAD
             var provisionalChange = new VisualStudioTextChange(
                 provisionalTextEdit.Range.Start.Line,
                 provisionalTextEdit.Range.Start.Character,
@@ -121,15 +117,11 @@
                 provisionalTextEdit.Range.End.Character,
                 virtualDocumentSnapshot.Snapshot,
                 provisionalTextEdit.NewText);
-            UpdateVirtualDocument(provisionalChange, request.ProjectedKind, request.Identifier.Version, hostDocumentUri, virtualDocumentSnapshot.Uri);
-=======
-            var provisionalChange = new VisualStudioTextChange(provisionalTextEdit, virtualDocumentSnapshot.Snapshot);
             // We update to a negative version number so that if a request comes in for v6, it won't see our modified document. We revert the version back
             // later, don't worry.
             UpdateVirtualDocument(provisionalChange, request.ProjectedKind, -1 * request.Identifier.Version, hostDocumentUri, virtualDocumentSnapshot.Uri);
 
             _logger.LogDebug($"Updated for provisional completion to version -{request.Identifier.Version} of {virtualDocumentSnapshot!.Uri}.");
->>>>>>> fd843db8
 
             // We want the delegation to continue on the captured context because we're currently on the `main` thread and we need to get back to the
             // main thread in order to update the virtual buffer with the reverted text edit.
