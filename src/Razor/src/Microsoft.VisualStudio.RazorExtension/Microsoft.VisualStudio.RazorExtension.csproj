--- conflicted
+++ resolved
@@ -64,19 +64,19 @@
       <CopyToOutputDirectory>PreserveNewest</CopyToOutputDirectory>
       <IncludeInVSIX>true</IncludeInVSIX>
     </Content>
-<<<<<<< HEAD
     <Content Include="Microsoft.VisualStudio.Razor.SemanticTokens64.servicehub.service.json">
       <CopyToOutputDirectory>PreserveNewest</CopyToOutputDirectory>
       <IncludeInVSIX>true</IncludeInVSIX>
     </Content>
     <Content Include="Microsoft.VisualStudio.Razor.SemanticTokens64S.servicehub.service.json">
-=======
+      <CopyToOutputDirectory>PreserveNewest</CopyToOutputDirectory>
+      <IncludeInVSIX>true</IncludeInVSIX>
+    </Content>
     <Content Include="Microsoft.VisualStudio.Razor.ClientInitialization64.servicehub.service.json">
       <CopyToOutputDirectory>PreserveNewest</CopyToOutputDirectory>
       <IncludeInVSIX>true</IncludeInVSIX>
     </Content>
     <Content Include="Microsoft.VisualStudio.Razor.ClientInitialization64S.servicehub.service.json">
->>>>>>> 69dfb622
       <CopyToOutputDirectory>PreserveNewest</CopyToOutputDirectory>
       <IncludeInVSIX>true</IncludeInVSIX>
     </Content>
@@ -96,19 +96,19 @@
       <CopyToOutputDirectory>PreserveNewest</CopyToOutputDirectory>
       <IncludeInVSIX>true</IncludeInVSIX>
     </Content>
-<<<<<<< HEAD
     <Content Include="ServiceHubCore\Microsoft.VisualStudio.Razor.SemanticTokensCore64.servicehub.service.json">
       <CopyToOutputDirectory>PreserveNewest</CopyToOutputDirectory>
       <IncludeInVSIX>true</IncludeInVSIX>
     </Content>
     <Content Include="ServiceHubCore\Microsoft.VisualStudio.Razor.SemanticTokensCore64S.servicehub.service.json">
-=======
+      <CopyToOutputDirectory>PreserveNewest</CopyToOutputDirectory>
+      <IncludeInVSIX>true</IncludeInVSIX>
+    </Content>
     <Content Include="ServiceHubCore\Microsoft.VisualStudio.Razor.ClientInitializationCore64.servicehub.service.json">
       <CopyToOutputDirectory>PreserveNewest</CopyToOutputDirectory>
       <IncludeInVSIX>true</IncludeInVSIX>
     </Content>
     <Content Include="ServiceHubCore\Microsoft.VisualStudio.Razor.ClientInitializationCore64S.servicehub.service.json">
->>>>>>> 69dfb622
       <CopyToOutputDirectory>PreserveNewest</CopyToOutputDirectory>
       <IncludeInVSIX>true</IncludeInVSIX>
     </Content>
@@ -138,7 +138,7 @@
       <IncludeInVSIX>true</IncludeInVSIX>
       <VSIXSubPath>Grammars\</VSIXSubPath>
     </Content>
-    
+
     <!-- Language configurations -->
 
     <Content Include="language-configuration.json">
