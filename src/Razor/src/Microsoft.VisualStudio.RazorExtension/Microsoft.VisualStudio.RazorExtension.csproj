﻿<Project Sdk="Microsoft.NET.Sdk">
  <PropertyGroup>
    <TargetFramework>$(DefaultNetFxTargetFramework)</TargetFramework>

    <VSSDKTargetPlatformRegRootSuffix>RoslynDev</VSSDKTargetPlatformRegRootSuffix>

    <!-- Required to run the project localy -->
    <StartArguments>/rootsuffix $(VSSDKTargetPlatformRegRootSuffix) /log</StartArguments>

    <!-- Required to place the vsix in the right location by WTE MSI -->
    <ExtensionInstallationRoot>CommonExtensions</ExtensionInstallationRoot>
    <ExtensionInstallationFolder>Microsoft\RazorLanguageServices</ExtensionInstallationFolder>
    <IsProductComponent>true</IsProductComponent>
    <VisualStudioInsertionComponent>Microsoft.VisualStudio.RazorExtension</VisualStudioInsertionComponent>

    <!-- Don't automatically include dependencies -->
    <IncludePackageReferencesInVSIXContainer>false</IncludePackageReferencesInVSIXContainer>

    <!-- Update the VSToolsPath to ensure VSIX builds -->
    <VSToolsPath Condition="'$(VSToolsPath)' == ''">$(MSBuildExtensionsPath32)\Microsoft\VisualStudio\v$(VisualStudioVersion)</VSToolsPath>
    <ExcludeFromSourceBuild>true</ExcludeFromSourceBuild>
    <IsPackable>false</IsPackable>

    <GenerateResourceUsePreserializedResources Condition="'$(MSBuildRuntimeType)' == 'Core'">true</GenerateResourceUsePreserializedResources>

    <SetupProductArch>neutral</SetupProductArch>
    <ServiceHubCoreSubPath>ServiceHubCore</ServiceHubCoreSubPath>

    <!-- for the syntax visualizer -->
    <UseWPF>true</UseWPF>
    <!-- Cause the vsix to get deployed to the RootSuffix.
         Without this the Razor Extension won't be deployed for IntegrationTests
         to use in the "build.cmd" scenario -->
    <DeployExtension>true</DeployExtension>

    <GeneratePkgDefFile>true</GeneratePkgDefFile>
  </PropertyGroup>

  <!-- Import the list of service hub services we proffer, to generate various files to include in the VSIX -->
  <Import Project="$(RepositoryEngineeringDir)targets\Services.props" />

  <!-- Include Razor SDK design time assets in the VSIX -->
  <ItemGroup>
    <Content Include="$(PkgMicrosoft_NET_Sdk_Razor)\build\netstandard2.0\Microsoft.NET.Sdk.Razor.DesignTime.targets">
      <IncludeInVsix>true</IncludeInVsix>
      <InstallRoot>MSBuild</InstallRoot>
      <VSIXSubPath>Microsoft\VisualStudio\Razor\</VSIXSubPath>
    </Content>
    <Content Include="$(PkgMicrosoft_NET_Sdk_Razor)\build\netstandard2.0\Rules\*.xaml">
      <IncludeInVsix>true</IncludeInVsix>
      <InstallRoot>MSBuild</InstallRoot>
      <VSIXSubPath>Microsoft\VisualStudio\Razor\Rules\</VSIXSubPath>
    </Content>
    <VSCTCompile Include="SyntaxVisualizerMenu.vsct">
      <ResourceName>SyntaxVisualizerMenu.ctmenu</ResourceName>
      <SubType>Designer</SubType>
    </VSCTCompile>
  </ItemGroup>

  <ItemGroup>
    <VSCTCompile Include="RazorContextMenu.vsct">
      <ResourceName>Menus.ctmenu</ResourceName>
    </VSCTCompile>
  </ItemGroup>

  <!-- Misc other content -->
  <ItemGroup>
    <Content Include="$(RepositoryRoot)NOTICE.txt">
      <CopyToOutputDirectory>PreserveNewest</CopyToOutputDirectory>
      <IncludeInVSIX>true</IncludeInVSIX>
    </Content>
    <Content Include="WebConfiguration.png">
      <CopyToOutputDirectory>PreserveNewest</CopyToOutputDirectory>
      <IncludeInVSIX>true</IncludeInVSIX>
    </Content>
    <Content Include="Resources\RazorPackage.ico">
      <CopyToOutputDirectory>PreserveNewest</CopyToOutputDirectory>
      <IncludeInVSIX>true</IncludeInVSIX>
    </Content>
    <Content Include="Microsoft.VisualStudio.RazorExtension.Custom.pkgdef">
      <CopyToOutputDirectory>PreserveNewest</CopyToOutputDirectory>
      <IncludeInVSIX>true</IncludeInVSIX>
    </Content>

    <AdditionalFiles Include="PublicAPI\PublicAPI.Shipped.txt" />
    <AdditionalFiles Include="PublicAPI\PublicAPI.Unshipped.txt" />
    <AdditionalFiles Include="$(RepoRoot)src\Razor\vs-threading.MainThreadAssertingMethods.txt" Link="AnalyzerConfig\vs-threading.MainThreadAssertingMethods.txt" />

    <Resource Include="SyntaxTree.bmp" />

    <!-- Embedded grammars -->

    <Content Include="EmbeddedGrammars\*">
      <CopyToOutputDirectory>PreserveNewest</CopyToOutputDirectory>
      <IncludeInVSIX>true</IncludeInVSIX>
      <VSIXSubPath>Grammars\</VSIXSubPath>
    </Content>

    <!-- Language configurations -->

    <Content Include="language-configuration.json">
      <CopyToOutputDirectory>PreserveNewest</CopyToOutputDirectory>
      <IncludeInVSIX>true</IncludeInVSIX>
    </Content>
    <Content Include="razordirective-language-configuration.json">
      <CopyToOutputDirectory>PreserveNewest</CopyToOutputDirectory>
      <IncludeInVSIX>true</IncludeInVSIX>
    </Content>
    <Content Include="csharp-language-configuration.json">
      <CopyToOutputDirectory>PreserveNewest</CopyToOutputDirectory>
      <IncludeInVSIX>true</IncludeInVSIX>
    </Content>
    <Content Include="css-language-configuration.json">
      <CopyToOutputDirectory>PreserveNewest</CopyToOutputDirectory>
      <IncludeInVSIX>true</IncludeInVSIX>
    </Content>
    <Content Include="javascript-language-configuration.json">
      <CopyToOutputDirectory>PreserveNewest</CopyToOutputDirectory>
      <IncludeInVSIX>true</IncludeInVSIX>
    </Content>

    <!-- Unified Settings -->
    <Content Include="UnifiedSettings\razor.registration.json">
      <CopyToOutputDirectory>PreserveNewest</CopyToOutputDirectory>
      <IncludeInVSIX>true</IncludeInVSIX>
    </Content>

    <None Include="source.extension.vsixmanifest">
      <SubType>Designer</SubType>
    </None>
  </ItemGroup>

  <ItemGroup>
    <VSIXSourceItem Include="$(OutputPath)Microsoft.VisualStudio.LanguageServer.Protocol.dll" />
    <VSIXSourceItem Include="$(OutputPath)Microsoft.VisualStudio.LanguageServer.Protocol.Extensions.dll" />
    <VSIXSourceItem Include="$(OutputPath)Microsoft.VisualStudio.LanguageServer.Protocol.Internal.dll" />
  </ItemGroup>

  <!-- Resources are a little bit special in a VSIX -->
  <PropertyGroup>
    <EnableDefaultEmbeddedResourceItems>false</EnableDefaultEmbeddedResourceItems>
  </PropertyGroup>
  <ItemGroup>
    <EmbeddedResource Include="Resources.resx" GenerateSource="true" />
    <EmbeddedResource Include="VSPackage.resx">
      <MergeWithCTO>true</MergeWithCTO>
      <ManifestResourceName>VSPackage</ManifestResourceName>
      <SubType>Designer</SubType>
    </EmbeddedResource>
  </ItemGroup>

  <ItemGroup>
    <Reference Include="PresentationCore" />
    <Reference Include="PresentationFramework" />
    <Reference Include="System" />
    <Reference Include="System.Design" />
    <Reference Include="System.Drawing" />
    <Reference Include="System.Windows.Forms" />
    <Reference Include="System.Xaml" />
    <Reference Include="WindowsBase" />
  </ItemGroup>

  <ItemGroup>
    <!-- Don't trim this list. It is used to feed into the binding redirects -->
    <ProjectReference Include="$(SharedSourceRoot)\Microsoft.AspNetCore.Razor.Utilities.Shared\Microsoft.AspNetCore.Razor.Utilities.Shared.csproj">
      <AdditionalProperties>TargetFramework=$(DefaultNetFxTargetFramework)</AdditionalProperties>
    </ProjectReference>
    <ProjectReference Include="..\Microsoft.AspNetCore.Razor.ExternalAccess.LegacyEditor\Microsoft.AspNetCore.Razor.ExternalAccess.LegacyEditor.csproj" />

    <ProjectReference Include="..\Microsoft.AspNetCore.Razor.LanguageServer\Microsoft.AspNetCore.Razor.LanguageServer.csproj">
      <AdditionalProperties>TargetFramework=$(DefaultNetFxTargetFramework)</AdditionalProperties>
    </ProjectReference>

    <ProjectReference Include="..\Microsoft.AspNetCore.Razor.ProjectEngineHost\Microsoft.AspNetCore.Razor.ProjectEngineHost.csproj">
      <AdditionalProperties>TargetFramework=$(DefaultNetFxTargetFramework)</AdditionalProperties>
    </ProjectReference>

    <ProjectReference Include="..\Microsoft.CodeAnalysis.Razor.Workspaces\Microsoft.CodeAnalysis.Razor.Workspaces.csproj">
      <AdditionalProperties>TargetFramework=$(DefaultNetFxTargetFramework)</AdditionalProperties>
    </ProjectReference>

    <ProjectReference Include="..\Microsoft.CodeAnalysis.Remote.Razor.CoreComponents\Microsoft.CodeAnalysis.Remote.Razor.CoreComponents.csproj">
      <Name>Microsoft.CodeAnalysis.Remote.Razor.CoreComponents</Name>
      <!-- This project targets netcoreapp -->
      <SkipGetTargetFrameworkProperties>true</SkipGetTargetFrameworkProperties>
      <ReferenceOutputAssembly>false</ReferenceOutputAssembly>
      <IncludeOutputGroupsInVSIX>PublishProjectOutputGroup</IncludeOutputGroupsInVSIX>
      <IncludeOutputGroupsInVSIXLocalOnly></IncludeOutputGroupsInVSIXLocalOnly>
      <Private>false</Private>
      <VSIXSubPath>$(ServiceHubCoreSubPath)</VSIXSubPath>

      <!-- Disable NGEN. Core assemblies are crossgened. -->
      <Ngen>false</Ngen>
    </ProjectReference>
    <ProjectReference Include="..\Microsoft.VisualStudio.LanguageServer.ContainedLanguage\Microsoft.VisualStudio.LanguageServer.ContainedLanguage.csproj" />
    <ProjectReference Include="..\Microsoft.VisualStudio.LanguageServices.Razor\Microsoft.VisualStudio.LanguageServices.Razor.csproj" />
    <ProjectReference Include="..\Microsoft.VisualStudio.LegacyEditor.Razor\Microsoft.VisualStudio.LegacyEditor.Razor.csproj" />
    <ProjectReference Include="..\..\..\Compiler\Microsoft.CodeAnalysis.Razor.Compiler\src\Microsoft.CodeAnalysis.Razor.Compiler.csproj">
      <Name>Microsoft.CodeAnalysis.Razor.Compiler</Name>
      <IncludeOutputGroupsInVSIX>BuiltProjectOutputGroup</IncludeOutputGroupsInVSIX>
    </ProjectReference>
  </ItemGroup>

  <ItemGroup>
<<<<<<< HEAD
    <PackageReference Include="Microsoft.NET.Sdk.Razor" IncludeAssets="None" PrivateAssets="All" GeneratePathProperty="true" />
    <PackageReference Include="System.Resources.Extensions" />
    <PackageReference Include="Microsoft.VisualStudio.Shell.15.0" />
=======
    <PackageReference Include="Microsoft.NET.Sdk.Razor" Version="$(MicrosoftNETSdkRazorPackageVersion)" IncludeAssets="None" PrivateAssets="All" GeneratePathProperty="true" />
    <PackageReference Include="System.Resources.Extensions" Version="$(SystemResourcesExtensionsPackageVersion)" />
    <PackageReference Include="Microsoft.VisualStudio.Shell.15.0" Version="$(MicrosoftVisualStudioShell150PackageVersion)" />
    <!-- Manually upgrade to address CG alert. When the VS packages
         pull in the right version, this can be removed. -->
    <PackageReference Include="Microsoft.IO.Redist" Version="$(MicrosoftIORedistPackageVersion)" Condition="'$(TargetFramework)' == '$(DefaultNetFxTargetFramework)'" />
>>>>>>> b5c4983a

    <!--
      Pinning packages to avoid misaligned reference CI failures.
      CI builds here: https://github.com/dotnet/razor-tooling/issues/4327
      Now we aren't sure why this exposes a "flaky" issue; however, to workaround the break we pin the following packages to workaround the issue.
    -->
    <PackageReference Include="Microsoft.VisualStudio.RpcContracts" />
  </ItemGroup>

  <!-- Include our Razor package dependency dlls in our extension -->
  <ItemGroup>
    <RazorNgendVSIXSourceItem Include="$(OutputPath)Microsoft.CodeAnalysis.Razor.Compiler.dll" />

    <VSIXSourceItem Include="@(RazorNgendVSIXSourceItem)">
      <Ngen>$(Ngen)</Ngen>
      <NgenApplication>$(NgenApplication)</NgenApplication>
      <NgenArchitecture>$(NgenArchitecture)</NgenArchitecture>
      <NgenPriority>$(NgenPriority)</NgenPriority>
    </VSIXSourceItem>
  </ItemGroup>

  <PropertyGroup>
    <_GeneratedVSIXBindingRedirectFile>$(IntermediateOutputPath)$(MSBuildProjectName).BindingRedirects.cs</_GeneratedVSIXBindingRedirectFile>
  </PropertyGroup>

  <Target Name="_GenerateVSIXBindingRedirects" DependsOnTargets="PrepareForBuild;GetAssemblyVersion" BeforeTargets="CoreCompile" Inputs="$(MSBuildAllProjects)" Outputs="$(_GeneratedVSIXBindingRedirectFile)">
    <ItemGroup>
      <BindingRedirectAssemblies Include="@(ProjectReference)" AssemblyName="%(Filename)" />
      <BindingRedirectAssemblies Remove="@(ProjectReference)" Condition="%(ProjectReference.Name) == 'Microsoft.CodeAnalysis.Remote.Razor.CoreComponents'" />
      <BindingRedirectAssemblies Remove="@(ProjectReference)" Condition="%(ProjectReference.ReferenceOutputAssembly) == 'false'" />
      <BindingRedirectAssemblies Include="$(AssemblyName)" AssemblyName="$(AssemblyName)" />
    </ItemGroup>
    <PropertyGroup>
      <_GeneratedVSIXBindingRedirectContent>
        <![CDATA[
// <auto-generated />
using Microsoft.VisualStudio.Shell;

@(BindingRedirectAssemblies->'[assembly: ProvideBindingRedirection(AssemblyName = "%(AssemblyName)", GenerateCodeBase = true, PublicKeyToken = "adb9793829ddae60", OldVersionLowerBound = "0.0.0.0", OldVersionUpperBound = "$(AssemblyVersion)", NewVersion = "$(AssemblyVersion)")]', '%0A')
]]>
      </_GeneratedVSIXBindingRedirectContent>
    </PropertyGroup>
    <WriteLinesToFile Lines="$([MSBuild]::Escape($(_GeneratedVSIXBindingRedirectContent)))" File="$(_GeneratedVSIXBindingRedirectFile)" Overwrite="True" WriteOnlyWhenDifferent="True" />
    <ItemGroup>
      <Compile Include="$(_GeneratedVSIXBindingRedirectFile)">
        <Visible>false</Visible>
      </Compile>
      <FileWrites Include="$(_GeneratedVSIXBindingRedirectFile)" />
    </ItemGroup>
  </Target>

  <Target Name="WORKAROUND_SETINFORMATIONVERSION" BeforeTargets="AddSourceRevisionToInformationalVersion">
    <!--
      We use the VS release versioning for the VSIX. We also need this to flow into the AssemblyInformationVersionAttribute
      for the about... dialog
    -->
    <PropertyGroup>
      <InformationalVersion>$(VsixVersion)</InformationalVersion>
    </PropertyGroup>
  </Target>

  <Target Name="_RemoveFrameworkReferenceAnalyzers" AfterTargets="ResolvePackageAssets">
    <ItemGroup>
      <ResolvedAnalyzers Remove="@(ResolvedAnalyzers)" Condition="'%(ResolvedAnalyzers.NuGetPackageId)' == 'System.Text.Json'" />
    </ItemGroup>
  </Target>
</Project><|MERGE_RESOLUTION|>--- conflicted
+++ resolved
@@ -202,18 +202,12 @@
   </ItemGroup>
 
   <ItemGroup>
-<<<<<<< HEAD
     <PackageReference Include="Microsoft.NET.Sdk.Razor" IncludeAssets="None" PrivateAssets="All" GeneratePathProperty="true" />
     <PackageReference Include="System.Resources.Extensions" />
     <PackageReference Include="Microsoft.VisualStudio.Shell.15.0" />
-=======
-    <PackageReference Include="Microsoft.NET.Sdk.Razor" Version="$(MicrosoftNETSdkRazorPackageVersion)" IncludeAssets="None" PrivateAssets="All" GeneratePathProperty="true" />
-    <PackageReference Include="System.Resources.Extensions" Version="$(SystemResourcesExtensionsPackageVersion)" />
-    <PackageReference Include="Microsoft.VisualStudio.Shell.15.0" Version="$(MicrosoftVisualStudioShell150PackageVersion)" />
     <!-- Manually upgrade to address CG alert. When the VS packages
          pull in the right version, this can be removed. -->
-    <PackageReference Include="Microsoft.IO.Redist" Version="$(MicrosoftIORedistPackageVersion)" Condition="'$(TargetFramework)' == '$(DefaultNetFxTargetFramework)'" />
->>>>>>> b5c4983a
+    <PackageReference Include="Microsoft.IO.Redist" Condition="'$(TargetFramework)' == '$(DefaultNetFxTargetFramework)'" />
 
     <!--
       Pinning packages to avoid misaligned reference CI failures.
