﻿// Copyright (c) .NET Foundation. All rights reserved.
// Licensed under the MIT license. See License.txt in the project root for license information.

using System;
using System.Diagnostics.CodeAnalysis;
using System.Threading.Tasks;
using Microsoft.AspNetCore.Razor.Language;
using Microsoft.AspNetCore.Razor.LanguageServer.Formatting;
using Microsoft.AspNetCore.Razor.LanguageServer.Test;
using Microsoft.CodeAnalysis.Razor.AutoInsert;
using Xunit;
using Xunit.Abstractions;

namespace Microsoft.AspNetCore.Razor.LanguageServer.AutoInsert;

public partial class OnAutoInsertEndpointTest(ITestOutputHelper testOutput) : SingleServerDelegatingEndpointTestBase(testOutput)
{
    [Fact]
    public async Task Handle_MultipleProviderUnmatchingTrigger_ReturnsNull()
    {
        // Arrange
        var codeDocument = CreateCodeDocument();
        var razorFilePath = "file://path/test.razor";
        var uri = new Uri(razorFilePath);
        var languageServer = await CreateLanguageServerAsync(codeDocument, razorFilePath);
        var documentContext = CreateDocumentContext(uri, codeDocument);
        var optionsMonitor = GetOptionsMonitor();
        var insertProvider1 = new TestOnAutoInsertProvider(">", canResolve: true);
        var insertProvider2 = new TestOnAutoInsertProvider("<", canResolve: true);
        var autoInsertService = new AutoInsertService([insertProvider1, insertProvider2]);
        var endpoint = new OnAutoInsertEndpoint(
            LanguageServerFeatureOptions,
            DocumentMappingService,
            languageServer,
            autoInsertService,
            optionsMonitor,
            null!,
            LoggerFactory);
        var @params = new VSInternalDocumentOnAutoInsertParams()
        {
            TextDocument = new TextDocumentIdentifier { Uri = uri, },
            Position = LspFactory.DefaultPosition,
            Character = "!",
            Options = new FormattingOptions
            {
                TabSize = 4,
                InsertSpaces = true
            },
        };
        var requestContext = CreateRazorRequestContext(documentContext);

        // Act
        var result = await endpoint.HandleRequestAsync(@params, requestContext, DisposalToken);

        // Assert
        Assert.Null(result);
        Assert.False(insertProvider1.Called);
        Assert.False(insertProvider2.Called);
        Assert.Equal(0, languageServer.RequestCount);
    }

    [Fact]
    public async Task Handle_DocumentNotFound_ReturnsNull()
    {
        // Arrange
        var codeDocument = CreateCodeDocument();
        var razorFilePath = "file://path/test.razor";
        var languageServer = await CreateLanguageServerAsync(codeDocument, razorFilePath);

        var optionsMonitor = GetOptionsMonitor();
        var insertProvider = new TestOnAutoInsertProvider(">", canResolve: true);
        var endpoint = new OnAutoInsertEndpoint(
            LanguageServerFeatureOptions,
            DocumentMappingService,
            languageServer,
            new AutoInsertService([insertProvider]),
            optionsMonitor,
            null!,
            LoggerFactory);
        var uri = new Uri("file://path/test.razor");
        var @params = new VSInternalDocumentOnAutoInsertParams()
        {
            TextDocument = new TextDocumentIdentifier { Uri = uri, },
            Position = LspFactory.DefaultPosition,
            Character = ">",
            Options = new FormattingOptions
            {
                TabSize = 4,
                InsertSpaces = true
            },
        };
        var requestContext = CreateRazorRequestContext(documentContext: null);

        // Act
        var result = await endpoint.HandleRequestAsync(@params, requestContext, DisposalToken);

        // Assert
        Assert.Null(result);
        Assert.False(insertProvider.Called);
        Assert.Equal(0, languageServer.RequestCount);
    }

    [Fact]
<<<<<<< HEAD
    public async Task Handle_UnsupportedCodeDocument_ReturnsNull()
    {
        // Arrange
        var codeDocument = CreateCodeDocument();
        codeDocument.SetUnsupported();
        var razorFilePath = "file://path/test.razor";
        var uri = new Uri(razorFilePath);
        var languageServer = await CreateLanguageServerAsync(codeDocument, razorFilePath);
        var documentContext = CreateDocumentContext(uri, codeDocument);
        var optionsMonitor = GetOptionsMonitor();
        var insertProvider = new TestOnAutoInsertProvider(">", canResolve: true);
        var endpoint = new OnAutoInsertEndpoint(
            LanguageServerFeatureOptions,
            DocumentMappingService,
            languageServer,
            new AutoInsertService([insertProvider]),
            optionsMonitor,
            razorFormattingService: null!,
            LoggerFactory);
        var @params = new VSInternalDocumentOnAutoInsertParams()
        {
            TextDocument = new TextDocumentIdentifier { Uri = uri, },
            Position = LspFactory.DefaultPosition,
            Character = ">",
            Options = new FormattingOptions
            {
                TabSize = 4,
                InsertSpaces = true
            },
        };
        var requestContext = CreateRazorRequestContext(documentContext);

        // Act
        var result = await endpoint.HandleRequestAsync(@params, requestContext, DisposalToken);

        // Assert
        Assert.Null(result);
        Assert.False(insertProvider.Called);
        Assert.Equal(0, languageServer.RequestCount);
    }

    [Fact]
=======
>>>>>>> 6f15edcf
    public async Task Handle_OnTypeFormattingOff_CSharp_ReturnsNull()
    {
        // Arrange
        var codeDocument = CreateCodeDocument();
        var razorFilePath = "file://path/test.razor";
        var uri = new Uri(razorFilePath);
        var languageServer = await CreateLanguageServerAsync(codeDocument, razorFilePath);
        var documentContext = CreateDocumentContext(uri, codeDocument);
        var optionsMonitor = GetOptionsMonitor(formatOnType: false);
        var insertProvider = new TestOnAutoInsertProvider(">", canResolve: false);
        var endpoint = new OnAutoInsertEndpoint(
            LanguageServerFeatureOptions,
            DocumentMappingService,
            languageServer,
            new AutoInsertService([insertProvider]),
            optionsMonitor,
            razorFormattingService: null!,
            LoggerFactory);
        var @params = new VSInternalDocumentOnAutoInsertParams()
        {
            TextDocument = new TextDocumentIdentifier { Uri = uri, },
            Position = LspFactory.CreatePosition(1, 3),
            Character = "/",
            Options = new FormattingOptions
            {
                TabSize = 4,
                InsertSpaces = true
            },
        };
        var requestContext = CreateRazorRequestContext(documentContext);

        // Act
        var result = await endpoint.HandleRequestAsync(@params, requestContext, DisposalToken);

        // Assert
        Assert.Null(result);
        Assert.Equal(0, languageServer.RequestCount);
    }

    private class TestOnAutoInsertProvider(string triggerCharacter, bool canResolve) : IOnAutoInsertProvider
    {
        public bool Called { get; private set; }

        public TextEdit? ResolvedTextEdit { get; set; }

        public string TriggerCharacter { get; } = triggerCharacter;

        public bool TryResolveInsertion(
            Position position,
            RazorCodeDocument codeDocument,
            bool enableAutoClosingTags,
            [NotNullWhen(true)] out VSInternalDocumentOnAutoInsertResponseItem? autoInsertEdit)
        {
            Called = true;
            autoInsertEdit = canResolve ? new() { TextEdit = ResolvedTextEdit!, TextEditFormat = InsertTextFormat.Plaintext } : null;

            return canResolve;
        }
    }

    private static RazorCodeDocument CreateCodeDocument()
    {
        return CreateCodeDocument("""

            @{ }
            """);
    }
}<|MERGE_RESOLUTION|>--- conflicted
+++ resolved
@@ -101,51 +101,6 @@
     }
 
     [Fact]
-<<<<<<< HEAD
-    public async Task Handle_UnsupportedCodeDocument_ReturnsNull()
-    {
-        // Arrange
-        var codeDocument = CreateCodeDocument();
-        codeDocument.SetUnsupported();
-        var razorFilePath = "file://path/test.razor";
-        var uri = new Uri(razorFilePath);
-        var languageServer = await CreateLanguageServerAsync(codeDocument, razorFilePath);
-        var documentContext = CreateDocumentContext(uri, codeDocument);
-        var optionsMonitor = GetOptionsMonitor();
-        var insertProvider = new TestOnAutoInsertProvider(">", canResolve: true);
-        var endpoint = new OnAutoInsertEndpoint(
-            LanguageServerFeatureOptions,
-            DocumentMappingService,
-            languageServer,
-            new AutoInsertService([insertProvider]),
-            optionsMonitor,
-            razorFormattingService: null!,
-            LoggerFactory);
-        var @params = new VSInternalDocumentOnAutoInsertParams()
-        {
-            TextDocument = new TextDocumentIdentifier { Uri = uri, },
-            Position = LspFactory.DefaultPosition,
-            Character = ">",
-            Options = new FormattingOptions
-            {
-                TabSize = 4,
-                InsertSpaces = true
-            },
-        };
-        var requestContext = CreateRazorRequestContext(documentContext);
-
-        // Act
-        var result = await endpoint.HandleRequestAsync(@params, requestContext, DisposalToken);
-
-        // Assert
-        Assert.Null(result);
-        Assert.False(insertProvider.Called);
-        Assert.Equal(0, languageServer.RequestCount);
-    }
-
-    [Fact]
-=======
->>>>>>> 6f15edcf
     public async Task Handle_OnTypeFormattingOff_CSharp_ReturnsNull()
     {
         // Arrange
