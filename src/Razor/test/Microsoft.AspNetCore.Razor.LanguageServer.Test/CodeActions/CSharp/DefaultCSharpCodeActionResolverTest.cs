--- conflicted
+++ resolved
@@ -16,11 +16,6 @@
 using Microsoft.CodeAnalysis.Razor.ProjectSystem;
 using Microsoft.CodeAnalysis.Razor.Protocol;
 using Microsoft.CodeAnalysis.Razor.Protocol.CodeActions;
-<<<<<<< HEAD
-=======
-using Microsoft.CodeAnalysis.Text;
-using Microsoft.VisualStudio.LanguageServer.Protocol;
->>>>>>> c38fc3b9
 using Moq;
 using Xunit;
 using Xunit.Abstractions;
@@ -44,12 +39,8 @@
         }
     };
 
-<<<<<<< HEAD
-    private static readonly TextEdit[] s_defaultFormattedEdits = [LspFactory.CreateTextEdit(position: (0, 0), "Remapped & Formatted Edit")];
-=======
-    private static readonly TextEdit s_defaultFormattedEdit = VsLspFactory.CreateTextEdit(position: (0, 0), "Remapped & Formatted Edit");
+    private static readonly TextEdit s_defaultFormattedEdit = LspFactory.CreateTextEdit(position: (0, 0), "Remapped & Formatted Edit");
     private static readonly TextChange s_defaultFormattedChange = new TextChange(new TextSpan(0, 0), s_defaultFormattedEdit.NewText);
->>>>>>> c38fc3b9
 
     private static readonly CodeAction s_defaultUnresolvedCodeAction = new CodeAction()
     {
