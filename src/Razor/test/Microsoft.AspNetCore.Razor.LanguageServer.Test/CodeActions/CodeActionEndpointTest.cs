--- conflicted
+++ resolved
@@ -55,35 +55,6 @@
     }
 
     [Fact]
-<<<<<<< HEAD
-    public async Task Handle_UnsupportedDocument()
-    {
-        // Arrange
-        var documentPath = new Uri("C:/path/to/Page.razor");
-        var codeDocument = CreateCodeDocument("@code {}");
-        var documentContext = CreateDocumentContext(documentPath, codeDocument);
-        codeDocument.SetUnsupported();
-        var codeActionEndpoint = CreateEndpoint();
-
-        var request = new VSCodeActionParams()
-        {
-            TextDocument = new VSTextDocumentIdentifier { Uri = documentPath },
-            Range = LspFactory.CreateZeroWidthRange(0, 1),
-            Context = new VSInternalCodeActionContext()
-        };
-
-        var requestContext = CreateRazorRequestContext(documentContext);
-
-        // Act
-        var commandOrCodeActionContainer = await codeActionEndpoint.HandleRequestAsync(request, requestContext, DisposalToken);
-
-        // Assert
-        Assert.Null(commandOrCodeActionContainer);
-    }
-
-    [Fact]
-=======
->>>>>>> 6f15edcf
     public async Task Handle_NoProviders()
     {
         // Arrange
