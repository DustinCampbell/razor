﻿// Copyright (c) .NET Foundation. All rights reserved.
// Licensed under the MIT license. See License.txt in the project root for license information.

using System;
using System.Collections.Immutable;
using System.Text.Json;
using System.Threading;
using System.Threading.Tasks;
using Microsoft.AspNetCore.Razor.Language;
using Microsoft.AspNetCore.Razor.LanguageServer.CodeActions.Models;
using Microsoft.AspNetCore.Razor.Test.Common;
using Microsoft.AspNetCore.Razor.Test.Common.LanguageServer;
using Microsoft.CodeAnalysis.Razor.DocumentMapping;
using Microsoft.CodeAnalysis.Razor.ProjectSystem;
using Microsoft.CodeAnalysis.Razor.Protocol.CodeActions;
using Microsoft.CodeAnalysis.Testing;
using Microsoft.CodeAnalysis.Text;
using Moq;
using Xunit;
using Xunit.Abstractions;

namespace Microsoft.AspNetCore.Razor.LanguageServer.CodeActions;

public class DefaultHtmlCodeActionProviderTest(ITestOutputHelper testOutput) : LanguageServerTestBase(testOutput)
{
    [Fact]
    public async Task ProvideAsync_WrapsResolvableCodeActions()
    {
        // Arrange
        var contents = "<$$h1>Goo</h1>";
        TestFileMarkupParser.GetPosition(contents, out contents, out var cursorPosition);

        var documentPath = "c:/Test.razor";
        var request = new VSCodeActionParams()
        {
            TextDocument = new VSTextDocumentIdentifier { Uri = new Uri(documentPath) },
            Range = LspFactory.DefaultRange,
            Context = new VSInternalCodeActionContext()
        };

        var location = new SourceLocation(cursorPosition, -1, -1);
        var context = CreateRazorCodeActionContext(request, location, documentPath, contents);
        context.CodeDocument.SetFileKind(FileKinds.Legacy);

        var documentMappingService = StrictMock.Of<IEditMappingService>();
        var provider = new DefaultHtmlCodeActionProvider(documentMappingService);

        ImmutableArray<RazorVSInternalCodeAction> codeActions = [ new RazorVSInternalCodeAction() { Name = "Test" } ];

        // Act
        var providedCodeActions = await provider.ProvideAsync(context, codeActions, DisposalToken);

        // Assert
        var action = Assert.Single(providedCodeActions);
        Assert.Equal("Test", action.Name);
        Assert.Equal("Html", ((JsonElement)action.Data!).GetProperty("language").GetString());
    }

    [Fact]
    public async Task ProvideAsync_RemapsAndFixesEdits()
    {
        // Arrange
        var contents = "[|<$$h1>Goo @(DateTime.Now) Bar</h1>|]";
        TestFileMarkupParser.GetPositionAndSpan(contents, out contents, out var cursorPosition, out var span);

        var documentPath = "c:/Test.razor";
        var request = new VSCodeActionParams()
        {
            TextDocument = new VSTextDocumentIdentifier { Uri = new Uri(documentPath) },
            Range = LspFactory.DefaultRange,
            Context = new VSInternalCodeActionContext()
        };

        var location = new SourceLocation(cursorPosition, -1, -1);
        var context = CreateRazorCodeActionContext(request, location, documentPath, contents);
        context.CodeDocument.SetFileKind(FileKinds.Legacy);

        var remappedEdit = new WorkspaceEdit
        {
            DocumentChanges = new TextDocumentEdit[]
            {
                new() {
                    TextDocument = new OptionalVersionedTextDocumentIdentifier
                    {
                        Uri = new Uri(documentPath),
                    },
<<<<<<< HEAD
                    Edits = [LspFactory.CreateTextEdit(context.SourceText.GetRange(span), "Goo ~~~~~~~~~~~~~~~ Bar")]
=======
                    Edits = [VsLspFactory.CreateTextEdit(context.SourceText.GetRange(span), "Goo /*~~~~~~~~~~~*/ Bar")]
>>>>>>> c38fc3b9
                }
            }
        };

        var editMappingServiceMock = new StrictMock<IEditMappingService>();
        editMappingServiceMock
            .Setup(x => x.RemapWorkspaceEditAsync(It.IsAny<IDocumentSnapshot>(), It.IsAny<WorkspaceEdit>(), It.IsAny<CancellationToken>()))
            .ReturnsAsync(remappedEdit);

        var provider = new DefaultHtmlCodeActionProvider(editMappingServiceMock.Object);

        ImmutableArray<RazorVSInternalCodeAction> codeActions =
        [
            new RazorVSInternalCodeAction()
            {
                Name = "Test",
                Edit = new WorkspaceEdit
                {
                    DocumentChanges = new TextDocumentEdit[]
                    {
                        new() {
                            TextDocument = new OptionalVersionedTextDocumentIdentifier
                            {
                                Uri = new Uri("c:/Test.razor.html"),
                            },
                            Edits = [LspFactory.CreateTextEdit(position: (0, 0), "Goo")]
                        }
                    }
                }
            }
        ];

        // Act
        var providedCodeActions = await provider.ProvideAsync(context, codeActions, DisposalToken);

        // Assert
        var action = Assert.Single(providedCodeActions);
        Assert.NotNull(action.Edit);
        Assert.True(action.Edit.TryGetTextDocumentEdits(out var documentEdits));
        Assert.Equal(documentPath, documentEdits[0].TextDocument.Uri.AbsolutePath);
        // Edit should be converted to 2 edits, to remove the tags
        Assert.Collection(documentEdits[0].Edits,
            e =>
            {
                Assert.Equal("", e.NewText);
            },
            e =>
            {
                Assert.Equal("", e.NewText);
            });
    }

    private static RazorCodeActionContext CreateRazorCodeActionContext(
        VSCodeActionParams request,
        SourceLocation location,
        string filePath,
        string text,
        bool supportsFileCreation = true,
        bool supportsCodeActionResolve = true)
    {
        var tagHelpers = ImmutableArray<TagHelperDescriptor>.Empty;
        var sourceDocument = TestRazorSourceDocument.Create(text, filePath: filePath, relativePath: filePath);
        var projectEngine = RazorProjectEngine.Create(builder => builder.AddTagHelpers(tagHelpers));
        var codeDocument = projectEngine.ProcessDesignTime(sourceDocument, FileKinds.Component, importSources: default, tagHelpers);

        var documentSnapshot = Mock.Of<IDocumentSnapshot>(document =>
            document.GetGeneratedOutputAsync(It.IsAny<bool>()) == Task.FromResult(codeDocument) &&
            document.GetTextAsync() == Task.FromResult(codeDocument.Source.Text) &&
            document.Project.GetTagHelpersAsync(It.IsAny<CancellationToken>()) == new ValueTask<ImmutableArray<TagHelperDescriptor>>(tagHelpers), MockBehavior.Strict);

        var sourceText = SourceText.From(text);

        var context = new RazorCodeActionContext(request, documentSnapshot, codeDocument, location, sourceText, supportsFileCreation, supportsCodeActionResolve);

        return context;
    }
}<|MERGE_RESOLUTION|>--- conflicted
+++ resolved
@@ -84,11 +84,7 @@
                     {
                         Uri = new Uri(documentPath),
                     },
-<<<<<<< HEAD
-                    Edits = [LspFactory.CreateTextEdit(context.SourceText.GetRange(span), "Goo ~~~~~~~~~~~~~~~ Bar")]
-=======
                     Edits = [VsLspFactory.CreateTextEdit(context.SourceText.GetRange(span), "Goo /*~~~~~~~~~~~*/ Bar")]
->>>>>>> c38fc3b9
                 }
             }
         };
