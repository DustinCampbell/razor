﻿// Copyright (c) .NET Foundation. All rights reserved.
// Licensed under the MIT license. See License.txt in the project root for license information.

using System;
using System.Collections.Immutable;
using System.Text.Json;
using System.Threading;
using System.Threading.Tasks;
using Microsoft.AspNetCore.Razor.Language;
using Microsoft.AspNetCore.Razor.LanguageServer.CodeActions.Models;
using Microsoft.AspNetCore.Razor.Test.Common;
using Microsoft.AspNetCore.Razor.Test.Common.LanguageServer;
using Microsoft.CodeAnalysis.Razor.DocumentMapping;
using Microsoft.CodeAnalysis.Razor.ProjectSystem;
using Microsoft.CodeAnalysis.Razor.Protocol.CodeActions;
using Microsoft.CodeAnalysis.Testing;
using Microsoft.VisualStudio.LanguageServer.Protocol;
using Moq;
using Xunit;
using Xunit.Abstractions;

namespace Microsoft.AspNetCore.Razor.LanguageServer.CodeActions;

public class DefaultHtmlCodeActionProviderTest(ITestOutputHelper testOutput) : LanguageServerTestBase(testOutput)
{
    [Fact]
    public async Task ProvideAsync_WrapsResolvableCodeActions()
    {
        // Arrange
        var contents = "<$$h1>Goo</h1>";
        TestFileMarkupParser.GetPosition(contents, out contents, out var cursorPosition);

        var documentPath = "c:/Test.razor";
        var request = new VSCodeActionParams()
        {
            TextDocument = new VSTextDocumentIdentifier { Uri = new Uri(documentPath) },
            Range = VsLspFactory.DefaultRange,
            Context = new VSInternalCodeActionContext()
        };

        var location = new SourceLocation(cursorPosition, -1, -1);
        var context = CreateRazorCodeActionContext(request, location, documentPath, contents);
        context.CodeDocument.SetFileKind(FileKinds.Legacy);

        var documentMappingService = StrictMock.Of<IEditMappingService>();
        var provider = new DefaultHtmlCodeActionProvider(documentMappingService);

        ImmutableArray<RazorVSInternalCodeAction> codeActions = [ new RazorVSInternalCodeAction() { Name = "Test" } ];

        // Act
        var providedCodeActions = await provider.ProvideAsync(context, codeActions, DisposalToken);

        // Assert
        var action = Assert.Single(providedCodeActions);
        Assert.Equal("Test", action.Name);
        Assert.Equal("Html", ((JsonElement)action.Data!).GetProperty("language").GetString());
    }

    [Fact]
    public async Task ProvideAsync_RemapsAndFixesEdits()
    {
        // Arrange
        var contents = "[|<$$h1>Goo @(DateTime.Now) Bar</h1>|]";
        TestFileMarkupParser.GetPositionAndSpan(contents, out contents, out var cursorPosition, out var span);

        var documentPath = "c:/Test.razor";
        var request = new VSCodeActionParams()
        {
            TextDocument = new VSTextDocumentIdentifier { Uri = new Uri(documentPath) },
            Range = VsLspFactory.DefaultRange,
            Context = new VSInternalCodeActionContext()
        };

        var location = new SourceLocation(cursorPosition, -1, -1);
        var context = CreateRazorCodeActionContext(request, location, documentPath, contents);
        context.CodeDocument.SetFileKind(FileKinds.Legacy);

        var remappedEdit = new WorkspaceEdit
        {
            DocumentChanges = new TextDocumentEdit[]
            {
                new() {
                    TextDocument = new OptionalVersionedTextDocumentIdentifier
                    {
                        Uri = new Uri(documentPath),
                    },
                    Edits = [VsLspFactory.CreateTextEdit(context.SourceText.GetRange(span), "Goo /*~~~~~~~~~~~*/ Bar")]
                }
            }
        };

        var editMappingServiceMock = new StrictMock<IEditMappingService>();
        editMappingServiceMock
            .Setup(x => x.RemapWorkspaceEditAsync(It.IsAny<IDocumentSnapshot>(), It.IsAny<WorkspaceEdit>(), It.IsAny<CancellationToken>()))
            .ReturnsAsync(remappedEdit);

        var provider = new DefaultHtmlCodeActionProvider(editMappingServiceMock.Object);

        ImmutableArray<RazorVSInternalCodeAction> codeActions =
        [
            new RazorVSInternalCodeAction()
            {
                Name = "Test",
                Edit = new WorkspaceEdit
                {
                    DocumentChanges = new TextDocumentEdit[]
                    {
                        new() {
                            TextDocument = new OptionalVersionedTextDocumentIdentifier
                            {
                                Uri = new Uri("c:/Test.razor.html"),
                            },
                            Edits = [VsLspFactory.CreateTextEdit(position: (0, 0), "Goo")]
                        }
                    }
                }
            }
        ];

        // Act
        var providedCodeActions = await provider.ProvideAsync(context, codeActions, DisposalToken);

        // Assert
        var action = Assert.Single(providedCodeActions);
        Assert.NotNull(action.Edit);
        Assert.True(action.Edit.TryGetTextDocumentEdits(out var documentEdits));
        Assert.Equal(documentPath, documentEdits[0].TextDocument.Uri.AbsolutePath);
        // Edit should be converted to 2 edits, to remove the tags
        Assert.Collection(documentEdits[0].Edits,
            e =>
            {
                Assert.Equal("", e.NewText);
            },
            e =>
            {
                Assert.Equal("", e.NewText);
            });
    }

    private static RazorCodeActionContext CreateRazorCodeActionContext(
        VSCodeActionParams request,
        SourceLocation location,
        string filePath,
        string text,
        bool supportsFileCreation = true,
        bool supportsCodeActionResolve = true)
    {
        var tagHelpers = ImmutableArray<TagHelperDescriptor>.Empty;
        var sourceDocument = TestRazorSourceDocument.Create(text, filePath: filePath, relativePath: filePath);
        var projectEngine = RazorProjectEngine.Create(builder => builder.AddTagHelpers(tagHelpers));
        var codeDocument = projectEngine.ProcessDesignTime(sourceDocument, FileKinds.Component, importSources: default, tagHelpers);

        var documentSnapshotMock = new StrictMock<IDocumentSnapshot>();
        documentSnapshotMock
            .Setup(x => x.GetGeneratedOutputAsync(It.IsAny<bool>(), It.IsAny<CancellationToken>()))
            .ReturnsAsync(codeDocument);
        documentSnapshotMock
            .Setup(x => x.GetTextAsync(It.IsAny<CancellationToken>()))
            .ReturnsAsync(codeDocument.Source.Text);
        documentSnapshotMock
            .Setup(x => x.Project.GetTagHelpersAsync(It.IsAny<CancellationToken>()))
            .ReturnsAsync(tagHelpers);

        return new RazorCodeActionContext(
            request,
            documentSnapshotMock.Object,
            codeDocument,
            location,
            codeDocument.Source.Text,
            supportsFileCreation,
            supportsCodeActionResolve);

<<<<<<< HEAD
        var sourceText = SourceText.From(text);

        var context = new RazorCodeActionContext(
            request,
            documentSnapshot,
            codeDocument,
            location,
            location,
            sourceText,
            supportsFileCreation,
            supportsCodeActionResolve);

        return context;
=======
>>>>>>> 6cb1fca5
    }
}<|MERGE_RESOLUTION|>--- conflicted
+++ resolved
@@ -166,25 +166,10 @@
             documentSnapshotMock.Object,
             codeDocument,
             location,
+            location,
             codeDocument.Source.Text,
             supportsFileCreation,
             supportsCodeActionResolve);
 
-<<<<<<< HEAD
-        var sourceText = SourceText.From(text);
-
-        var context = new RazorCodeActionContext(
-            request,
-            documentSnapshot,
-            codeDocument,
-            location,
-            location,
-            sourceText,
-            supportsFileCreation,
-            supportsCodeActionResolve);
-
-        return context;
-=======
->>>>>>> 6cb1fca5
     }
 }