﻿// Copyright (c) .NET Foundation. All rights reserved.
// Licensed under the MIT license. See License.txt in the project root for license information.

using System;
using System.Collections.Generic;
using System.Linq;
using System.Threading;
using System.Threading.Tasks;
using Microsoft.AspNetCore.Razor.Language;
using Microsoft.AspNetCore.Razor.LanguageServer.Formatting;
using Microsoft.AspNetCore.Razor.LanguageServer.Hover;
using Microsoft.AspNetCore.Razor.LanguageServer.ProjectSystem;
using Microsoft.AspNetCore.Razor.LanguageServer.Test;
using Microsoft.AspNetCore.Razor.Test.Common;
using Microsoft.AspNetCore.Razor.Test.Common.LanguageServer;
using Microsoft.CodeAnalysis.Razor.Completion;
using Microsoft.CodeAnalysis.Razor.Formatting;
using Microsoft.CodeAnalysis.Razor.Protocol;
using Microsoft.CodeAnalysis.Razor.Tooltip;
using Microsoft.CodeAnalysis.Testing;
using Microsoft.CodeAnalysis.Text;
using Microsoft.VisualStudio.Threading;
using Xunit;
using Xunit.Abstractions;
using Xunit.Sdk;

namespace Microsoft.AspNetCore.Razor.LanguageServer.Completion.Delegation;

public class DelegatedCompletionItemResolverTest : LanguageServerTestBase
{
    private readonly VSInternalClientCapabilities _clientCapabilities;
    private readonly DelegatedCompletionParams _csharpCompletionParams;
    private readonly DelegatedCompletionParams _htmlCompletionParams;
    private readonly IDocumentContextFactory _documentContextFactory;
    private readonly AsyncLazy<IRazorFormattingService> _formattingService;
    private readonly RazorCompletionOptions _defaultRazorCompletionOptions;
    private readonly IComponentAvailabilityService _componentAvailabilityService;

    public DelegatedCompletionItemResolverTest(ITestOutputHelper testOutput)
        : base(testOutput)
    {
        _clientCapabilities = new VSInternalClientCapabilities()
        {
            TextDocument = new()
            {
                Completion = new VSInternalCompletionSetting()
                {
                    CompletionList = new()
                    {
                        Data = true,
                    }
                }
            }
        };

        var documentContext = TestDocumentContext.Create("C:/path/to/file.cshtml");
        _csharpCompletionParams = new DelegatedCompletionParams(
            documentContext.GetTextDocumentIdentifierAndVersion(),
            LspFactory.CreatePosition(10, 6),
            RazorLanguageKind.CSharp,
            new VSInternalCompletionContext(),
            ProvisionalTextEdit: null,
            ShouldIncludeSnippets: false,
            CorrelationId: Guid.Empty);

        _htmlCompletionParams = new DelegatedCompletionParams(
            documentContext.GetTextDocumentIdentifierAndVersion(),
            LspFactory.DefaultPosition,
            RazorLanguageKind.Html,
            new VSInternalCompletionContext(),
            ProvisionalTextEdit: null,
            ShouldIncludeSnippets: false,
            CorrelationId: Guid.Empty);

        _documentContextFactory = new TestDocumentContextFactory();
        _formattingService = new AsyncLazy<IRazorFormattingService>(() => TestRazorFormattingService.CreateWithFullSupportAsync(LoggerFactory));
        _defaultRazorCompletionOptions = new RazorCompletionOptions(
            SnippetsSupported: true,
            AutoInsertAttributeQuotes: true,
            CommitElementsWithSpace: true);

        var projectManager = CreateProjectSnapshotManager();
        _componentAvailabilityService = new ComponentAvailabilityService(projectManager);
    }

    [Fact]
    public async Task ResolveAsync_CanNotFindCompletionItem_Noops()
    {
        // Arrange
        var server = TestDelegatedCompletionItemResolverServer.Create();
        var optionsMonitor = TestRazorLSPOptionsMonitor.Create();
        var resolver = new DelegatedCompletionItemResolver(_documentContextFactory, _formattingService.GetValue(), optionsMonitor, server);
        var item = new VSInternalCompletionItem();
        var notContainingCompletionList = new RazorVSInternalCompletionList() { Items = [] };
        var originalRequestContext = StrictMock.Of<ICompletionResolveContext>();

        // Act
        var resolvedItem = await resolver.ResolveAsync(
            item, notContainingCompletionList, originalRequestContext, _clientCapabilities, _componentAvailabilityService, DisposalToken);

        // Assert
        Assert.Null(resolvedItem);
    }

    [Fact]
    public async Task ResolveAsync_UnknownRequestContext_Noops()
    {
        // Arrange
        var server = TestDelegatedCompletionItemResolverServer.Create();
        var optionsMonitor = TestRazorLSPOptionsMonitor.Create();
        var resolver = new DelegatedCompletionItemResolver(_documentContextFactory, _formattingService.GetValue(), optionsMonitor, server);
        var item = new VSInternalCompletionItem();
        var containingCompletionList = new RazorVSInternalCompletionList() { Items = [item] };
        var originalRequestContext = StrictMock.Of<ICompletionResolveContext>();

        // Act
        var resolvedItem = await resolver.ResolveAsync(
            item, containingCompletionList, originalRequestContext, _clientCapabilities, _componentAvailabilityService, DisposalToken);

        // Assert
        Assert.Null(resolvedItem);
    }

    [Fact]
    public async Task ResolveAsync_UsesItemsData()
    {
        // Arrange
        var server = TestDelegatedCompletionItemResolverServer.Create();
        var optionsMonitor = TestRazorLSPOptionsMonitor.Create();
        var resolver = new DelegatedCompletionItemResolver(_documentContextFactory, _formattingService.GetValue(), optionsMonitor, server);
        var expectedData = new object();
        var item = new VSInternalCompletionItem()
        {
            Data = expectedData,
        };
<<<<<<< HEAD
        var containingCompletionList = new VSInternalCompletionList() { Items = [item], Data = new object() };
        var originalRequestContext = new DelegatedCompletionResolutionContext(_csharpCompletionParams.Identifier, _csharpCompletionParams.ProjectedKind, new object());
=======
        var containingCompletionList = new RazorVSInternalCompletionList() { Items = [item], Data = new object() };
        var originalRequestContext = new DelegatedCompletionResolutionContext(_csharpCompletionParams, new object());
>>>>>>> fbb00683

        // Act
        await resolver.ResolveAsync(
            item, containingCompletionList, originalRequestContext, _clientCapabilities, _componentAvailabilityService, DisposalToken);

        // Assert
        Assert.Same(expectedData, server.DelegatedParams.CompletionItem.Data);
    }

    [Fact]
    public async Task ResolveAsync_InheritsOriginalCompletionListData()
    {
        // Arrange
        var server = TestDelegatedCompletionItemResolverServer.Create();
        var optionsMonitor = TestRazorLSPOptionsMonitor.Create();
        var resolver = new DelegatedCompletionItemResolver(_documentContextFactory, _formattingService.GetValue(), optionsMonitor, server);
        var item = new VSInternalCompletionItem();
        var containingCompletionList = new RazorVSInternalCompletionList() { Items = [item], Data = new object() };
        var expectedData = new object();
        var originalRequestContext = new DelegatedCompletionResolutionContext(_csharpCompletionParams.Identifier, _csharpCompletionParams.ProjectedKind, expectedData);

        // Act
        await resolver.ResolveAsync(item, containingCompletionList, originalRequestContext, _clientCapabilities, _componentAvailabilityService, DisposalToken);

        // Assert
        Assert.Same(expectedData, server.DelegatedParams.CompletionItem.Data);
    }

    [Fact]
    public async Task ResolveAsync_CSharp_Resolves()
    {
        // Arrange & Act
        var resolvedItem = await ResolveCompletionItemAsync("@$$", itemToResolve: "typeof", DisposalToken);

        // Assert
        Assert.NotNull(resolvedItem.Description);
    }

    [Fact]
    public async Task ResolveAsync_CSharp_RemapAndFormatsTextEdit()
    {
        // Arrange
        var input =
            """
                @{
                    Task FooAsync()
                    {
                    awai$$
                    }
                }
                """;
        TestFileMarkupParser.GetPosition(input, out var documentContent, out _);
        var originalSourceText = SourceText.From(documentContent);
        var expectedSourceText = SourceText.From(
            """
                @{
                    async Task FooAsync()
                    {
                        await
                    }
                }
                """);

        // Act
        var resolvedItem = await ResolveCompletionItemAsync(input, itemToResolve: "await", DisposalToken);

        // Assert
        var textChange = originalSourceText.GetTextChange(resolvedItem.TextEdit.Value.First);
        var actualSourceText = originalSourceText.WithChanges(textChange);
        Assert.True(expectedSourceText.ContentEquals(actualSourceText));
    }

    [Fact]
    public async Task ResolveAsync_Html_Resolves()
    {
        // Arrange
        var expectedResolvedItem = new VSInternalCompletionItem();
        var server = TestDelegatedCompletionItemResolverServer.Create(expectedResolvedItem);
        var optionsMonitor = TestRazorLSPOptionsMonitor.Create();
        var resolver = new DelegatedCompletionItemResolver(_documentContextFactory, _formattingService.GetValue(), optionsMonitor, server);
        var item = new VSInternalCompletionItem();
<<<<<<< HEAD
        var containingCompletionList = new VSInternalCompletionList() { Items = [item] };
        var originalRequestContext = new DelegatedCompletionResolutionContext(_htmlCompletionParams.Identifier, _htmlCompletionParams.ProjectedKind, new object());
=======
        var containingCompletionList = new RazorVSInternalCompletionList() { Items = [item] };
        var originalRequestContext = new DelegatedCompletionResolutionContext(_htmlCompletionParams, new object());
>>>>>>> fbb00683

        // Act
        var resolvedItem = await resolver.ResolveAsync(
            item, containingCompletionList, originalRequestContext, _clientCapabilities, _componentAvailabilityService, DisposalToken);

        // Assert
        Assert.Same(_htmlCompletionParams.Identifier, server.DelegatedParams.Identifier);
        Assert.Equal(RazorLanguageKind.Html, server.DelegatedParams.OriginatingKind);
        Assert.Same(expectedResolvedItem, resolvedItem);
    }

    private async Task<VSInternalCompletionItem> ResolveCompletionItemAsync(string content, string itemToResolve, CancellationToken cancellationToken)
    {
        TestFileMarkupParser.GetPosition(content, out var documentContent, out var cursorPosition);
        var codeDocument = CreateCodeDocument(documentContent, filePath: "C:/path/to/file.razor");
        await using var csharpServer = await CreateCSharpServerAsync(codeDocument);

        var server = TestDelegatedCompletionItemResolverServer.Create(csharpServer, DisposalToken);
        var documentContextFactory = new TestDocumentContextFactory("C:/path/to/file.razor", codeDocument);
        var optionsMonitor = TestRazorLSPOptionsMonitor.Create();
        var resolver = new DelegatedCompletionItemResolver(documentContextFactory, _formattingService.GetValue(), optionsMonitor, server);
        var (containingCompletionList, csharpCompletionParams) = await GetCompletionListAndOriginalParamsAsync(
            cursorPosition, codeDocument, csharpServer);

<<<<<<< HEAD
        var originalRequestContext = new DelegatedCompletionResolutionContext(_csharpCompletionParams.Identifier, _csharpCompletionParams.ProjectedKind, containingCompletionList.Data);
        var item = (VSInternalCompletionItem)containingCompletionList.Items.FirstOrDefault(item => item.Label == itemToResolve);
=======
        var originalRequestContext = new DelegatedCompletionResolutionContext(csharpCompletionParams, containingCompletionList.Data);
        var item = containingCompletionList.Items.FirstOrDefault(item => item.Label == itemToResolve);
>>>>>>> fbb00683

        if (item is null)
        {
            throw new XunitException($"Could not locate completion item '{item.Label}' for completion resolve test");
        }

        var resolvedItem = await resolver.ResolveAsync(
            item, containingCompletionList, originalRequestContext, _clientCapabilities, _componentAvailabilityService, cancellationToken);

        return resolvedItem;
    }

    private async Task<CSharpTestLspServer> CreateCSharpServerAsync(RazorCodeDocument codeDocument)
    {
        var csharpSourceText = codeDocument.GetCSharpSourceText();
        var csharpDocumentUri = new Uri("C:/path/to/file.razor__virtual.g.cs");
        var serverCapabilities = new VSInternalServerCapabilities()
        {
            CompletionProvider = new CompletionOptions
            {
                ResolveProvider = true,
                TriggerCharacters = [" ", "(", "=", "#", ".", "<", "[", "{", "\"", "/", ":", "~"]
            }
        };

        var csharpServer = await CSharpTestLspServerHelpers.CreateCSharpLspServerAsync(
            csharpSourceText, csharpDocumentUri, serverCapabilities, DisposalToken);

        await csharpServer.OpenDocumentAsync(csharpDocumentUri, csharpSourceText.ToString());

        return csharpServer;
    }

    private async Task<(RazorVSInternalCompletionList, DelegatedCompletionParams)> GetCompletionListAndOriginalParamsAsync(
        int cursorPosition,
        RazorCodeDocument codeDocument,
        CSharpTestLspServer csharpServer)
    {
        var completionContext = new VSInternalCompletionContext() { TriggerKind = CompletionTriggerKind.Invoked };
        var documentContext = TestDocumentContext.Create("C:/path/to/file.razor", codeDocument);
        var provider = TestDelegatedCompletionListProvider.Create(csharpServer, LoggerFactory, DisposalToken);

        var completionList = await provider.GetCompletionListAsync(
            codeDocument,
            cursorPosition,
            completionContext,
            documentContext,
            _clientCapabilities,
            _defaultRazorCompletionOptions,
            correlationId: Guid.Empty,
            cancellationToken: DisposalToken);

        return (completionList, provider.DelegatedParams);
    }

    internal class TestDelegatedCompletionItemResolverServer : TestLanguageServer
    {
        private readonly CompletionResolveRequestResponseFactory _requestHandler;

        private TestDelegatedCompletionItemResolverServer(CompletionResolveRequestResponseFactory requestHandler)
            : base(new Dictionary<string, Func<object, Task<object>>>()
            {
                [LanguageServerConstants.RazorCompletionResolveEndpointName] = requestHandler.OnCompletionResolveDelegationAsync,
                [LanguageServerConstants.RazorGetFormattingOptionsEndpointName] = requestHandler.OnGetFormattingOptionsAsync,
            })
        {
            _requestHandler = requestHandler;
        }

        public DelegatedCompletionItemResolveParams DelegatedParams => _requestHandler.DelegatedParams;

        public static TestDelegatedCompletionItemResolverServer Create(
            CSharpTestLspServer csharpServer,
            CancellationToken cancellationToken)
        {
            var requestHandler = new DelegatedCSharpCompletionRequestHandler(csharpServer, cancellationToken);
            var provider = new TestDelegatedCompletionItemResolverServer(requestHandler);
            return provider;
        }

        public static TestDelegatedCompletionItemResolverServer Create(VSInternalCompletionItem resolveResponse = null)
        {
            resolveResponse ??= new VSInternalCompletionItem();
            var requestResponseFactory = new StaticCompletionResolveRequestHandler(resolveResponse);
            var provider = new TestDelegatedCompletionItemResolverServer(requestResponseFactory);
            return provider;
        }

        private class StaticCompletionResolveRequestHandler(VSInternalCompletionItem resolveResponse) : CompletionResolveRequestResponseFactory
        {
            private readonly VSInternalCompletionItem _resolveResponse = resolveResponse;
            private DelegatedCompletionItemResolveParams _delegatedParams;

            public override DelegatedCompletionItemResolveParams DelegatedParams => _delegatedParams;

            public override Task<object> OnCompletionResolveDelegationAsync(object parameters)
            {
                var resolveParams = (DelegatedCompletionItemResolveParams)parameters;
                _delegatedParams = resolveParams;

                return Task.FromResult<object>(_resolveResponse);
            }
        }

        private class DelegatedCSharpCompletionRequestHandler(
            CSharpTestLspServer csharpServer,
            CancellationToken cancellationToken) : CompletionResolveRequestResponseFactory
        {
            private readonly CSharpTestLspServer _csharpServer = csharpServer;
            private readonly CancellationToken _cancellationToken = cancellationToken;
            private DelegatedCompletionItemResolveParams _delegatedParams;

            public override DelegatedCompletionItemResolveParams DelegatedParams => _delegatedParams;

            public override async Task<object> OnCompletionResolveDelegationAsync(object parameters)
            {
                var resolveParams = (DelegatedCompletionItemResolveParams)parameters;
                _delegatedParams = resolveParams;

                var resolvedCompletionItem = await _csharpServer.ExecuteRequestAsync<VSInternalCompletionItem, VSInternalCompletionItem>(
                    Methods.TextDocumentCompletionResolveName,
                    _delegatedParams.CompletionItem,
                    _cancellationToken);

                return resolvedCompletionItem;
            }
        }

        private abstract class CompletionResolveRequestResponseFactory
        {
            public abstract DelegatedCompletionItemResolveParams DelegatedParams { get; }

            public abstract Task<object> OnCompletionResolveDelegationAsync(object parameters);

#pragma warning disable IDE0060 // Remove unused parameter
            public Task<object> OnGetFormattingOptionsAsync(object parameters)
#pragma warning restore IDE0060 // Remove unused parameter
            {
                var formattingOptions = new FormattingOptions()
                {
                    InsertSpaces = true,
                    TabSize = 4,
                };

                return Task.FromResult<object>(formattingOptions);
            }
        }
    }
}<|MERGE_RESOLUTION|>--- conflicted
+++ resolved
@@ -133,13 +133,8 @@
         {
             Data = expectedData,
         };
-<<<<<<< HEAD
-        var containingCompletionList = new VSInternalCompletionList() { Items = [item], Data = new object() };
+        var containingCompletionList = new RazorVSInternalCompletionList() { Items = [item], Data = new object() };
         var originalRequestContext = new DelegatedCompletionResolutionContext(_csharpCompletionParams.Identifier, _csharpCompletionParams.ProjectedKind, new object());
-=======
-        var containingCompletionList = new RazorVSInternalCompletionList() { Items = [item], Data = new object() };
-        var originalRequestContext = new DelegatedCompletionResolutionContext(_csharpCompletionParams, new object());
->>>>>>> fbb00683
 
         // Act
         await resolver.ResolveAsync(
@@ -221,13 +216,8 @@
         var optionsMonitor = TestRazorLSPOptionsMonitor.Create();
         var resolver = new DelegatedCompletionItemResolver(_documentContextFactory, _formattingService.GetValue(), optionsMonitor, server);
         var item = new VSInternalCompletionItem();
-<<<<<<< HEAD
-        var containingCompletionList = new VSInternalCompletionList() { Items = [item] };
+        var containingCompletionList = new RazorVSInternalCompletionList() { Items = [item] };
         var originalRequestContext = new DelegatedCompletionResolutionContext(_htmlCompletionParams.Identifier, _htmlCompletionParams.ProjectedKind, new object());
-=======
-        var containingCompletionList = new RazorVSInternalCompletionList() { Items = [item] };
-        var originalRequestContext = new DelegatedCompletionResolutionContext(_htmlCompletionParams, new object());
->>>>>>> fbb00683
 
         // Act
         var resolvedItem = await resolver.ResolveAsync(
@@ -252,13 +242,8 @@
         var (containingCompletionList, csharpCompletionParams) = await GetCompletionListAndOriginalParamsAsync(
             cursorPosition, codeDocument, csharpServer);
 
-<<<<<<< HEAD
         var originalRequestContext = new DelegatedCompletionResolutionContext(_csharpCompletionParams.Identifier, _csharpCompletionParams.ProjectedKind, containingCompletionList.Data);
-        var item = (VSInternalCompletionItem)containingCompletionList.Items.FirstOrDefault(item => item.Label == itemToResolve);
-=======
-        var originalRequestContext = new DelegatedCompletionResolutionContext(csharpCompletionParams, containingCompletionList.Data);
         var item = containingCompletionList.Items.FirstOrDefault(item => item.Label == itemToResolve);
->>>>>>> fbb00683
 
         if (item is null)
         {
