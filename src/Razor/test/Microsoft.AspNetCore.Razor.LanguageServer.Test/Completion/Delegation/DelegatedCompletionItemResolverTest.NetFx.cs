--- conflicted
+++ resolved
@@ -228,14 +228,9 @@
         await using var csharpServer = await CreateCSharpServerAsync(codeDocument);
 
         var server = TestDelegatedCompletionItemResolverServer.Create(csharpServer, DisposalToken);
-<<<<<<< HEAD
-        var documentContextFactory = new TestDocumentContextFactory("C:/path/to/file.razor", codeDocument, version: 123);
+        var documentContextFactory = new TestDocumentContextFactory("C:/path/to/file.razor", codeDocument);
         var optionsMonitor = TestRazorLSPOptionsMonitor.Create();
         var resolver = new DelegatedCompletionItemResolver(documentContextFactory, _formattingService.GetValue(), optionsMonitor, server);
-=======
-        var documentContextFactory = new TestDocumentContextFactory("C:/path/to/file.razor", codeDocument);
-        var resolver = new DelegatedCompletionItemResolver(documentContextFactory, _formattingService.GetValue(), server);
->>>>>>> 12f51941
         var (containingCompletionList, csharpCompletionParams) = await GetCompletionListAndOriginalParamsAsync(
             cursorPosition, codeDocument, csharpServer);
 
