--- conflicted
+++ resolved
@@ -78,12 +78,8 @@
             Items = [
                 new VSInternalCompletionItem()
                 {
-<<<<<<< HEAD
+                    Label = string.Empty, // label string is non-nullable
                     TextEdit = LspFactory.CreateTextEdit(textEditRange, "Hello")
-=======
-                    Label = string.Empty, // label string is non-nullable
-                    TextEdit = VsLspFactory.CreateTextEdit(textEditRange, "Hello")
->>>>>>> ae1fbc01
                 }
             ]
         };
