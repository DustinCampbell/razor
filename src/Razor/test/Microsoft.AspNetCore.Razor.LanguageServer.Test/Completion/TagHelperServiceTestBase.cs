--- conflicted
+++ resolved
@@ -269,14 +269,11 @@
         tagHelpers = tagHelpers.NullToEmpty();
 
         var sourceDocument = TestRazorSourceDocument.Create(text, filePath: filePath, relativePath: filePath);
-<<<<<<< HEAD
         var projectEngine = RazorProjectEngine.Create(builder =>
         {
             builder.Features.Add(new ConfigureRazorParserOptions(useRoslynTokenizer: true, CSharpParseOptions.Default));
-        });
-=======
-        var projectEngine = RazorProjectEngine.Create(RazorExtensions.Register);
->>>>>>> 45acf5af
+            RazorExtensions.Register(builder);
+        });
         var fileKind = filePath.EndsWith(".razor", StringComparison.Ordinal) ? FileKinds.Component : FileKinds.Legacy;
         var codeDocument = projectEngine.ProcessDesignTime(sourceDocument, fileKind, importSources: default, tagHelpers);
 
