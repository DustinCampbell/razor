--- conflicted
+++ resolved
@@ -20,20 +20,16 @@
 
 public class DefaultDocumentContextFactoryTest : LanguageServerTestBase
 {
-<<<<<<< HEAD
-    private readonly IDocumentVersionCache _documentVersionCache;
-=======
     private static readonly string s_baseDirectory = PathUtilities.CreateRootedPath("path", "to");
 
     private readonly DocumentVersionCache _documentVersionCache;
->>>>>>> bb0358a2
     private readonly TestProjectSnapshotManager _projectSnapshotManagerBase;
     private readonly TestProjectSnapshotManagerAccessor _projectSnapshotManagerAccessor;
 
     public DefaultDocumentContextFactoryTest(ITestOutputHelper testOutput)
         : base(testOutput)
     {
-        _documentVersionCache = new DocumentVersionCache();
+        _documentVersionCache = new DefaultDocumentVersionCache();
 
         _projectSnapshotManagerBase = TestProjectSnapshotManager.Create(ErrorReporter, Dispatcher);
         _projectSnapshotManagerAccessor = new TestProjectSnapshotManagerAccessor(_projectSnapshotManagerBase);
