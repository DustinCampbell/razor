﻿// Copyright (c) .NET Foundation. All rights reserved.
// Licensed under the MIT license. See License.txt in the project root for license information.

#nullable disable

using System;
using System.Linq;
using System.Threading.Tasks;
using Microsoft.AspNetCore.Razor.Language;
using Microsoft.AspNetCore.Razor.Test.Common.LanguageServer;
using Microsoft.CodeAnalysis;
using Microsoft.CodeAnalysis.Razor;
using Xunit;
using Xunit.Abstractions;

namespace Microsoft.AspNetCore.Razor.LanguageServer;

<<<<<<< HEAD
public class DocumentVersionCacheTest : LanguageServerTestBase
{
    public DocumentVersionCacheTest(ITestOutputHelper testOutput)
        : base(testOutput)
    {
    }

=======
public class DefaultDocumentVersionCacheTest(ITestOutputHelper testOutput) : LanguageServerTestBase(testOutput)
{
>>>>>>> bb0358a2
    [Fact]
    public void MarkAsLatestVersion_UntrackedDocument_Noops()
    {
        // Arrange
        var documentVersionCache = new DocumentVersionCache();
        var document = TestDocumentSnapshot.Create("C:/file.cshtml");
        documentVersionCache.TrackDocumentVersion(document, 123);
        var untrackedDocument = TestDocumentSnapshot.Create("C:/other.cshtml");

        // Act
        documentVersionCache.MarkAsLatestVersion(untrackedDocument);

        // Assert
        Assert.False(documentVersionCache.TryGetDocumentVersion(untrackedDocument, out var version));
        Assert.Null(version);
    }

    [Fact]
    public void MarkAsLatestVersion_KnownDocument_TracksNewDocumentAsLatest()
    {
        // Arrange
        var documentVersionCache = new DocumentVersionCache();
        var documentInitial = TestDocumentSnapshot.Create("C:/file.cshtml");
        documentVersionCache.TrackDocumentVersion(documentInitial, 123);
        var documentLatest = TestDocumentSnapshot.Create(documentInitial.FilePath);

        // Act
        documentVersionCache.MarkAsLatestVersion(documentLatest);

        // Assert
        Assert.True(documentVersionCache.TryGetDocumentVersion(documentLatest, out var version));
        Assert.Equal(123, version);
    }

    [Fact]
    public void ProjectSnapshotManager_Changed_DocumentRemoved_DoesNotEvictDocument()
    {
        // Arrange
        var documentVersionCache = new DocumentVersionCache();
        var projectSnapshotManager = GetSnapshotManager();
        projectSnapshotManager.AllowNotifyListeners = true;
        documentVersionCache.Initialize(projectSnapshotManager);
        var document = TestDocumentSnapshot.Create("C:/file.cshtml");
        document.TryGetText(out var text);
        document.TryGetTextVersion(out var textVersion);
        var textAndVersion = TextAndVersion.Create(text, textVersion);
        documentVersionCache.TrackDocumentVersion(document, 1337);
        projectSnapshotManager.ProjectAdded(document.ProjectInternal.HostProject);
        projectSnapshotManager.DocumentAdded(document.ProjectInternal.Key, document.State.HostDocument, TextLoader.From(textAndVersion));

        // Act - 1
        var result = documentVersionCache.TryGetDocumentVersion(document, out _);

        // Assert - 1
        Assert.True(result);

        // Act - 2
        projectSnapshotManager.DocumentRemoved(document.ProjectInternal.Key, document.State.HostDocument);
        result = documentVersionCache.TryGetDocumentVersion(document, out _);

        // Assert - 2
        Assert.True(result);
    }

    [Fact]
    public void ProjectSnapshotManager_Changed_OpenDocumentRemoved_DoesNotEvictDocument()
    {
        // Arrange
        var documentVersionCache = new DocumentVersionCache();
        var projectSnapshotManager = GetSnapshotManager();
        projectSnapshotManager.AllowNotifyListeners = true;
        documentVersionCache.Initialize(projectSnapshotManager);
        var document = TestDocumentSnapshot.Create("C:/file.cshtml");
        document.TryGetText(out var text);
        document.TryGetTextVersion(out var textVersion);
        var textAndVersion = TextAndVersion.Create(text, textVersion);
        documentVersionCache.TrackDocumentVersion(document, 1337);
        projectSnapshotManager.ProjectAdded(document.ProjectInternal.HostProject);
        projectSnapshotManager.DocumentAdded(document.ProjectInternal.Key, document.State.HostDocument, TextLoader.From(textAndVersion));
        projectSnapshotManager.DocumentOpened(document.ProjectInternal.Key, document.FilePath, textAndVersion.Text);

        // Act - 1
        var result = documentVersionCache.TryGetDocumentVersion(document, out _);

        // Assert - 1
        Assert.True(result);
        Assert.True(projectSnapshotManager.IsDocumentOpen(document.FilePath));

        // Act - 2
        projectSnapshotManager.DocumentRemoved(document.ProjectInternal.Key, document.State.HostDocument);
        result = documentVersionCache.TryGetDocumentVersion(document, out _);

        // Assert - 2
        Assert.True(result);
    }

    [Fact]
    public void ProjectSnapshotManager_Changed_DocumentClosed_EvictsDocument()
    {
        // Arrange
        var documentVersionCache = new DocumentVersionCache();
        var projectSnapshotManager = GetSnapshotManager();
        projectSnapshotManager.AllowNotifyListeners = true;
        documentVersionCache.Initialize(projectSnapshotManager);
        var document = TestDocumentSnapshot.Create("C:/file.cshtml");
        document.TryGetText(out var text);
        document.TryGetTextVersion(out var textVersion);
        var textAndVersion = TextAndVersion.Create(text, textVersion);
        documentVersionCache.TrackDocumentVersion(document, 1337);
        projectSnapshotManager.ProjectAdded(document.ProjectInternal.HostProject);
        var textLoader = TextLoader.From(textAndVersion);
        projectSnapshotManager.DocumentAdded(document.ProjectInternal.Key, document.State.HostDocument, textLoader);

        // Act - 1
        var result = documentVersionCache.TryGetDocumentVersion(document, out _);

        // Assert - 1
        Assert.True(result);

        // Act - 2
        projectSnapshotManager.DocumentClosed(document.ProjectInternal.HostProject.Key, document.State.HostDocument.FilePath, textLoader);
        result = documentVersionCache.TryGetDocumentVersion(document, out var version);

        // Assert - 2
        Assert.False(result);
        Assert.Null(version);
    }

    [Fact]
    public void TrackDocumentVersion_AddsFirstEntry()
    {
        // Arrange
        var documentVersionCache = new DocumentVersionCache();
        var document = TestDocumentSnapshot.Create("C:/file.cshtml");

        // Act
        documentVersionCache.TrackDocumentVersion(document, 1337);

        // Assert
        var kvp = Assert.Single(documentVersionCache.DocumentLookup_NeedsLock);
        Assert.Equal(document.FilePath, kvp.Key);
        var entry = Assert.Single(kvp.Value);
        Assert.True(entry.Document.TryGetTarget(out var actualDocument));
        Assert.Same(document, actualDocument);
        Assert.Equal(1337, entry.Version);
    }

    [Fact]
    public void TrackDocumentVersion_EvictsOldEntries()
    {
        // Arrange
        var documentVersionCache = new DocumentVersionCache();
        var document = TestDocumentSnapshot.Create("C:/file.cshtml");

        for (var i = 0; i < DocumentVersionCache.MaxDocumentTrackingCount; i++)
        {
            documentVersionCache.TrackDocumentVersion(document, i);
        }

        // Act
        documentVersionCache.TrackDocumentVersion(document, 1337);

        // Assert
        var kvp = Assert.Single(documentVersionCache.DocumentLookup_NeedsLock);
        Assert.Equal(DocumentVersionCache.MaxDocumentTrackingCount, kvp.Value.Count);
        Assert.Equal(1337, kvp.Value.Last().Version);
    }

    [Fact]
    public void TryGetDocumentVersion_UntrackedDocumentPath_ReturnsFalse()
    {
        // Arrange
        var documentVersionCache = new DocumentVersionCache();
        var document = TestDocumentSnapshot.Create("C:/file.cshtml");

        // Act
        var result = documentVersionCache.TryGetDocumentVersion(document, out var version);

        // Assert
        Assert.False(result);
        Assert.Null(version);
    }

    [Fact]
    public void TryGetDocumentVersion_EvictedDocument_ReturnsFalse()
    {
        // Arrange
        var documentVersionCache = new DocumentVersionCache();
        var document = TestDocumentSnapshot.Create("C:/file.cshtml");
        var evictedDocument = TestDocumentSnapshot.Create(document.FilePath);
        documentVersionCache.TrackDocumentVersion(document, 1337);

        // Act
        var result = documentVersionCache.TryGetDocumentVersion(evictedDocument, out var version);

        // Assert
        Assert.False(result);
        Assert.Null(version);
    }

    [Fact]
    public void TryGetDocumentVersion_KnownDocument_ReturnsTrue()
    {
        // Arrange
        var documentVersionCache = new DocumentVersionCache();
        var document = TestDocumentSnapshot.Create("C:/file.cshtml");
        documentVersionCache.TrackDocumentVersion(document, 1337);

        // Act
        var result = documentVersionCache.TryGetDocumentVersion(document, out var version);

        // Assert
        Assert.True(result);
        Assert.Equal(1337, version);
    }

    [Fact]
    public void ProjectSnapshotManager_KnownDocumentAdded_TracksNewDocument()
    {
        // Arrange
        var documentVersionCache = new DocumentVersionCache();
        var projectSnapshotManager = GetSnapshotManager();
        projectSnapshotManager.AllowNotifyListeners = true;
        documentVersionCache.Initialize(projectSnapshotManager);

        var project1 = TestProjectSnapshot.Create("C:/path/to/project1.csproj", intermediateOutputPath: "C:/path/to/obj1", documentFilePaths: Array.Empty<string>(), RazorConfiguration.Default, projectWorkspaceState: null);
        projectSnapshotManager.ProjectAdded(project1.HostProject);
        var document1 = projectSnapshotManager.CreateAndAddDocument(project1, @"C:\path\to\file.razor");

        // Act
        documentVersionCache.TrackDocumentVersion(document1, 1337);

        // Assert
        var kvp = Assert.Single(documentVersionCache.DocumentLookup_NeedsLock);
        Assert.Equal(document1.FilePath, kvp.Key);
        var entry = Assert.Single(kvp.Value);
        Assert.True(entry.Document.TryGetTarget(out var actualDocument));
        Assert.Same(document1, actualDocument);
        Assert.Equal(1337, entry.Version);

        // Act II
        var project2 = TestProjectSnapshot.Create("C:/path/to/project2.csproj", intermediateOutputPath: "C:/path/to/obj2", documentFilePaths: Array.Empty<string>(), RazorConfiguration.Default, projectWorkspaceState: null);
        projectSnapshotManager.ProjectAdded(project2.HostProject);
        projectSnapshotManager.CreateAndAddDocument(project2, @"C:\path\to\file.razor");

        var document2 = projectSnapshotManager.GetLoadedProject(project2.Key).GetDocument(document1.FilePath);

        // Assert II
        kvp = Assert.Single(documentVersionCache.DocumentLookup_NeedsLock);
        Assert.Equal(document1.FilePath, kvp.Key);
        Assert.Equal(2, kvp.Value.Count);

        // Should still be tracking document 1 with no changes
        Assert.True(kvp.Value[0].Document.TryGetTarget(out actualDocument));
        Assert.Same(document1, actualDocument);
        Assert.Equal(1337, kvp.Value[0].Version);

        Assert.True(kvp.Value[1].Document.TryGetTarget(out actualDocument));
        Assert.Same(document2, actualDocument);
        Assert.Equal(1337, kvp.Value[1].Version);
    }

    private TestProjectSnapshotManager GetSnapshotManager()
        => TestProjectSnapshotManager.Create(ErrorReporter, new TestDispatcher());

    private class TestDispatcher : ProjectSnapshotManagerDispatcher
    {
        // The tests run synchronously without the dispatcher, so just assert that
        // we're always on the right thread
        public override bool IsDispatcherThread => true;

        public override TaskScheduler DispatcherScheduler => TaskScheduler.Default;
    }
}<|MERGE_RESOLUTION|>--- conflicted
+++ resolved
@@ -15,23 +15,13 @@
 
 namespace Microsoft.AspNetCore.Razor.LanguageServer;
 
-<<<<<<< HEAD
-public class DocumentVersionCacheTest : LanguageServerTestBase
-{
-    public DocumentVersionCacheTest(ITestOutputHelper testOutput)
-        : base(testOutput)
-    {
-    }
-
-=======
 public class DefaultDocumentVersionCacheTest(ITestOutputHelper testOutput) : LanguageServerTestBase(testOutput)
 {
->>>>>>> bb0358a2
     [Fact]
     public void MarkAsLatestVersion_UntrackedDocument_Noops()
     {
         // Arrange
-        var documentVersionCache = new DocumentVersionCache();
+        var documentVersionCache = new DefaultDocumentVersionCache();
         var document = TestDocumentSnapshot.Create("C:/file.cshtml");
         documentVersionCache.TrackDocumentVersion(document, 123);
         var untrackedDocument = TestDocumentSnapshot.Create("C:/other.cshtml");
@@ -48,7 +38,7 @@
     public void MarkAsLatestVersion_KnownDocument_TracksNewDocumentAsLatest()
     {
         // Arrange
-        var documentVersionCache = new DocumentVersionCache();
+        var documentVersionCache = new DefaultDocumentVersionCache();
         var documentInitial = TestDocumentSnapshot.Create("C:/file.cshtml");
         documentVersionCache.TrackDocumentVersion(documentInitial, 123);
         var documentLatest = TestDocumentSnapshot.Create(documentInitial.FilePath);
@@ -65,7 +55,7 @@
     public void ProjectSnapshotManager_Changed_DocumentRemoved_DoesNotEvictDocument()
     {
         // Arrange
-        var documentVersionCache = new DocumentVersionCache();
+        var documentVersionCache = new DefaultDocumentVersionCache();
         var projectSnapshotManager = GetSnapshotManager();
         projectSnapshotManager.AllowNotifyListeners = true;
         documentVersionCache.Initialize(projectSnapshotManager);
@@ -95,7 +85,7 @@
     public void ProjectSnapshotManager_Changed_OpenDocumentRemoved_DoesNotEvictDocument()
     {
         // Arrange
-        var documentVersionCache = new DocumentVersionCache();
+        var documentVersionCache = new DefaultDocumentVersionCache();
         var projectSnapshotManager = GetSnapshotManager();
         projectSnapshotManager.AllowNotifyListeners = true;
         documentVersionCache.Initialize(projectSnapshotManager);
@@ -127,7 +117,7 @@
     public void ProjectSnapshotManager_Changed_DocumentClosed_EvictsDocument()
     {
         // Arrange
-        var documentVersionCache = new DocumentVersionCache();
+        var documentVersionCache = new DefaultDocumentVersionCache();
         var projectSnapshotManager = GetSnapshotManager();
         projectSnapshotManager.AllowNotifyListeners = true;
         documentVersionCache.Initialize(projectSnapshotManager);
@@ -159,7 +149,7 @@
     public void TrackDocumentVersion_AddsFirstEntry()
     {
         // Arrange
-        var documentVersionCache = new DocumentVersionCache();
+        var documentVersionCache = new DefaultDocumentVersionCache();
         var document = TestDocumentSnapshot.Create("C:/file.cshtml");
 
         // Act
@@ -178,10 +168,10 @@
     public void TrackDocumentVersion_EvictsOldEntries()
     {
         // Arrange
-        var documentVersionCache = new DocumentVersionCache();
-        var document = TestDocumentSnapshot.Create("C:/file.cshtml");
-
-        for (var i = 0; i < DocumentVersionCache.MaxDocumentTrackingCount; i++)
+        var documentVersionCache = new DefaultDocumentVersionCache();
+        var document = TestDocumentSnapshot.Create("C:/file.cshtml");
+
+        for (var i = 0; i < DefaultDocumentVersionCache.MaxDocumentTrackingCount; i++)
         {
             documentVersionCache.TrackDocumentVersion(document, i);
         }
@@ -191,7 +181,7 @@
 
         // Assert
         var kvp = Assert.Single(documentVersionCache.DocumentLookup_NeedsLock);
-        Assert.Equal(DocumentVersionCache.MaxDocumentTrackingCount, kvp.Value.Count);
+        Assert.Equal(DefaultDocumentVersionCache.MaxDocumentTrackingCount, kvp.Value.Count);
         Assert.Equal(1337, kvp.Value.Last().Version);
     }
 
@@ -199,7 +189,7 @@
     public void TryGetDocumentVersion_UntrackedDocumentPath_ReturnsFalse()
     {
         // Arrange
-        var documentVersionCache = new DocumentVersionCache();
+        var documentVersionCache = new DefaultDocumentVersionCache();
         var document = TestDocumentSnapshot.Create("C:/file.cshtml");
 
         // Act
@@ -214,7 +204,7 @@
     public void TryGetDocumentVersion_EvictedDocument_ReturnsFalse()
     {
         // Arrange
-        var documentVersionCache = new DocumentVersionCache();
+        var documentVersionCache = new DefaultDocumentVersionCache();
         var document = TestDocumentSnapshot.Create("C:/file.cshtml");
         var evictedDocument = TestDocumentSnapshot.Create(document.FilePath);
         documentVersionCache.TrackDocumentVersion(document, 1337);
@@ -231,7 +221,7 @@
     public void TryGetDocumentVersion_KnownDocument_ReturnsTrue()
     {
         // Arrange
-        var documentVersionCache = new DocumentVersionCache();
+        var documentVersionCache = new DefaultDocumentVersionCache();
         var document = TestDocumentSnapshot.Create("C:/file.cshtml");
         documentVersionCache.TrackDocumentVersion(document, 1337);
 
@@ -247,7 +237,7 @@
     public void ProjectSnapshotManager_KnownDocumentAdded_TracksNewDocument()
     {
         // Arrange
-        var documentVersionCache = new DocumentVersionCache();
+        var documentVersionCache = new DefaultDocumentVersionCache();
         var projectSnapshotManager = GetSnapshotManager();
         projectSnapshotManager.AllowNotifyListeners = true;
         documentVersionCache.Initialize(projectSnapshotManager);
