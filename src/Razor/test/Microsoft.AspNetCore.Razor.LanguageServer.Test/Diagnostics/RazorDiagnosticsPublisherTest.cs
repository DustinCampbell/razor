﻿// Copyright (c) .NET Foundation. All rights reserved.
// Licensed under the MIT license. See License.txt in the project root for license information.

using System;
using System.Collections.Generic;
using System.Linq;
using System.Threading;
using System.Threading.Tasks;
using Microsoft.AspNetCore.Razor.Language;
using Microsoft.AspNetCore.Razor.LanguageServer.Hosting;
using Microsoft.AspNetCore.Razor.Test.Common;
using Microsoft.AspNetCore.Razor.Test.Common.LanguageServer;
using Microsoft.AspNetCore.Razor.Test.Common.ProjectSystem;
using Microsoft.AspNetCore.Razor.Test.Common.Workspaces;
using Microsoft.CodeAnalysis.Razor.Diagnostics;
using Microsoft.CodeAnalysis.Razor.Logging;
using Microsoft.CodeAnalysis.Razor.ProjectSystem;
using Microsoft.CodeAnalysis.Razor.Protocol;
using Microsoft.CodeAnalysis.Razor.Workspaces;
using Microsoft.CodeAnalysis.Text;
using Moq;
using Xunit;
using Xunit.Abstractions;
using RazorDiagnosticFactory = Microsoft.AspNetCore.Razor.Language.RazorDiagnosticFactory;

namespace Microsoft.AspNetCore.Razor.LanguageServer.Diagnostics;

public class RazorDiagnosticsPublisherTest : LanguageServerTestBase
{
    private static readonly HostProject s_hostProject = new("C:/project/project.csproj", "C:/project/obj", RazorConfiguration.Default, "TestRootNamespace");
    private static readonly HostDocument s_openHostDocument = new("C:/project/open_document.cshtml", "C:/project/open_document.cshtml");
    private static readonly HostDocument s_closedHostDocument = new("C:/project/closed_document.cshtml", "C:/project/closed_document.cshtml");
    private static readonly Uri s_openedDocumentUri = new(s_openHostDocument.FilePath);

    private static readonly SourceText s_razorText = SourceText.From("""
        @using Microsoft.AspNetCore.Components.Forms;
        
        @code {
            private string _id { get; set; }
        }
        
        <div>
            <div>
                <InputSelect @bind-Value="_id">
                    @if (true)
                    {
                        <option>goo</option>
                    }
                </InputSelect>
            </div>
        </div>
        """);

    private static readonly TestCode s_razorTestCodeWithError = """
        @using Microsoft.AspNetCore.Components.Forms;
        
        @code {
            private string _id { get; set; }
        }
        
        <div>
            <div>
                <InputSelect @bind-Value="_id">
                    @if (true)
                    {
                        <[|option|]>goo</opti>
                    }
                </InputSelect>
            </div>
        </div>
        """;

    private static readonly SourceText s_razorTextWithError = SourceText.From(s_razorTestCodeWithError.Text);

    private static readonly RazorDiagnostic[] s_singleRazorDiagnostic =
    [
        RazorDiagnosticFactory.CreateParsing_MissingEndTag(GetErrorSpan(s_openHostDocument.FilePath, s_razorTextWithError, s_razorTestCodeWithError), "option")
    ];

    private static readonly Diagnostic[] s_singleCSharpDiagnostic =
    [
        new Diagnostic()
        {
            Code = "TestCode",
            Severity = DiagnosticSeverity.Error,
            Message = "TestMessage",
            Range = LspFactory.CreateSingleLineRange(line: 0, character: 0, length: 1)
        }
    ];

    private readonly TestProjectSnapshotManager _projectManager;
    private readonly DocumentContextFactory _documentContextFactory;

    public RazorDiagnosticsPublisherTest(ITestOutputHelper testOutput) : base(testOutput)
    {
        _projectManager = CreateProjectSnapshotManager();
        _documentContextFactory = new DocumentContextFactory(_projectManager, LoggerFactory);
    }

    protected override async Task InitializeAsync()
    {
        await _projectManager.UpdateAsync(updater =>
        {
            updater.AddProject(s_hostProject);
            updater.AddDocument(s_hostProject.Key, s_openHostDocument, EmptyTextLoader.Instance);
            updater.OpenDocument(s_hostProject.Key, s_openHostDocument.FilePath, s_razorText);
            updater.AddDocument(s_hostProject.Key, s_closedHostDocument, EmptyTextLoader.Instance);
        });
    }

    private static SourceSpan GetErrorSpan(string filePath, SourceText text, TestCode testCode)
    {
        var span = testCode.Span;
        var location = new SourceLocation(filePath, span.Start, text.GetLinePosition(span.Start));

        return new SourceSpan(location, span.Length);
    }

    private Task UpdateWithErrorTextAsync()
    {
        return _projectManager.UpdateAsync(updater =>
        {
            updater.UpdateDocumentText(s_hostProject.Key, s_openHostDocument.FilePath, s_razorTextWithError);
        });
    }

    [Fact]
    public async Task DocumentProcessed_NewWorkQueued_RestartsTimer()
    {
        // Arrange
        await UpdateWithErrorTextAsync();

        var clientConnectionMock = new StrictMock<IClientConnection>();
        clientConnectionMock
            .Setup(d => d.SendNotificationAsync(
                "textDocument/publishDiagnostics",
                It.IsAny<PublishDiagnosticParams>(),
                It.IsAny<CancellationToken>()))
            .Returns(Task.CompletedTask)
            .Verifiable();
        clientConnectionMock
            .Setup(d => d.SendRequestAsync<DocumentDiagnosticParams, SumType<FullDocumentDiagnosticReport, UnchangedDocumentDiagnosticReport>?>(
                CustomMessageNames.RazorCSharpPullDiagnosticsEndpointName,
                It.IsAny<DocumentDiagnosticParams>(),
                It.IsAny<CancellationToken>()))
            .ReturnsAsync(new SumType<FullDocumentDiagnosticReport, UnchangedDocumentDiagnosticReport>?(new FullDocumentDiagnosticReport()))
            .Verifiable();

        using var publisher = CreatePublisher(clientConnectionMock.Object);
        var publisherAccessor = publisher.GetTestAccessor();

        // Act 1
        var openDocument = _projectManager.GetRequiredDocument(s_hostProject.Key, s_openHostDocument.FilePath);
        var codeDocument = await openDocument.GetGeneratedOutputAsync(DisposalToken);

        publisher.DocumentProcessed(codeDocument, openDocument);
        await publisherAccessor.WaitForDiagnosticsToPublishAsync();

        // Assert 1
        clientConnectionMock
            .Verify(d => d.SendRequestAsync<DocumentDiagnosticParams, SumType<FullDocumentDiagnosticReport, UnchangedDocumentDiagnosticReport>?>(
                CustomMessageNames.RazorCSharpPullDiagnosticsEndpointName,
                It.IsAny<DocumentDiagnosticParams>(),
                It.IsAny<CancellationToken>()),
                Times.Once);

        // Act 2
        publisher.DocumentProcessed(codeDocument, openDocument);
        await publisherAccessor.WaitForDiagnosticsToPublishAsync();

        // Assert 2
        clientConnectionMock
            .Verify(d => d.SendRequestAsync<DocumentDiagnosticParams, SumType<FullDocumentDiagnosticReport, UnchangedDocumentDiagnosticReport>?>(
                CustomMessageNames.RazorCSharpPullDiagnosticsEndpointName,
                It.IsAny<DocumentDiagnosticParams>(),
                It.IsAny<CancellationToken>()),
                Times.Exactly(2));
    }

    [Theory]
    [InlineData(true, true)]
    [InlineData(false, true)]
    [InlineData(true, false)]
    public async Task PublishDiagnosticsAsync_NewDocumentDiagnosticsGetPublished(bool shouldContainCSharpDiagnostic, bool shouldContainRazorDiagnostic)
    {
        // Arrange
        if (shouldContainRazorDiagnostic)
        {
            await UpdateWithErrorTextAsync();
        }

        var openDocument = _projectManager.GetRequiredDocument(s_hostProject.Key, s_openHostDocument.FilePath);

        var generatedDocument = await openDocument.GetGeneratedOutputAsync(DisposalToken);
        var csharpDocument = generatedDocument.GetCSharpDocument();
        var diagnosticRange = csharpDocument.Text.GetRange(csharpDocument.SourceMappings[0].GeneratedSpan);

        var singleCSharpDiagnostic = new[]
        {
            new Diagnostic()
            {
                Code = "TestCode",
                Severity = DiagnosticSeverity.Error,
                Message = "TestMessage",
<<<<<<< HEAD
                Range = LspFactory.CreateSingleLineRange(line: 0, character: 0, length: 1)
=======
                Range = diagnosticRange
>>>>>>> 0fc11a90
            }
        };

        var clientConnectionMock = new StrictMock<IClientConnection>();
        var requestResult = new FullDocumentDiagnosticReport();
        if (shouldContainCSharpDiagnostic)
        {
            requestResult.Items = singleCSharpDiagnostic;
        }

        clientConnectionMock
            .Setup(server => server.SendRequestAsync<DocumentDiagnosticParams, SumType<FullDocumentDiagnosticReport, UnchangedDocumentDiagnosticReport>?>(
                CustomMessageNames.RazorCSharpPullDiagnosticsEndpointName,
                It.IsAny<DocumentDiagnosticParams>(),
                It.IsAny<CancellationToken>()))
            .Callback((string method, DocumentDiagnosticParams @params, CancellationToken cancellationToken) =>
            {
                Assert.Equal(s_openedDocumentUri, @params.TextDocument.Uri);
            })
            .ReturnsAsync(new SumType<FullDocumentDiagnosticReport, UnchangedDocumentDiagnosticReport>?(requestResult));

        clientConnectionMock
            .Setup(server => server.SendNotificationAsync(
                "textDocument/publishDiagnostics",
                It.IsAny<PublishDiagnosticParams>(),
                It.IsAny<CancellationToken>()))
            .Callback((string method, PublishDiagnosticParams @params, CancellationToken cancellationToken) =>
            {
                Assert.Equal(s_openHostDocument.FilePath.TrimStart('/'), @params.Uri.AbsolutePath);
                Assert.Equal(shouldContainCSharpDiagnostic && shouldContainRazorDiagnostic ? 2 : 1, @params.Diagnostics.Length);
                if (shouldContainCSharpDiagnostic)
                {
                    Assert.Equal(singleCSharpDiagnostic[0], shouldContainRazorDiagnostic ? @params.Diagnostics[1] : @params.Diagnostics[0]);
                }

                if (shouldContainRazorDiagnostic)
                {
                    var resultRazorDiagnostic = @params.Diagnostics[0];
                    var razorDiagnostic = s_singleRazorDiagnostic[0];
                    Assert.True(openDocument.TryGetText(out var sourceText));
                    var expectedRazorDiagnostic = RazorDiagnosticConverter.Convert(razorDiagnostic, sourceText, openDocument);
                    Assert.Equal(expectedRazorDiagnostic.Message, resultRazorDiagnostic.Message);
                    Assert.Equal(expectedRazorDiagnostic.Severity, resultRazorDiagnostic.Severity);
                    Assert.Equal(expectedRazorDiagnostic.Range, resultRazorDiagnostic.Range);
                    Assert.NotNull(expectedRazorDiagnostic.Projects);

                    var project = Assert.Single(expectedRazorDiagnostic.Projects);
                    Assert.Equal(openDocument.Project.DisplayName, project.ProjectName);
                    Assert.Equal(openDocument.Project.Key.Id, project.ProjectIdentifier);

                }
            })
            .Returns(Task.CompletedTask);

        using var publisher = CreatePublisher(clientConnectionMock.Object);
        var publisherAccessor = publisher.GetTestAccessor();

        // Act
        await publisherAccessor.PublishDiagnosticsAsync(openDocument, DisposalToken);

        // Assert
        clientConnectionMock.VerifyAll();
    }

    [Fact]
    public async Task PublishDiagnosticsAsync_NewRazorDiagnosticsGetPublished()
    {
        // Arrange
        await UpdateWithErrorTextAsync();

        var openDocument = _projectManager.GetRequiredDocument(s_hostProject.Key, s_openHostDocument.FilePath);

        var clientConnectionMock = new StrictMock<IClientConnection>();
        clientConnectionMock
            .Setup(server => server.SendRequestAsync<DocumentDiagnosticParams, SumType<FullDocumentDiagnosticReport, UnchangedDocumentDiagnosticReport>?>(
                CustomMessageNames.RazorCSharpPullDiagnosticsEndpointName,
                It.IsAny<DocumentDiagnosticParams>(),
                It.IsAny<CancellationToken>()))
            .Callback((string method, DocumentDiagnosticParams @params, CancellationToken cancellationToken) =>
            {
                Assert.Equal(s_openedDocumentUri, @params.TextDocument.Uri);
            })
            .ReturnsAsync(new SumType<FullDocumentDiagnosticReport, UnchangedDocumentDiagnosticReport>?(new FullDocumentDiagnosticReport()));

        clientConnectionMock
            .Setup(server => server.SendNotificationAsync(
                "textDocument/publishDiagnostics",
                It.IsAny<PublishDiagnosticParams>(),
                It.IsAny<CancellationToken>()))
            .Callback((string method, PublishDiagnosticParams @params, CancellationToken cancellationToken) =>
            {
                Assert.Equal(openDocument.FilePath.TrimStart('/'), @params.Uri.AbsolutePath);
                var diagnostic = Assert.Single(@params.Diagnostics);
                var razorDiagnostic = s_singleRazorDiagnostic[0];
                Assert.True(openDocument.TryGetText(out var sourceText));
                var expectedDiagnostic = RazorDiagnosticConverter.Convert(razorDiagnostic, sourceText, openDocument);
                Assert.Equal(expectedDiagnostic.Message, diagnostic.Message);
                Assert.Equal(expectedDiagnostic.Severity, diagnostic.Severity);
                Assert.Equal(expectedDiagnostic.Range, diagnostic.Range);

                Assert.NotNull(expectedDiagnostic.Projects);
                var project = Assert.Single(expectedDiagnostic.Projects);
                Assert.Equal(openDocument.Project.DisplayName, project.ProjectName);
                Assert.Equal(openDocument.Project.Key.Id, project.ProjectIdentifier);
            })
            .Returns(Task.CompletedTask);

        using var publisher = CreatePublisher(clientConnectionMock.Object);
        var publisherAccessor = publisher.GetTestAccessor();
        publisherAccessor.SetPublishedDiagnostics(openDocument.FilePath, razorDiagnostics: [], csharpDiagnostics: null);

        // Act
        await publisherAccessor.PublishDiagnosticsAsync(openDocument, DisposalToken);

        // Assert
        clientConnectionMock.VerifyAll();
    }

    [Fact]
    public async Task PublishDiagnosticsAsync_NewCSharpDiagnosticsGetPublished()
    {
        // Arrange
        var openDocument = _projectManager.GetRequiredDocument(s_hostProject.Key, s_openHostDocument.FilePath);

        var arranging = true;
        var clientConnectionMock = new StrictMock<IClientConnection>();
        clientConnectionMock
            .Setup(server => server.SendRequestAsync<DocumentDiagnosticParams, SumType<FullDocumentDiagnosticReport, UnchangedDocumentDiagnosticReport>?>(
                CustomMessageNames.RazorCSharpPullDiagnosticsEndpointName,
                It.IsAny<DocumentDiagnosticParams>(),
                It.IsAny<CancellationToken>()))
            .Callback((string method, DocumentDiagnosticParams @params, CancellationToken cancellationToken) =>
            {
                Assert.Equal(s_openedDocumentUri, @params.TextDocument.Uri);
            })
            .ReturnsAsync(
                new SumType<FullDocumentDiagnosticReport, UnchangedDocumentDiagnosticReport>?(
                    arranging ? new FullDocumentDiagnosticReport() : new FullDocumentDiagnosticReport { Items = s_singleCSharpDiagnostic.ToArray() }));

        clientConnectionMock.Setup(
            server => server.SendNotificationAsync(
                "textDocument/publishDiagnostics",
                It.IsAny<PublishDiagnosticParams>(),
                It.IsAny<CancellationToken>()))
            .Callback((string method, PublishDiagnosticParams @params, CancellationToken cancellationToken) =>
            {
                Assert.Equal(openDocument.FilePath.TrimStart('/'), @params.Uri.AbsolutePath);
                Assert.True(openDocument.TryGetText(out var sourceText));
                if (arranging)
                {
                    Assert.Empty(@params.Diagnostics);
                }
                else
                {
                    var diagnostic = Assert.Single(@params.Diagnostics);
                    Assert.Equal(s_singleCSharpDiagnostic[0], diagnostic);
                }
            })
            .Returns(Task.CompletedTask);

        using var publisher = CreatePublisher(clientConnectionMock.Object);
        var publisherAccessor = publisher.GetTestAccessor();

        await publisherAccessor.PublishDiagnosticsAsync(openDocument, DisposalToken);
        arranging = false;

        // Act
        await publisherAccessor.PublishDiagnosticsAsync(openDocument, DisposalToken);

        // Assert
        clientConnectionMock.VerifyAll();
    }

    [Fact]
    public async Task PublishDiagnosticsAsync_NoopsIfRazorDiagnosticsAreSameAsPreviousPublish()
    {
        // Arrange
        await UpdateWithErrorTextAsync();

        var openDocument = _projectManager.GetRequiredDocument(s_hostProject.Key, s_openHostDocument.FilePath);

        var clientConnectionMock = new StrictMock<IClientConnection>();
        clientConnectionMock
            .Setup(server => server.SendRequestAsync<DocumentDiagnosticParams, SumType<FullDocumentDiagnosticReport, UnchangedDocumentDiagnosticReport>?>(
                CustomMessageNames.RazorCSharpPullDiagnosticsEndpointName,
                It.IsAny<DocumentDiagnosticParams>(),
                It.IsAny<CancellationToken>()))
            .Callback((string method, DocumentDiagnosticParams @params, CancellationToken cancellationToken) =>
            {
                Assert.Equal(s_openedDocumentUri, @params.TextDocument.Uri);
            })
            .ReturnsAsync(new SumType<FullDocumentDiagnosticReport, UnchangedDocumentDiagnosticReport>?(new FullDocumentDiagnosticReport()));

        using var publisher = CreatePublisher(clientConnectionMock.Object);
        var publisherAccessor = publisher.GetTestAccessor();
        publisherAccessor.SetPublishedDiagnostics(openDocument.FilePath, s_singleRazorDiagnostic, csharpDiagnostics: null);

        // Act & Assert
        await publisherAccessor.PublishDiagnosticsAsync(openDocument, DisposalToken);
    }

    [Fact]
    public async Task PublishDiagnosticsAsync_NoopsIfCSharpDiagnosticsAreSameAsPreviousPublish()
    {
        // Arrange
        var openDocument = _projectManager.GetRequiredDocument(s_hostProject.Key, s_openHostDocument.FilePath);

        var clientConnectionMock = new StrictMock<IClientConnection>();
        var arranging = true;

        clientConnectionMock
            .Setup(server => server.SendRequestAsync<DocumentDiagnosticParams, SumType<FullDocumentDiagnosticReport, UnchangedDocumentDiagnosticReport>?>(
                CustomMessageNames.RazorCSharpPullDiagnosticsEndpointName,
                It.IsAny<DocumentDiagnosticParams>(),
                It.IsAny<CancellationToken>()))
            .Callback((string method, DocumentDiagnosticParams @params, CancellationToken cancellationToken) =>
            {
                Assert.Equal(s_openedDocumentUri, @params.TextDocument.Uri);
            })
            .ReturnsAsync(new SumType<FullDocumentDiagnosticReport, UnchangedDocumentDiagnosticReport>?(new FullDocumentDiagnosticReport()));

        clientConnectionMock
            .Setup(server => server.SendNotificationAsync(
                "textDocument/publishDiagnostics",
                It.IsAny<PublishDiagnosticParams>(),
                It.IsAny<CancellationToken>()))
            .Callback((string method, PublishDiagnosticParams @params, CancellationToken cancellationToken) =>
            {
                if (!arranging)
                {
                    Assert.Fail("This callback should not have been received since diagnostics are the same as previous published");
                }

                Assert.Equal(openDocument.FilePath.TrimStart('/'), @params.Uri.AbsolutePath);
                Assert.True(openDocument.TryGetText(out var sourceText));
                Assert.Empty(@params.Diagnostics);
            })
            .Returns(Task.CompletedTask);

        using var publisher = CreatePublisher(clientConnectionMock.Object);
        var publisherAccessor = publisher.GetTestAccessor();

        await publisherAccessor.PublishDiagnosticsAsync(openDocument, DisposalToken);
        arranging = false;

        // Act & Assert
        await publisherAccessor.PublishDiagnosticsAsync(openDocument, DisposalToken);
    }

    [Fact]
    public void ClearClosedDocuments_ClearsDiagnosticsForClosedDocument()
    {
        // Arrange
        var clientConnectionMock = new StrictMock<IClientConnection>();
        clientConnectionMock
            .Setup(server => server.SendNotificationAsync(
                "textDocument/publishDiagnostics",
                It.IsAny<PublishDiagnosticParams>(),
                It.IsAny<CancellationToken>()))
            .Callback((string method, PublishDiagnosticParams @params, CancellationToken cancellationToken) =>
            {
                Assert.Equal(s_closedHostDocument.FilePath.TrimStart('/'), @params.Uri.AbsolutePath);
                Assert.Empty(@params.Diagnostics);
            })
            .Returns(Task.CompletedTask);

        using var publisher = CreatePublisher(clientConnectionMock.Object);
        var publisherAccessor = publisher.GetTestAccessor();
        publisherAccessor.SetPublishedDiagnostics(s_closedHostDocument.FilePath, s_singleRazorDiagnostic, s_singleCSharpDiagnostic);

        // Act
        publisherAccessor.ClearClosedDocuments();

        // Assert
        clientConnectionMock.VerifyAll();
    }

    [Fact]
    public void ClearClosedDocuments_NoopsIfDocumentIsStillOpen()
    {
        // Arrange
        using var publisher = CreatePublisher();
        var publisherAccessor = publisher.GetTestAccessor();
        publisherAccessor.SetPublishedDiagnostics(s_openHostDocument.FilePath, s_singleRazorDiagnostic, s_singleCSharpDiagnostic);

        // Act & Assert
        publisherAccessor.ClearClosedDocuments();
    }

    [Fact]
    public void ClearClosedDocuments_NoopsIfDocumentIsClosedButNoDiagnostics()
    {
        // Arrange
        using var publisher = CreatePublisher();
        var publisherAccessor = publisher.GetTestAccessor();
        publisherAccessor.SetPublishedDiagnostics(s_closedHostDocument.FilePath, razorDiagnostics: [], csharpDiagnostics: []);

        // Act & Assert
        publisherAccessor.ClearClosedDocuments();
    }

    [Fact]
    public void ClearClosedDocuments_RestartsTimerIfDocumentsStillOpen()
    {
        // Arrange
        using var publisher = CreatePublisher();
        var publisherAccessor = publisher.GetTestAccessor();
        publisherAccessor.SetPublishedDiagnostics(s_closedHostDocument.FilePath, razorDiagnostics: [], csharpDiagnostics: []);
        publisherAccessor.SetPublishedDiagnostics(s_openHostDocument.FilePath, razorDiagnostics: [], csharpDiagnostics: []);

        // Act
        publisherAccessor.ClearClosedDocuments();

        // Assert
        Assert.True(publisherAccessor.IsWaitingToClearClosedDocuments);
    }

    private TestRazorDiagnosticsPublisher CreatePublisher(IClientConnection? clientConnection = null)
    {
        clientConnection ??= StrictMock.Of<IClientConnection>();

        var documentContextFactory = new DocumentContextFactory(_projectManager, LoggerFactory);
        var filePathService = new LSPFilePathService(TestLanguageServerFeatureOptions.Instance);
        var documentMappingService = new LspDocumentMappingService(filePathService, documentContextFactory, LoggerFactory);
        var translateDiagnosticsService = new RazorTranslateDiagnosticsService(documentMappingService, LoggerFactory);

        return new TestRazorDiagnosticsPublisher(_projectManager, clientConnection, TestLanguageServerFeatureOptions.Instance, translateDiagnosticsService, _documentContextFactory, LoggerFactory);
    }

    private sealed class TestRazorDiagnosticsPublisher(
        ProjectSnapshotManager projectManager,
        IClientConnection clientConnection,
        LanguageServerFeatureOptions options,
        RazorTranslateDiagnosticsService translateDiagnosticsService,
        IDocumentContextFactory documentContextFactory,
        ILoggerFactory loggerFactory) : RazorDiagnosticsPublisher(
            projectManager,
            clientConnection,
            options,
            translateDiagnosticsService: new Lazy<RazorTranslateDiagnosticsService>(() => translateDiagnosticsService),
            documentContextFactory: new Lazy<IDocumentContextFactory>(() => documentContextFactory),
            loggerFactory,
            publishDelay: TimeSpan.FromMilliseconds(1));
}<|MERGE_RESOLUTION|>--- conflicted
+++ resolved
@@ -202,11 +202,7 @@
                 Code = "TestCode",
                 Severity = DiagnosticSeverity.Error,
                 Message = "TestMessage",
-<<<<<<< HEAD
-                Range = LspFactory.CreateSingleLineRange(line: 0, character: 0, length: 1)
-=======
                 Range = diagnosticRange
->>>>>>> 0fc11a90
             }
         };
 
