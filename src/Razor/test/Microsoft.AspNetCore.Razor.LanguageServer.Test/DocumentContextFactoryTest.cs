--- conflicted
+++ resolved
@@ -65,11 +65,7 @@
 
         await _projectManager.UpdateAsync(updater =>
         {
-<<<<<<< HEAD
-            updater.DocumentAdded(MiscFilesProject.Key, hostDocument, TestMocks.CreateTextLoader(filePath, ""));
-=======
-            updater.AddDocument(MiscFilesHostProject.Instance.Key, hostDocument, TestMocks.CreateTextLoader(filePath, ""));
->>>>>>> 60d689b3
+            updater.AddDocument(MiscFilesProject.Key, hostDocument, TestMocks.CreateTextLoader(filePath, ""));
         });
 
         var documentSnapshot = _projectManager
@@ -124,11 +120,7 @@
 
         await _projectManager.UpdateAsync(updater =>
         {
-<<<<<<< HEAD
-            updater.DocumentAdded(MiscFilesProject.Key, hostDocument, TestMocks.CreateTextLoader(filePath, ""));
-=======
-            updater.AddDocument(MiscFilesHostProject.Instance.Key, hostDocument, TestMocks.CreateTextLoader(filePath, ""));
->>>>>>> 60d689b3
+            updater.AddDocument(MiscFilesProject.Key, hostDocument, TestMocks.CreateTextLoader(filePath, ""));
         });
 
         var documentSnapshot = _projectManager
