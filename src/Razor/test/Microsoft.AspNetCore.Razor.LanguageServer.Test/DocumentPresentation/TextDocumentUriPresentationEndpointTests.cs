﻿// Copyright (c) .NET Foundation. All rights reserved.
// Licensed under the MIT license. See License.txt in the project root for license information.

using System;
using System.Threading.Tasks;
using Microsoft.AspNetCore.Razor.Language;
using Microsoft.AspNetCore.Razor.LanguageServer.Hosting;
using Microsoft.AspNetCore.Razor.LanguageServer.ProjectSystem;
using Microsoft.AspNetCore.Razor.Test.Common;
using Microsoft.AspNetCore.Razor.Test.Common.LanguageServer;
using Microsoft.AspNetCore.Razor.Test.Common.ProjectSystem;
using Microsoft.CodeAnalysis.Razor.DocumentMapping;
using Microsoft.CodeAnalysis.Razor.ProjectSystem;
using Microsoft.CodeAnalysis.Razor.Protocol;
using Microsoft.CodeAnalysis.Razor.Protocol.DocumentPresentation;
using Microsoft.CodeAnalysis.Text;
using Xunit;
using Xunit.Abstractions;
using static Microsoft.AspNetCore.Razor.Language.CommonMetadata;

namespace Microsoft.AspNetCore.Razor.LanguageServer.DocumentPresentation;

public class TextDocumentUriPresentationEndpointTests(ITestOutputHelper testOutput) : LanguageServerTestBase(testOutput)
{
    [ConditionalFact(Is.Windows)]
    public async Task Handle_SimpleComponent_ReturnsResult()
    {
        // Arrange
        var projectManager = CreateProjectSnapshotManager();

        var hostProject = TestHostProject.Create("c:/path/project.csproj");
        var hostDocument1 = TestHostDocument.Create(hostProject, "c:/path/index.razor");
        var hostDocument2 = TestHostDocument.Create(hostProject, "c:/path/MyTagHelper.razor");

        await projectManager.UpdateAsync(updater =>
        {
            updater.AddProject(hostProject);
            updater.AddDocument(hostProject.Key, hostDocument1, EmptyTextLoader.Instance);
            updater.AddDocument(hostProject.Key, hostDocument2, EmptyTextLoader.Instance);
        });

        var droppedUri = new Uri("file:///c:/path/MyTagHelper.razor");
        var builder = TagHelperDescriptorBuilder.Create("MyTagHelper", "MyAssembly");
        builder.SetMetadata(TypeNameIdentifier("MyTagHelper"), TypeNamespace("TestRootNamespace"));

        await projectManager.UpdateAsync(updater =>
        {
            updater.UpdateProjectWorkspaceState(hostProject.Key, ProjectWorkspaceState.Create([builder.Build()]));
        });

        var uri = new Uri(hostDocument1.FilePath);

        await projectManager.UpdateAsync(updater =>
        {
            updater.OpenDocument(hostProject.Key, hostDocument1.FilePath, SourceText.From("<div></div>"));
        });

        var documentContextFactory = new DocumentContextFactory(projectManager, LoggerFactory);
        Assert.True(documentContextFactory.TryCreate(uri, projectContext: null, out var documentContext));

        var endpoint = CreateEndpoint(documentContextFactory);

        var parameters = new UriPresentationParams()
        {
            TextDocument = new() { Uri = uri },
            Range = LspFactory.CreateSingleLineRange(line: 0, character: 1, length: 1),
            Uris = [droppedUri]
        };

        var requestContext = CreateRazorRequestContext(documentContext);

        // Act
        var result = await endpoint.HandleRequestAsync(parameters, requestContext, DisposalToken);

        // Assert
        Assert.NotNull(result);
        Assert.NotNull(result.DocumentChanges);

        var documentChanges = result.DocumentChanges.GetValueOrDefault();
        Assert.True(documentChanges.TryGetFirst(out var documentEdits));

        Assert.Equal("<MyTagHelper />", ((TextEdit)documentEdits[0].Edits[0]).NewText);
    }

    [ConditionalFact(Is.Windows)]
    public async Task Handle_SimpleComponentWithChildFile_ReturnsResult()
    {
        // Arrange
        var projectManager = CreateProjectSnapshotManager();

        var hostProject = TestHostProject.Create("c:/path/project.csproj");
        var hostDocument1 = TestHostDocument.Create(hostProject, "c:/path/index.razor");
        var hostDocument2 = TestHostDocument.Create(hostProject, "c:/path/MyTagHelper.razor");

        await projectManager.UpdateAsync(updater =>
        {
            updater.AddProject(hostProject);
            updater.AddDocument(hostProject.Key, hostDocument1, EmptyTextLoader.Instance);
            updater.AddDocument(hostProject.Key, hostDocument2, EmptyTextLoader.Instance);
        });

        var droppedUri = new Uri("file:///c:/path/MyTagHelper.razor");
        var builder = TagHelperDescriptorBuilder.Create("MyTagHelper", "MyAssembly");
        builder.SetMetadata(TypeNameIdentifier("MyTagHelper"), TypeNamespace("TestRootNamespace"));

        await projectManager.UpdateAsync(updater =>
        {
            updater.UpdateProjectWorkspaceState(hostProject.Key, ProjectWorkspaceState.Create([builder.Build()]));
        });

        var uri = new Uri(hostDocument1.FilePath);

        await projectManager.UpdateAsync(updater =>
        {
            updater.OpenDocument(hostProject.Key, hostDocument1.FilePath, SourceText.From("<div></div>"));
        });

        var documentContextFactory = new DocumentContextFactory(projectManager, LoggerFactory);
        Assert.True(documentContextFactory.TryCreate(uri, null, out var documentContext));

        var endpoint = CreateEndpoint(documentContextFactory);

        var parameters = new UriPresentationParams()
        {
            TextDocument = new() { Uri = uri },
            Range = LspFactory.CreateSingleLineRange(line: 0, character: 1, length: 1),
            Uris =
            [
                new Uri("file:///c:/path/MyTagHelper.razor.cs"),
                new Uri("file:///c:/path/MyTagHelper.razor.css"),
                droppedUri,
            ]
        };

        var requestContext = CreateRazorRequestContext(documentContext);

        // Act
        var result = await endpoint.HandleRequestAsync(parameters, requestContext, DisposalToken);

        // Assert
        Assert.NotNull(result);
        Assert.NotNull(result.DocumentChanges);

        var documentChanges = result.DocumentChanges.GetValueOrDefault();
        Assert.True(documentChanges.TryGetFirst(out var documentEdits));

        Assert.Equal("<MyTagHelper />", ((TextEdit)documentEdits[0].Edits[0]).NewText);
    }

    [ConditionalFact(Is.Windows)]
    public async Task Handle_ComponentWithRequiredAttribute_ReturnsResult()
    {
        // Arrange
        var projectManager = CreateProjectSnapshotManager();

        var hostProject = TestHostProject.Create("c:/path/project.csproj");
        var hostDocument1 = TestHostDocument.Create(hostProject, "c:/path/index.razor");
        var hostDocument2 = TestHostDocument.Create(hostProject, "c:/path/fetchdata.razor");

        await projectManager.UpdateAsync(updater =>
        {
            updater.AddProject(hostProject);
            updater.AddDocument(hostProject.Key, hostDocument1, EmptyTextLoader.Instance);
            updater.AddDocument(hostProject.Key, hostDocument2, EmptyTextLoader.Instance);
        });

        var droppedUri = new Uri("file:///c:/path/fetchdata.razor");
        var builder = TagHelperDescriptorBuilder.Create("FetchData", "MyAssembly");
        builder.SetMetadata(TypeNameIdentifier("FetchData"), TypeNamespace("TestRootNamespace"));
        builder.BindAttribute(b =>
        {
            b.IsEditorRequired = true;
            b.Name = "MyAttribute";
        });
        builder.BindAttribute(b => b.Name = "MyNonRequiredAttribute");

        await projectManager.UpdateAsync(updater =>
        {
            updater.UpdateProjectWorkspaceState(hostProject.Key, ProjectWorkspaceState.Create([builder.Build()]));
        });

        var uri = new Uri(hostDocument1.FilePath);

        await projectManager.UpdateAsync(updater =>
        {
            updater.OpenDocument(hostProject.Key, hostDocument1.FilePath, SourceText.From("<div></div>"));
        });

        var documentContextFactory = new DocumentContextFactory(projectManager, LoggerFactory);
        Assert.True(documentContextFactory.TryCreate(uri, null, out var documentContext));

        var endpoint = CreateEndpoint(documentContextFactory);

        var parameters = new UriPresentationParams()
        {
            TextDocument = new() { Uri = uri },
            Range = LspFactory.CreateSingleLineRange(line: 0, character: 1, length: 1),
            Uris = [droppedUri]
        };

        var requestContext = CreateRazorRequestContext(documentContext);

        // Act
        var result = await endpoint.HandleRequestAsync(parameters, requestContext, DisposalToken);

        // Assert
        Assert.NotNull(result);
        Assert.NotNull(result.DocumentChanges);

        var documentChanges = result.DocumentChanges.GetValueOrDefault();
        Assert.True(documentChanges.TryGetFirst(out var documentEdits));

        Assert.Equal("<FetchData MyAttribute=\"\" />", ((TextEdit)documentEdits[0].Edits[0]).NewText);
    }

    [Fact]
    public async Task Handle_NoTypeNameIdentifier_ReturnsNull()
    {
        // Arrange
        var codeDocument = CreateCodeDocument("<div></div>");
        var uri = new Uri("file://path/test.razor");
        var droppedUri = new Uri("file:///c:/path/MyTagHelper.razor");

        var documentContextFactory = CreateDocumentContextFactory(uri, codeDocument);
        var documentContext = CreateDocumentContext(uri, codeDocument);

        var clientConnection = CreateClientConnection(response: null);
        var endpoint = CreateEndpoint(documentContextFactory, clientConnection);

        var parameters = new UriPresentationParams()
        {
            TextDocument = new() { Uri = uri },
            Range = LspFactory.CreateSingleLineRange(line: 0, character: 1, length: 1),
            Uris = [droppedUri]
        };

        var requestContext = CreateRazorRequestContext(documentContext);

        // Act
        var result = await endpoint.HandleRequestAsync(parameters, requestContext, DisposalToken);

        // Assert
        Assert.Null(result);
    }

    [Fact]
    public async Task Handle_MultipleUris_ReturnsNull()
    {
        // Arrange
        var codeDocument = CreateCodeDocument("<div></div>");

        var uri = new Uri("file://path/test.razor");
        var documentContextFactory = CreateDocumentContextFactory(uri, codeDocument);
        var documentContext = CreateDocumentContext(uri, codeDocument);

        var clientConnection = CreateClientConnection(response: null);
        var endpoint = CreateEndpoint(documentContextFactory, clientConnection);

        var parameters = new UriPresentationParams()
        {
            TextDocument = new() { Uri = uri },
            Range = LspFactory.CreateSingleLineRange(line: 0, character: 1, length: 1),
            Uris =
            [
                new Uri("file:///c:/path/SomeOtherFile.cs"),
                new Uri("file:///c:/path/Bar.Foo"),
                new Uri("file:///c:/path/MyTagHelper.razor"),
            ]
        };

        var requestContext = CreateRazorRequestContext(documentContext);

        // Act
        var result = await endpoint.HandleRequestAsync(parameters, requestContext, DisposalToken);

        // Assert
        Assert.Null(result);
    }

    [Fact]
    public async Task Handle_NotComponent_ReturnsNull()
    {
        // Arrange
        var codeDocument = CreateCodeDocument("<div></div>");

        var droppedUri = new Uri("file:///c:/path/MyTagHelper.cshtml");
        var uri = new Uri("file://path/test.razor");
        var documentContextFactory = CreateDocumentContextFactory(uri, codeDocument);
        var documentContext = CreateDocumentContext(uri, codeDocument);

        var clientConnection = CreateClientConnection(response: null);
        var endpoint = CreateEndpoint(documentContextFactory, clientConnection);

        var parameters = new UriPresentationParams()
        {
            TextDocument = new() { Uri = uri },
            Range = LspFactory.CreateSingleLineRange(line: 0, character: 1, length: 1),
            Uris = [droppedUri]
        };

        var requestContext = CreateRazorRequestContext(documentContext);

        // Act
        var result = await endpoint.HandleRequestAsync(parameters, requestContext, DisposalToken);

        // Assert
        Assert.Null(result);
    }

    [ConditionalFact(Is.Windows)]
    public async Task Handle_ComponentWithNestedFiles_ReturnsResult()
    {
        // Arrange
        var projectManager = CreateProjectSnapshotManager();

        var hostProject = TestHostProject.Create("c:/path/project.csproj");
        var hostDocument1 = TestHostDocument.Create(hostProject, "c:/path/index.razor");
        var hostDocument2 = TestHostDocument.Create(hostProject, "c:/path/fetchdata.razor");

        await projectManager.UpdateAsync(updater =>
        {
            updater.AddProject(hostProject);
            updater.AddDocument(hostProject.Key, hostDocument1, EmptyTextLoader.Instance);
            updater.AddDocument(hostProject.Key, hostDocument2, EmptyTextLoader.Instance);
        });

        var droppedUri1 = new Uri("file:///c:/path/fetchdata.razor.cs");
        var droppedUri2 = new Uri("file:///c:/path/fetchdata.razor");
        var builder = TagHelperDescriptorBuilder.Create("FetchData", "MyAssembly");
        builder.SetMetadata(TypeNameIdentifier("FetchData"), TypeNamespace("TestRootNamespace"));

        await projectManager.UpdateAsync(updater =>
        {
            updater.UpdateProjectWorkspaceState(hostProject.Key, ProjectWorkspaceState.Create([builder.Build()]));
        });

        var uri = new Uri(hostDocument1.FilePath);

        await projectManager.UpdateAsync(updater =>
        {
            updater.OpenDocument(hostProject.Key, hostDocument1.FilePath, SourceText.From("<div></div>"));
        });

        var documentContextFactory = new DocumentContextFactory(projectManager, LoggerFactory);
        Assert.True(documentContextFactory.TryCreate(uri, projectContext: null, out var documentContext));

        var endpoint = CreateEndpoint(documentContextFactory);

        var parameters = new UriPresentationParams()
        {
            TextDocument = new() { Uri = uri },
            Range = LspFactory.CreateSingleLineRange(line: 0, character: 1, length: 1),
            Uris = [droppedUri1, droppedUri2]
        };

        var requestContext = CreateRazorRequestContext(documentContext);

        // Act
        var result = await endpoint.HandleRequestAsync(parameters, requestContext, DisposalToken);

        // Assert
        Assert.NotNull(result);
        Assert.NotNull(result.DocumentChanges);

        var documentChanges = result.DocumentChanges.GetValueOrDefault();
        Assert.True(documentChanges.TryGetFirst(out var documentEdits));

        Assert.Equal("<FetchData />", ((TextEdit)documentEdits[0].Edits[0]).NewText);
    }

    [Fact]
    public async Task Handle_CSharp_ReturnsNull()
    {
        // Arrange
        var codeDocument = CreateCodeDocument("@counter");
        var uri = new Uri("file://path/test.razor");
        var documentContext = CreateDocumentContext(uri, codeDocument);
        var documentContextFactory = CreateDocumentContextFactory(uri, codeDocument);

        var clientConnection = CreateClientConnection(response: null);
        var endpoint = CreateEndpoint(documentContextFactory, clientConnection);

        var parameters = new UriPresentationParams()
        {
            TextDocument = new() { Uri = uri },
            Range = LspFactory.CreateSingleLineRange(line: 0, character: 1, length: 1)
        };

        var requestContext = CreateRazorRequestContext(documentContext);

        // Act
        var result = await endpoint.HandleRequestAsync(parameters, requestContext, DisposalToken);

        // Assert
        Assert.Null(result);
    }

    [Fact]
    public async Task Handle_DocumentNotFound_ReturnsNull()
    {
        // Arrange
        var codeDocument = CreateCodeDocument("<div></div>");
        var uri = new Uri("file://path/test.razor");
        var documentContext = CreateDocumentContext(uri, codeDocument);

        var documentContextFactory = CreateDocumentContextFactory(uri, codeDocument);

        var clientConnection = CreateClientConnection(response: null);
        var endpoint = CreateEndpoint(documentContextFactory, clientConnection);

        var parameters = new UriPresentationParams()
        {
            TextDocument = new() { Uri = uri },
            Range = LspFactory.CreateSingleLineRange(line: 0, character: 1, length: 1)
        };

        var requestContext = CreateRazorRequestContext(documentContext);

        // Act
        var result = await endpoint.HandleRequestAsync(parameters, requestContext, DisposalToken);

        // Assert
        Assert.Null(result);
    }

    [Fact]
<<<<<<< HEAD
    public async Task Handle_UnsupportedCodeDocument_ReturnsNull()
    {
        // Arrange
        var codeDocument = CreateCodeDocument("<div></div>");
        codeDocument.SetUnsupported();
        var uri = new Uri("file://path/test.razor");
        var documentContext = CreateDocumentContext(uri, codeDocument);

        var documentContextFactory = CreateDocumentContextFactory(uri, codeDocument);

        var clientConnection = CreateClientConnection(response: new WorkspaceEdit());
        var endpoint = CreateEndpoint(documentContextFactory, clientConnection);

        var parameters = new UriPresentationParams()
        {
            TextDocument = new() { Uri = uri },
            Range = LspFactory.CreateSingleLineRange(line: 0, character: 1, length: 1)
        };

        var requestContext = CreateRazorRequestContext(documentContext);

        // Act
        var result = await endpoint.HandleRequestAsync(parameters, requestContext, DisposalToken);

        // Assert
        Assert.Null(result);
    }

    [Fact]
=======
>>>>>>> 6f15edcf
    public async Task Handle_NoUris_ReturnsNull()
    {
        // Arrange
        var codeDocument = CreateCodeDocument("<div></div>");
        var uri = new Uri("file://path/test.razor");
        var documentContext = CreateDocumentContext(uri, codeDocument);

        var documentContextFactory = CreateDocumentContextFactory(uri, codeDocument);

        var clientConnection = CreateClientConnection(response: null);
        var endpoint = CreateEndpoint(documentContextFactory, clientConnection);

        var parameters = new UriPresentationParams()
        {
            TextDocument = new() { Uri = uri },
            Range = LspFactory.CreateSingleLineRange(line: 0, character: 1, length: 1)
        };

        var requestContext = CreateRazorRequestContext(documentContext);

        // Act
        var result = await endpoint.HandleRequestAsync(parameters, requestContext, DisposalToken);

        // Assert
        Assert.Null(result);
    }

    private TextDocumentUriPresentationEndpoint CreateEndpoint(
        IDocumentContextFactory documentContextFactory,
        IClientConnection? clientConnection = null)
    {
        return new TextDocumentUriPresentationEndpoint(
            StrictMock.Of<IDocumentMappingService>(),
            clientConnection ?? StrictMock.Of<IClientConnection>(),
            FilePathService,
            documentContextFactory,
            LoggerFactory);
    }

    private static IClientConnection CreateClientConnection(WorkspaceEdit? response)
        => TestMocks.CreateClientConnection(builder =>
        {
            builder.SetupSendRequest<IRazorPresentationParams, WorkspaceEdit?>(CustomMessageNames.RazorUriPresentationEndpoint, response);
        });
}<|MERGE_RESOLUTION|>--- conflicted
+++ resolved
@@ -424,38 +424,6 @@
     }
 
     [Fact]
-<<<<<<< HEAD
-    public async Task Handle_UnsupportedCodeDocument_ReturnsNull()
-    {
-        // Arrange
-        var codeDocument = CreateCodeDocument("<div></div>");
-        codeDocument.SetUnsupported();
-        var uri = new Uri("file://path/test.razor");
-        var documentContext = CreateDocumentContext(uri, codeDocument);
-
-        var documentContextFactory = CreateDocumentContextFactory(uri, codeDocument);
-
-        var clientConnection = CreateClientConnection(response: new WorkspaceEdit());
-        var endpoint = CreateEndpoint(documentContextFactory, clientConnection);
-
-        var parameters = new UriPresentationParams()
-        {
-            TextDocument = new() { Uri = uri },
-            Range = LspFactory.CreateSingleLineRange(line: 0, character: 1, length: 1)
-        };
-
-        var requestContext = CreateRazorRequestContext(documentContext);
-
-        // Act
-        var result = await endpoint.HandleRequestAsync(parameters, requestContext, DisposalToken);
-
-        // Assert
-        Assert.Null(result);
-    }
-
-    [Fact]
-=======
->>>>>>> 6f15edcf
     public async Task Handle_NoUris_ReturnsNull()
     {
         // Arrange
