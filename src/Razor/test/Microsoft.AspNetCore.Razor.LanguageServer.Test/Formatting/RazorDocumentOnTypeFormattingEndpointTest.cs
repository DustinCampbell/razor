--- conflicted
+++ resolved
@@ -120,39 +120,6 @@
 @{
  if(true){}
 }";
-<<<<<<< HEAD
-            var sourceMappings = new List<SourceMapping> { new SourceMapping(new SourceSpan(17, 0), new SourceSpan(17, 0)) };
-            var codeDocument = CreateCodeDocument(content, sourceMappings);
-            var uri = new Uri("file://path/test.razor");
-
-            var documentContext = CreateDocumentContext(uri, codeDocument);
-            var formattingService = new DummyRazorFormattingService();
-
-            var documentMappingService = new Mock<RazorDocumentMappingService>(MockBehavior.Strict);
-            documentMappingService.Setup(s => s.GetLanguageKind(codeDocument, 17, false)).Returns(RazorLanguageKind.Html);
-            var optionsMonitor = GetOptionsMonitor(enableFormatting: true);
-            var languageServerFeatureOptions = new DefaultLanguageServerFeatureOptions();
-            var endpoint = new RazorDocumentOnTypeFormattingEndpoint(
-                formattingService, documentMappingService.Object, optionsMonitor);
-            var @params = new DocumentOnTypeFormattingParams()
-            {
-                TextDocument = new TextDocumentIdentifier { Uri = uri, },
-                Character = "}",
-                Position = new Position(2, 11),
-                Options = new FormattingOptions { InsertSpaces = true, TabSize = 4 },
-            };
-            var requestContext = CreateRazorRequestContext(documentContext);
-
-            // Act
-            var result = await endpoint.HandleRequestAsync(@params, requestContext, DisposalToken);
-
-            // Assert
-            Assert.Null(result);
-        }
-
-        [Fact]
-        public async Task Handle_OnTypeFormatting_RazorLanguageKind_ReturnsNull()
-=======
         var sourceMappings = new List<SourceMapping> { new SourceMapping(new SourceSpan(17, 0), new SourceSpan(17, 0)) };
         var codeDocument = CreateCodeDocument(content, sourceMappings);
         var uri = new Uri("file://path/test.razor");
@@ -166,7 +133,6 @@
         var endpoint = new RazorDocumentOnTypeFormattingEndpoint(
             formattingService, documentMappingService.Object, optionsMonitor);
         var @params = new DocumentOnTypeFormattingParams()
->>>>>>> c05cefac
         {
             TextDocument = new TextDocumentIdentifier { Uri = uri, },
             Character = "}",
@@ -190,39 +156,6 @@
 @{
  if(true){}
 }";
-<<<<<<< HEAD
-            var sourceMappings = new List<SourceMapping> { new SourceMapping(new SourceSpan(17, 0), new SourceSpan(17, 0)) };
-            var codeDocument = CreateCodeDocument(content, sourceMappings);
-            var uri = new Uri("file://path/test.razor");
-
-            var documentContext = CreateDocumentContext(uri, codeDocument);
-            var formattingService = new DummyRazorFormattingService();
-
-            var documentMappingService = new Mock<RazorDocumentMappingService>(MockBehavior.Strict);
-            documentMappingService.Setup(s => s.GetLanguageKind(codeDocument, 17, false)).Returns(RazorLanguageKind.Razor);
-            var optionsMonitor = GetOptionsMonitor(enableFormatting: true);
-            var languageServerFeatureOptions = new DefaultLanguageServerFeatureOptions();
-            var endpoint = new RazorDocumentOnTypeFormattingEndpoint(
-                formattingService, documentMappingService.Object, optionsMonitor);
-            var @params = new DocumentOnTypeFormattingParams()
-            {
-                TextDocument = new TextDocumentIdentifier { Uri = uri, },
-                Character = "}",
-                Position = new Position(2, 11),
-                Options = new FormattingOptions { InsertSpaces = true, TabSize = 4 }
-            };
-            var requestContext = CreateRazorRequestContext(documentContext);
-
-            // Act
-            var result = await endpoint.HandleRequestAsync(@params, requestContext, DisposalToken);
-
-            // Assert
-            Assert.Null(result);
-        }
-
-        [Fact]
-        public async Task Handle_OnTypeFormatting_UnexpectedTriggerCharacter_ReturnsNull()
-=======
         var sourceMappings = new List<SourceMapping> { new SourceMapping(new SourceSpan(17, 0), new SourceSpan(17, 0)) };
         var codeDocument = CreateCodeDocument(content, sourceMappings);
         var uri = new Uri("file://path/test.razor");
@@ -236,7 +169,6 @@
         var endpoint = new RazorDocumentOnTypeFormattingEndpoint(
             formattingService, documentMappingService.Object, optionsMonitor);
         var @params = new DocumentOnTypeFormattingParams()
->>>>>>> c05cefac
         {
             TextDocument = new TextDocumentIdentifier { Uri = uri, },
             Character = "}",
