﻿// Copyright (c) .NET Foundation. All rights reserved.
// Licensed under the MIT license. See License.txt in the project root for license information.

using System;
using System.Threading.Tasks;
using Microsoft.AspNetCore.Razor.Language;
using Microsoft.AspNetCore.Razor.LanguageServer.Common.Extensions;
using Microsoft.VisualStudio.LanguageServer.Protocol;
using Xunit;
using Xunit.Abstractions;

namespace Microsoft.AspNetCore.Razor.LanguageServer.Formatting
{
    public class RazorDocumentRangeFormattingEndpointTest : FormattingLanguageServerTestBase
    {
        public RazorDocumentRangeFormattingEndpointTest(ITestOutputHelper testOutput)
            : base(testOutput)
        {
        }

        [Fact]
        public async Task Handle_FormattingEnabled_InvokesFormattingService()
        {
            // Arrange
            var codeDocument = TestRazorCodeDocument.CreateEmpty();
            var uri = new Uri("file://path/test.razor");

            var documentContext = CreateDocumentContext(uri, codeDocument);
            var formattingService = new DummyRazorFormattingService();

            var optionsMonitor = GetOptionsMonitor(enableFormatting: true);
            var languageServerFeatureOptions = new DefaultLanguageServerFeatureOptions();
            var endpoint = new RazorDocumentRangeFormattingEndpoint(
<<<<<<< HEAD
                documentContextFactory, formattingService, optionsMonitor, languageServerFeatureOptions);
            var @params = new DocumentRangeFormattingParamsBridge()
=======
                formattingService, optionsMonitor);
            var @params = new DocumentRangeFormattingParams()
>>>>>>> affb63f7
            {
                TextDocument = new TextDocumentIdentifier { Uri = uri, }
            };
            var requestContext = CreateRazorRequestContext(documentContext);

            // Act
            var result = await endpoint.HandleRequestAsync(@params, requestContext, DisposalToken);

            // Assert
            Assert.NotNull(result);
            Assert.True(formattingService.Called);
        }

        [Fact]
        public async Task Handle_DocumentNotFound_ReturnsNull()
        {
            // Arrange
            var formattingService = new DummyRazorFormattingService();
            var optionsMonitor = GetOptionsMonitor(enableFormatting: true);
<<<<<<< HEAD
            var languageServerFeatureOptions = new DefaultLanguageServerFeatureOptions();
            var endpoint = new RazorDocumentRangeFormattingEndpoint(
                EmptyDocumentContextFactory, formattingService, optionsMonitor, languageServerFeatureOptions);
=======
            var endpoint = new RazorDocumentRangeFormattingEndpoint(formattingService, optionsMonitor);
>>>>>>> affb63f7
            var uri = new Uri("file://path/test.razor");
            var @params = new DocumentRangeFormattingParams()
            {
                TextDocument = new TextDocumentIdentifier { Uri = uri, }
            };
            var requestContext = CreateRazorRequestContext(documentContext: null);

            // Act
            var result = await endpoint.HandleRequestAsync(@params, requestContext, DisposalToken);

            // Assert
            Assert.Null(result);
        }

        [Fact]
        public async Task Handle_UnsupportedCodeDocument_ReturnsNull()
        {
            // Arrange
            var codeDocument = TestRazorCodeDocument.CreateEmpty();
            codeDocument.SetUnsupported();
            var uri = new Uri("file://path/test.razor");

            var documentContext = CreateDocumentContext(uri, codeDocument);
            var formattingService = new DummyRazorFormattingService();
            var optionsMonitor = GetOptionsMonitor(enableFormatting: true);
<<<<<<< HEAD
            var languageServerFeatureOptions = new DefaultLanguageServerFeatureOptions();
            var endpoint = new RazorDocumentRangeFormattingEndpoint(
                documentContextFactory, formattingService, optionsMonitor, languageServerFeatureOptions);
            var @params = new DocumentRangeFormattingParamsBridge()
=======
            var endpoint = new RazorDocumentRangeFormattingEndpoint(formattingService, optionsMonitor);
            var @params = new DocumentRangeFormattingParams()
>>>>>>> affb63f7
            {
                TextDocument = new TextDocumentIdentifier { Uri = uri, }
            };
            var requestContext = CreateRazorRequestContext(documentContext);

            // Act
            var result = await endpoint.HandleRequestAsync(@params, requestContext, DisposalToken);

            // Assert
            Assert.Null(result);
        }

        [Fact]
        public async Task Handle_FormattingDisabled_ReturnsNull()
        {
            // Arrange
            var formattingService = new DummyRazorFormattingService();
            var optionsMonitor = GetOptionsMonitor(enableFormatting: false);
<<<<<<< HEAD
            var languageServerFeatureOptions = new DefaultLanguageServerFeatureOptions();
            var endpoint = new RazorDocumentRangeFormattingEndpoint(
                EmptyDocumentContextFactory, formattingService, optionsMonitor, languageServerFeatureOptions);
            var @params = new DocumentRangeFormattingParamsBridge();
=======
            var endpoint = new RazorDocumentRangeFormattingEndpoint(formattingService, optionsMonitor);
            var @params = new DocumentRangeFormattingParams();
            var requestContext = CreateRazorRequestContext(documentContext: null);
>>>>>>> affb63f7

            // Act
            var result = await endpoint.HandleRequestAsync(@params, requestContext, DisposalToken);

            // Assert
            Assert.Null(result);
        }
    }
}<|MERGE_RESOLUTION|>--- conflicted
+++ resolved
@@ -29,15 +29,9 @@
             var formattingService = new DummyRazorFormattingService();
 
             var optionsMonitor = GetOptionsMonitor(enableFormatting: true);
-            var languageServerFeatureOptions = new DefaultLanguageServerFeatureOptions();
             var endpoint = new RazorDocumentRangeFormattingEndpoint(
-<<<<<<< HEAD
-                documentContextFactory, formattingService, optionsMonitor, languageServerFeatureOptions);
-            var @params = new DocumentRangeFormattingParamsBridge()
-=======
                 formattingService, optionsMonitor);
             var @params = new DocumentRangeFormattingParams()
->>>>>>> affb63f7
             {
                 TextDocument = new TextDocumentIdentifier { Uri = uri, }
             };
@@ -57,13 +51,7 @@
             // Arrange
             var formattingService = new DummyRazorFormattingService();
             var optionsMonitor = GetOptionsMonitor(enableFormatting: true);
-<<<<<<< HEAD
-            var languageServerFeatureOptions = new DefaultLanguageServerFeatureOptions();
-            var endpoint = new RazorDocumentRangeFormattingEndpoint(
-                EmptyDocumentContextFactory, formattingService, optionsMonitor, languageServerFeatureOptions);
-=======
             var endpoint = new RazorDocumentRangeFormattingEndpoint(formattingService, optionsMonitor);
->>>>>>> affb63f7
             var uri = new Uri("file://path/test.razor");
             var @params = new DocumentRangeFormattingParams()
             {
@@ -89,15 +77,8 @@
             var documentContext = CreateDocumentContext(uri, codeDocument);
             var formattingService = new DummyRazorFormattingService();
             var optionsMonitor = GetOptionsMonitor(enableFormatting: true);
-<<<<<<< HEAD
-            var languageServerFeatureOptions = new DefaultLanguageServerFeatureOptions();
-            var endpoint = new RazorDocumentRangeFormattingEndpoint(
-                documentContextFactory, formattingService, optionsMonitor, languageServerFeatureOptions);
-            var @params = new DocumentRangeFormattingParamsBridge()
-=======
             var endpoint = new RazorDocumentRangeFormattingEndpoint(formattingService, optionsMonitor);
             var @params = new DocumentRangeFormattingParams()
->>>>>>> affb63f7
             {
                 TextDocument = new TextDocumentIdentifier { Uri = uri, }
             };
@@ -116,16 +97,9 @@
             // Arrange
             var formattingService = new DummyRazorFormattingService();
             var optionsMonitor = GetOptionsMonitor(enableFormatting: false);
-<<<<<<< HEAD
-            var languageServerFeatureOptions = new DefaultLanguageServerFeatureOptions();
-            var endpoint = new RazorDocumentRangeFormattingEndpoint(
-                EmptyDocumentContextFactory, formattingService, optionsMonitor, languageServerFeatureOptions);
-            var @params = new DocumentRangeFormattingParamsBridge();
-=======
             var endpoint = new RazorDocumentRangeFormattingEndpoint(formattingService, optionsMonitor);
             var @params = new DocumentRangeFormattingParams();
             var requestContext = CreateRazorRequestContext(documentContext: null);
->>>>>>> affb63f7
 
             // Act
             var result = await endpoint.HandleRequestAsync(@params, requestContext, DisposalToken);
