﻿// Copyright (c) .NET Foundation. All rights reserved.
// Licensed under the MIT license. See License.txt in the project root for license information.

#nullable disable

using System.Collections.Immutable;
using Microsoft.AspNetCore.Razor.Test.Common;
using Microsoft.CodeAnalysis.Razor.Formatting;
using Microsoft.CodeAnalysis.Text;
using Xunit;
using Xunit.Abstractions;

namespace Microsoft.AspNetCore.Razor.LanguageServer.Formatting;

public class RazorFormattingServiceTest(ITestOutputHelper testOutput) : ToolingTestBase(testOutput)
{
    [Fact]
    public void MergeChanges_ReturnsSingleEditAsExpected()
    {
        // Arrange
<<<<<<< HEAD
        var source = @"
@code {
public class Foo{}
}
";
        var sourceText = SourceText.From(source);
        var edits = new[]
        {
            LspFactory.CreateTextEdit(LspFactory.CreateSingleLineRange(line: 2, character: 13, length: 3), "Bar"),
            LspFactory.CreateTextEdit(2, 0, "    ")
        };
=======
        TestCode source = """
            @code {
            [||]public class [|Foo|]{}
            }
            """;
        var sourceText = SourceText.From(source.Text);
        var changes = ImmutableArray.CreateRange(
        [
            new TextChange(source.Spans[0], "    "),
            new TextChange(source.Spans[1], "Bar")
        ]);
>>>>>>> c38fc3b9

        // Act
        var collapsedEdit = RazorFormattingService.MergeChanges(changes, sourceText);

        // Assert
        var multiEditChange = sourceText.WithChanges(changes);
        var singleEditChange = sourceText.WithChanges(collapsedEdit);

        Assert.Equal(multiEditChange.ToString(), singleEditChange.ToString());
    }

    [Fact]
    public void AllTriggerCharacters_IncludesCSharpTriggerCharacters()
    {
        foreach (var character in RazorFormattingService.TestAccessor.GetCSharpTriggerCharacterSet())
        {
            Assert.Contains(character, RazorFormattingService.AllTriggerCharacterSet);
        }
    }

    [Fact]
    public void AllTriggerCharacters_IncludesHtmlTriggerCharacters()
    {
        foreach (var character in RazorFormattingService.TestAccessor.GetHtmlTriggerCharacterSet())
        {
            Assert.Contains(character, RazorFormattingService.AllTriggerCharacterSet);
        }
    }
}<|MERGE_RESOLUTION|>--- conflicted
+++ resolved
@@ -18,19 +18,6 @@
     public void MergeChanges_ReturnsSingleEditAsExpected()
     {
         // Arrange
-<<<<<<< HEAD
-        var source = @"
-@code {
-public class Foo{}
-}
-";
-        var sourceText = SourceText.From(source);
-        var edits = new[]
-        {
-            LspFactory.CreateTextEdit(LspFactory.CreateSingleLineRange(line: 2, character: 13, length: 3), "Bar"),
-            LspFactory.CreateTextEdit(2, 0, "    ")
-        };
-=======
         TestCode source = """
             @code {
             [||]public class [|Foo|]{}
@@ -42,7 +29,6 @@
             new TextChange(source.Spans[0], "    "),
             new TextChange(source.Spans[1], "Bar")
         ]);
->>>>>>> c38fc3b9
 
         // Act
         var collapsedEdit = RazorFormattingService.MergeChanges(changes, sourceText);
