﻿// Copyright (c) .NET Foundation. All rights reserved.
// Licensed under the MIT license. See License.txt in the project root for license information.

<<<<<<< HEAD
#nullable disable

extern alias RLSP;
=======
>>>>>>> c38fc3b9
using System;
using System.Linq;
using System.Threading;
using System.Threading.Tasks;
using Microsoft.AspNetCore.Razor.Language;
using Microsoft.AspNetCore.Razor.LanguageServer.Completion;
using Microsoft.AspNetCore.Razor.LanguageServer.Hosting;
using Microsoft.AspNetCore.Razor.LanguageServer.Hover;
using Microsoft.AspNetCore.Razor.LanguageServer.Tooltip;
using Microsoft.AspNetCore.Razor.ProjectSystem;
using Microsoft.AspNetCore.Razor.Test.Common;
using Microsoft.AspNetCore.Razor.Test.Common.LanguageServer;
using Microsoft.AspNetCore.Razor.Test.Common.Mef;
using Microsoft.AspNetCore.Razor.Test.Common.ProjectSystem;
using Microsoft.CodeAnalysis.Razor.DocumentMapping;
using Microsoft.CodeAnalysis.Razor.ProjectSystem;
using Microsoft.CodeAnalysis.Razor.Protocol;
using Microsoft.CodeAnalysis.Razor.Workspaces;
using Microsoft.CodeAnalysis.Text;
using Moq;
using RLSP::Roslyn.Text.Adornments;
using Xunit;
using Xunit.Abstractions;
using static Microsoft.AspNetCore.Razor.LanguageServer.Tooltip.DefaultVSLSPTagHelperTooltipFactory;

namespace Microsoft.AspNetCore.Razor.LanguageServer.Test.Hover;

[UseExportProvider]
public class HoverServiceTest(ITestOutputHelper testOutput) : TagHelperServiceTestBase(testOutput)
{
    private static VSInternalClientCapabilities CreateMarkDownCapabilities()
        => CreateCapabilities(MarkupKind.Markdown);

    private static VSInternalClientCapabilities CreatePlainTextCapabilities()
        => CreateCapabilities(MarkupKind.PlainText);

    private static VSInternalClientCapabilities CreateCapabilities(MarkupKind markupKind)
        => new()
        {
            TextDocument = new()
            {
                Hover = new()
                {
                    ContentFormat = [markupKind],
                }
            }
        };

    [Fact]
    public async Task GetHoverInfo_TagHelper_Element()
    {
        // Arrange
        TestCode code = """
            @addTagHelper *, TestAssembly
            <$$test1></test1>
            """;

        var codeDocument = CreateCodeDocument(code.Text, isRazorFile: false, DefaultTagHelpers);
        var service = GetHoverService();
        var serviceAccessor = service.GetTestAccessor();
        var location = new SourceLocation(code.Position, lineIndex: -1, characterIndex: -1);

        // Act
        var hover = await serviceAccessor.GetHoverInfoAsync("file.cshtml", codeDocument, location, CreateMarkDownCapabilities(), DisposalToken);

        // Assert
        Assert.NotNull(hover);
        Assert.NotNull(hover.Contents);
        Assert.Contains("**Test1TagHelper**", ((MarkupContent)hover.Contents).Value, StringComparison.Ordinal);
        var expectedRange = LspFactory.CreateSingleLineRange(line: 1, character: 1, length: 5);
        Assert.Equal(expectedRange, hover.Range);
    }

    [Fact]
    public async Task GetHoverInfo_TagHelper_Element_WithParent()
    {
        // Arrange
        TestCode code = """
            @addTagHelper *, TestAssembly
            <test1>
                <Som$$eChild></SomeChild>
            </test1>
            """;

        var codeDocument = CreateCodeDocument(code.Text, isRazorFile: false, DefaultTagHelpers);
        var service = GetHoverService();
        var serviceAccessor = service.GetTestAccessor();
        var location = new SourceLocation(code.Position, lineIndex: -1, characterIndex: -1);

        // Act
        var hover = await serviceAccessor.GetHoverInfoAsync("file.cshtml", codeDocument, location, CreateMarkDownCapabilities(), DisposalToken);

        // Assert
        Assert.NotNull(hover);
        Assert.NotNull(hover.Contents);
        Assert.Contains("**SomeChild**", ((MarkupContent)hover.Contents).Value, StringComparison.Ordinal);
        var expectedRange = LspFactory.CreateSingleLineRange(line: 2, character: 5, length: 9);
        Assert.Equal(expectedRange, hover.Range);
    }

    [Fact]
    public async Task GetHoverInfo_TagHelper_Attribute_WithParent()
    {
        // Arrange
        TestCode code = """
            @addTagHelper *, TestAssembly
            <test1>
                <SomeChild [|att$$ribute|]="test"></SomeChild>
            </test1>
            """;

        var codeDocument = CreateCodeDocument(code.Text, isRazorFile: false, DefaultTagHelpers);
        var service = GetHoverService();
        var serviceAccessor = service.GetTestAccessor();
        var location = new SourceLocation(code.Position, lineIndex: -1, characterIndex: -1);

        // Act
        var hover = await serviceAccessor.GetHoverInfoAsync("file.cshtml", codeDocument, location, CreateMarkDownCapabilities(), DisposalToken);

        // Assert
        Assert.NotNull(hover);
        Assert.NotNull(hover.Contents);
        Assert.Contains("**Attribute**", ((MarkupContent)hover.Contents).Value, StringComparison.Ordinal);
        var expectedRange = codeDocument.Source.Text.GetRange(code.Span);
        Assert.Equal(expectedRange, hover.Range);
    }

    [Fact]
    public async Task GetHoverInfo_TagHelper_Element_EndTag()
    {
        // Arrange
        TestCode code = """
            @addTagHelper *, TestAssembly
            <test1></$$test1>
            """;

        var codeDocument = CreateCodeDocument(code.Text, isRazorFile: false, DefaultTagHelpers);
        var service = GetHoverService();
        var serviceAccessor = service.GetTestAccessor();
        var location = new SourceLocation(code.Position, lineIndex: -1, characterIndex: -1);

        // Act
        var hover = await serviceAccessor.GetHoverInfoAsync("file.cshtml", codeDocument, location, CreateMarkDownCapabilities(), DisposalToken);

        // Assert
        Assert.NotNull(hover);
        Assert.NotNull(hover.Contents);
        Assert.Contains("**Test1TagHelper**", ((MarkupContent)hover.Contents).Value, StringComparison.Ordinal);
        var expectedRange = LspFactory.CreateSingleLineRange(line: 1, character: 9, length: 5);
        Assert.Equal(expectedRange, hover.Range);
    }

    [Fact]
    public async Task GetHoverInfo_TagHelper_Attribute()
    {
        // Arrange
        TestCode code = """
            @addTagHelper *, TestAssembly
            <test1 $$bool-val='true'></test1>
            """;

        var codeDocument = CreateCodeDocument(code.Text, isRazorFile: false, DefaultTagHelpers);
        var service = GetHoverService();
        var serviceAccessor = service.GetTestAccessor();
        var location = new SourceLocation(code.Position, lineIndex: -1, characterIndex: -1);

        // Act
        var hover = await serviceAccessor.GetHoverInfoAsync("file.cshtml", codeDocument, location, CreateMarkDownCapabilities(), DisposalToken);

        // Assert
        Assert.NotNull(hover);
        Assert.NotNull(hover.Contents);
        Assert.Contains("**BoolVal**", ((MarkupContent)hover.Contents).Value, StringComparison.Ordinal);
        Assert.DoesNotContain("**IntVal**", ((MarkupContent)hover.Contents).Value, StringComparison.Ordinal);
        var expectedRange = LspFactory.CreateSingleLineRange(line: 1, character: 7, length: 8);
        Assert.Equal(expectedRange, hover.Range);
    }

    [Fact]
    public async Task GetHoverInfo_TagHelper_AttributeTrailingEdge()
    {
        // Arrange
        TestCode code = """
            @addTagHelper *, TestAssembly
            <test1 bool-val$$ minimized></test1>
            """;

        var codeDocument = CreateCodeDocument(code.Text, isRazorFile: false, DefaultTagHelpers);
        var service = GetHoverService();
        var serviceAccessor = service.GetTestAccessor();
        var edgeLocation = code.Position;
        var location = new SourceLocation(edgeLocation, lineIndex: 0, edgeLocation);

        // Act
        var hover = await serviceAccessor.GetHoverInfoAsync("file.cshtml", codeDocument, location, CreateMarkDownCapabilities(), DisposalToken);

        // Assert
        Assert.NotNull(hover);
        Assert.NotNull(hover.Contents);
        Assert.Contains("**BoolVal**", ((MarkupContent)hover.Contents).Value, StringComparison.Ordinal);
        Assert.DoesNotContain("**IntVal**", ((MarkupContent)hover.Contents).Value, StringComparison.Ordinal);
        var expectedRange = LspFactory.CreateSingleLineRange(line: 1, character: 7, length: 8);
        Assert.Equal(expectedRange, hover.Range);
    }

    [Fact]
    public async Task GetHoverInfo_TagHelper_AttributeValue_ReturnsNull()
    {
        // Arrange
        TestCode code = """
            @addTagHelper *, TestAssembly
            <test1 bool-val='$$true'></test1>
            """;

        var codeDocument = CreateCodeDocument(code.Text, isRazorFile: false, DefaultTagHelpers);
        var service = GetHoverService();
        var serviceAccessor = service.GetTestAccessor();
        var location = new SourceLocation(code.Position, lineIndex: -1, characterIndex: -1);

        // Act
        var hover = await serviceAccessor.GetHoverInfoAsync("file.cshtml", codeDocument, location, CreateMarkDownCapabilities(), DisposalToken);

        // Assert
        Assert.Null(hover);
    }

    [Fact]
    public async Task GetHoverInfo_TagHelper_AfterAttributeEquals_ReturnsNull()
    {
        // Arrange
        TestCode code = """
            @addTagHelper *, TestAssembly
            <test1 bool-val=$$'true'></test1>
            """;

        var codeDocument = CreateCodeDocument(code.Text, isRazorFile: false, DefaultTagHelpers);
        var service = GetHoverService();
        var serviceAccessor = service.GetTestAccessor();
        var location = new SourceLocation(code.Position, lineIndex: -1, characterIndex: -1);

        // Act
        var hover = await serviceAccessor.GetHoverInfoAsync("file.cshtml", codeDocument, location, CreateMarkDownCapabilities(), DisposalToken);

        // Assert
        Assert.Null(hover);
    }

    [Fact]
    public async Task GetHoverInfo_TagHelper_AttributeEnd_ReturnsNull()
    {
        // Arrange
        TestCode code = """
            @addTagHelper *, TestAssembly
            <test1 bool-val='true'$$></test1>
            """;

        var codeDocument = CreateCodeDocument(code.Text, isRazorFile: false, DefaultTagHelpers);
        var service = GetHoverService();
        var serviceAccessor = service.GetTestAccessor();
        var location = new SourceLocation(code.Position, lineIndex: -1, characterIndex: -1);

        // Act
        var hover = await serviceAccessor.GetHoverInfoAsync("file.cshtml", codeDocument, location, CreateMarkDownCapabilities(), DisposalToken);

        // Assert
        Assert.Null(hover);
    }

    [Fact]
    public async Task GetHoverInfo_TagHelper_MinimizedAttribute()
    {
        // Arrange
        TestCode code = """
            @addTagHelper *, TestAssembly
            <test1 $$bool-val></test1>
            """;

        var codeDocument = CreateCodeDocument(code.Text, isRazorFile: false, DefaultTagHelpers);
        var service = GetHoverService();
        var serviceAccessor = service.GetTestAccessor();
        var location = new SourceLocation(code.Position, lineIndex: -1, characterIndex: -1);

        // Act
        var hover = await serviceAccessor.GetHoverInfoAsync("file.cshtml", codeDocument, location, CreateMarkDownCapabilities(), DisposalToken);

        // Assert
        Assert.NotNull(hover);
        Assert.NotNull(hover.Contents);
        Assert.Contains("**BoolVal**", ((MarkupContent)hover.Contents).Value, StringComparison.Ordinal);
        Assert.DoesNotContain("**IntVal**", ((MarkupContent)hover.Contents).Value, StringComparison.Ordinal);
        var expectedRange = LspFactory.CreateSingleLineRange(line: 1, character: 7, length: 8);
        Assert.Equal(expectedRange, hover.Range);
    }

    [Fact]
    public async Task GetHoverInfo_DirectiveAttribute_HasResult()
    {
        // Arrange
        TestCode code = """
            @addTagHelper *, TestAssembly
            <any @t$$est="Increment" />
            @code{
                public void Increment(){
                }
            }
            """;

        var codeDocument = CreateCodeDocument(code.Text, "text.razor", DefaultTagHelpers);
        var service = GetHoverService();
        var serviceAccessor = service.GetTestAccessor();
        var location = new SourceLocation(code.Position, lineIndex: -1, characterIndex: -1);

        // Act
        var hover = await serviceAccessor.GetHoverInfoAsync("file.cshtml", codeDocument, location, CreateMarkDownCapabilities(), DisposalToken);

        // Assert
        Assert.NotNull(hover);
        Assert.NotNull(hover.Contents);
        Assert.Contains("**Test**", ((MarkupContent)hover.Contents).Value, StringComparison.Ordinal);
        var expectedRange = LspFactory.CreateSingleLineRange(line: 1, character: 5, length: 5);
        Assert.Equal(expectedRange, hover.Range);
    }

    [Fact]
    public async Task GetHoverInfo_TagHelper_MalformedElement()
    {
        // Arrange
        TestCode code = """
            @addTagHelper *, TestAssembly
            <$$test1<hello
            """;

        var codeDocument = CreateCodeDocument(code.Text, isRazorFile: false, DefaultTagHelpers);
        var service = GetHoverService();
        var serviceAccessor = service.GetTestAccessor();
        var location = new SourceLocation(code.Position, lineIndex: -1, characterIndex: -1);

        // Act
        var hover = await serviceAccessor.GetHoverInfoAsync("file.cshtml", codeDocument, location, CreateMarkDownCapabilities(), DisposalToken);

        // Assert
        Assert.NotNull(hover);
        Assert.NotNull(hover.Contents);
        Assert.Contains("**Test1TagHelper**", ((MarkupContent)hover.Contents).Value, StringComparison.Ordinal);
        var expectedRange = LspFactory.CreateSingleLineRange(line: 1, character: 1, length: 5);
        Assert.Equal(expectedRange, hover.Range);
    }

    [Fact]
    public async Task GetHoverInfo_TagHelper_MalformedAttribute()
    {
        // Arrange
        TestCode code = """
            @addTagHelper *, TestAssembly
            <test1 $$bool-val=\"aslj alsk<strong>
            """;

        var codeDocument = CreateCodeDocument(code.Text, isRazorFile: false, DefaultTagHelpers);
        var service = GetHoverService();
        var serviceAccessor = service.GetTestAccessor();
        var location = new SourceLocation(code.Position, lineIndex: -1, characterIndex: -1);

        // Act
        var hover = await serviceAccessor.GetHoverInfoAsync("file.cshtml", codeDocument, location, CreateMarkDownCapabilities(), DisposalToken);

        // Assert
        Assert.NotNull(hover);
        Assert.NotNull(hover.Contents);
        Assert.Contains("**BoolVal**", ((MarkupContent)hover.Contents).Value, StringComparison.Ordinal);
        Assert.DoesNotContain("**IntVal**", ((MarkupContent)hover.Contents).Value, StringComparison.Ordinal);
        var expectedRange = LspFactory.CreateSingleLineRange(line: 1, character: 7, length: 8);
        Assert.Equal(expectedRange, hover.Range);
    }

    [Fact]
    public async Task GetHoverInfo_HTML_MarkupElement()
    {
        // Arrange
        TestCode code = """
            @addTagHelper *, TestAssembly
            <p><$$strong></strong></p>
            """;

        var codeDocument = CreateCodeDocument(code.Text, isRazorFile: false);
        var service = GetHoverService();
        var serviceAccessor = service.GetTestAccessor();
        var location = new SourceLocation(code.Position, lineIndex: -1, characterIndex: -1);

        // Act
        var hover = await serviceAccessor.GetHoverInfoAsync("file.cshtml", codeDocument, location, CreateMarkDownCapabilities(), DisposalToken);

        // Assert
        Assert.Null(hover);
    }

    [Fact]
    public async Task GetHoverInfo_TagHelper_PlainTextElement()
    {
        // Arrange
        TestCode code = """
            @addTagHelper *, TestAssembly
            <$$test1></test1>
            """;

        var codeDocument = CreateCodeDocument(code.Text, isRazorFile: false, DefaultTagHelpers);

        var service = GetHoverService();
        var serviceAccessor = service.GetTestAccessor();
        var location = new SourceLocation(code.Position, lineIndex: -1, characterIndex: -1);

        // Act
        var hover = await serviceAccessor.GetHoverInfoAsync("file.cshtml", codeDocument, location, CreatePlainTextCapabilities(), DisposalToken);

        // Assert
        Assert.NotNull(hover);
        Assert.NotNull(hover.Contents);
        Assert.Contains("Test1TagHelper", ((MarkupContent)hover.Contents).Value, StringComparison.Ordinal);
        Assert.Equal(MarkupKind.PlainText, ((MarkupContent)hover.Contents).Kind);
        var expectedRange = LspFactory.CreateSingleLineRange(line: 1, character: 1, length: 5);
        Assert.Equal(expectedRange, hover.Range);
    }

    [Fact]
    public async Task GetHoverInfo_TagHelper_PlainTextElement_EndTag()
    {
        // Arrange
        TestCode code = """
            @addTagHelper *, TestAssembly
            <test1></$$test1>
            """;

        var codeDocument = CreateCodeDocument(code.Text, isRazorFile: false, DefaultTagHelpers);

        var service = GetHoverService();
        var serviceAccessor = service.GetTestAccessor();
        var location = new SourceLocation(code.Position, lineIndex: -1, characterIndex: -1);

        // Act
        var hover = await serviceAccessor.GetHoverInfoAsync("file.cshtml", codeDocument, location, CreatePlainTextCapabilities(), DisposalToken);

        // Assert
        Assert.NotNull(hover);
        Assert.NotNull(hover.Contents);
        Assert.Contains("Test1TagHelper", ((MarkupContent)hover.Contents).Value, StringComparison.Ordinal);
        Assert.Equal(MarkupKind.PlainText, ((MarkupContent)hover.Contents).Kind);
        var expectedRange = LspFactory.CreateSingleLineRange(line: 1, character: 9, length: 5);
        Assert.Equal(expectedRange, hover.Range);
    }

    [Fact]
    public async Task GetHoverInfo_TagHelper_TextComponent()
    {
        // Arrange
        TestCode code = """
            <$$Text></Text>
            """;

        var codeDocument = CreateCodeDocument(code.Text, isRazorFile: true, DefaultTagHelpers);

        var service = GetHoverService();
        var serviceAccessor = service.GetTestAccessor();
        var location = new SourceLocation(code.Position, lineIndex: -1, characterIndex: -1);

        // Act
        var hover = await serviceAccessor.GetHoverInfoAsync("file.razor", codeDocument, location, CreatePlainTextCapabilities(), DisposalToken);

        // Assert
        Assert.NotNull(hover);
        Assert.NotNull(hover.Contents);
        Assert.Contains("Text", ((MarkupContent)hover.Contents).Value, StringComparison.Ordinal);
        Assert.Equal(MarkupKind.PlainText, ((MarkupContent)hover.Contents).Kind);
        var expectedRange = LspFactory.CreateSingleLineRange(line: 0, character: 1, length: 4);
        Assert.Equal(expectedRange, hover.Range);
    }

    [Fact]
    public async Task GetHoverInfo_TagHelper_TextComponent_NestedInHtml()
    {
        // Arrange
        TestCode code = """
            <div>
                <$$Text></Text>
            </div>
            """;

        var codeDocument = CreateCodeDocument(code.Text, isRazorFile: true, DefaultTagHelpers);

        var service = GetHoverService();
        var serviceAccessor = service.GetTestAccessor();
        var location = new SourceLocation(code.Position, lineIndex: -1, characterIndex: -1);

        // Act
        var hover = await serviceAccessor.GetHoverInfoAsync("file.razor", codeDocument, location, CreatePlainTextCapabilities(), DisposalToken);

        // Assert
        Assert.NotNull(hover);
        Assert.NotNull(hover.Contents);
        Assert.Contains("Text", ((MarkupContent)hover.Contents).Value, StringComparison.Ordinal);
        Assert.Equal(MarkupKind.PlainText, ((MarkupContent)hover.Contents).Kind);
        var expectedRange = LspFactory.CreateSingleLineRange(line: 1, character: 5, length: 4);
        Assert.Equal(expectedRange, hover.Range);
    }

    [Fact]
    public async Task GetHoverInfo_TagHelper_TextComponent_NestedInCSharp()
    {
        // Arrange
        TestCode code = """
            @if (true)
            {
                <$$Text></Text>
            }
            """;

        var codeDocument = CreateCodeDocument(code.Text, isRazorFile: true, DefaultTagHelpers);

        var service = GetHoverService();
        var serviceAccessor = service.GetTestAccessor();
        var location = new SourceLocation(code.Position, lineIndex: -1, characterIndex: -1);

        // Act
        var hover = await serviceAccessor.GetHoverInfoAsync("file.razor", codeDocument, location, CreatePlainTextCapabilities(), DisposalToken);

        // Assert
        Assert.Null(hover);
    }

    [Fact]
    public async Task GetHoverInfo_TagHelper_TextComponent_NestedInCSharpAndText()
    {
        // Arrange
        TestCode code = """
            @if (true)
            {
                <text>
                    <$$Text></Text>
                </text>
            }
            """;

        var codeDocument = CreateCodeDocument(code.Text, isRazorFile: true, DefaultTagHelpers);

        var service = GetHoverService();
        var serviceAccessor = service.GetTestAccessor();
        var location = new SourceLocation(code.Position, lineIndex: -1, characterIndex: -1);

        // Act
        var hover = await serviceAccessor.GetHoverInfoAsync("file.razor", codeDocument, location, CreatePlainTextCapabilities(), DisposalToken);

        // Assert
        Assert.NotNull(hover);
        Assert.NotNull(hover.Contents);
        Assert.Contains("Text", ((MarkupContent)hover.Contents).Value, StringComparison.Ordinal);
        Assert.Equal(MarkupKind.PlainText, ((MarkupContent)hover.Contents).Kind);
        var expectedRange = LspFactory.CreateSingleLineRange(line: 3, character: 9, length: 4);
        Assert.Equal(expectedRange, hover.Range);
    }

    [Fact]
    public async Task GetHoverInfo_TagHelper_PlainTextAttribute()
    {
        // Arrange
        TestCode code = """
            @addTagHelper *, TestAssembly
            <test1 $$bool-val></test1>
            """;

        var codeDocument = CreateCodeDocument(code.Text, isRazorFile: false, DefaultTagHelpers);

        var service = GetHoverService();
        var serviceAccessor = service.GetTestAccessor();
        var location = new SourceLocation(code.Position, lineIndex: -1, characterIndex: -1);

        // Act
        var hover = await serviceAccessor.GetHoverInfoAsync("file.cshtml", codeDocument, location, CreatePlainTextCapabilities(), DisposalToken);

        // Assert
        Assert.NotNull(hover);
        Assert.NotNull(hover.Contents);
        Assert.Contains("BoolVal", ((MarkupContent)hover.Contents).Value, StringComparison.Ordinal);
        Assert.DoesNotContain("IntVal", ((MarkupContent)hover.Contents).Value, StringComparison.Ordinal);
        Assert.Equal(MarkupKind.PlainText, ((MarkupContent)hover.Contents).Kind);
        var expectedRange = LspFactory.CreateSingleLineRange(line: 1, character: 7, length: 8);
        Assert.Equal(expectedRange, hover.Range);
    }

    [Fact]
    public async Task GetHoverInfo_HTML_PlainTextElement()
    {
        // Arrange
        TestCode code = """
            @addTagHelper *, TestAssembly
            <p><$$strong></strong></p>
            """;

        var codeDocument = CreateCodeDocument(code.Text, isRazorFile: false);

        var service = GetHoverService();
        var serviceAccessor = service.GetTestAccessor();
        var location = new SourceLocation(code.Position, lineIndex: -1, characterIndex: -1);

        // Act
        var hover = await serviceAccessor.GetHoverInfoAsync("file.cshtml", codeDocument, location, CreatePlainTextCapabilities(), DisposalToken);

        // Assert
        Assert.Null(hover);
    }

    [Fact]
    public async Task GetHoverInfo_HTML_PlainTextAttribute()
    {
        // Arrange
        TestCode code = """
            @addTagHelper *, TestAssembly
            <p><strong class="$$weak"></strong></p>
            """;

        var codeDocument = CreateCodeDocument(code.Text, isRazorFile: false);

        var service = GetHoverService();
        var serviceAccessor = service.GetTestAccessor();

        var location = new SourceLocation(code.Position, lineIndex: -1, characterIndex: -1);

        // Act
        var hover = await serviceAccessor.GetHoverInfoAsync("file.cshtml", codeDocument, location, CreatePlainTextCapabilities(), DisposalToken);

        // Assert
        Assert.Null(hover);
    }

    [Fact]
    public async Task GetHoverInfo_TagHelper_Element_VSClient_ReturnVSHover()
    {
        // Arrange
        TestCode code = """
            @addTagHelper *, TestAssembly
            <$$test1></test1>
            """;

        var codeDocument = CreateCodeDocument(code.Text, isRazorFile: false, DefaultTagHelpers);
        var service = GetHoverService();
        var serviceAccessor = service.GetTestAccessor();
        var location = new SourceLocation(code.Position, lineIndex: -1, characterIndex: -1);
        var clientCapabilities = CreateMarkDownCapabilities();
        clientCapabilities.SupportsVisualStudioExtensions = true;

        // Act
        var vsHover = await serviceAccessor.GetHoverInfoAsync("file.cshtml", codeDocument, location, clientCapabilities, DisposalToken);

        // Assert
        Assert.NotNull(vsHover);
        Assert.NotNull(vsHover.Contents);
        Assert.False(vsHover.Contents.Value.TryGetFourth(out var _));
        Assert.True(vsHover.Contents.Value.TryGetThird(out var _) && !vsHover.Contents.Value.Third.Any());
        var expectedRange = LspFactory.CreateSingleLineRange(line: 1, character: 1, length: 5);
        Assert.Equal(expectedRange, vsHover.Range);

        Assert.NotNull(vsHover.RawContent);
        var container = (ContainerElement)vsHover.RawContent;
        var containerElements = container.Elements.ToList();
        Assert.Equal(ContainerElementStyle.Stacked, container.Style);
        Assert.Single(containerElements);

        // [TagHelper Glyph] Test1TagHelper
        var innerContainer = ((ContainerElement)containerElements[0]).Elements.ToList();
        var classifiedTextElement = (ClassifiedTextElement)innerContainer[1];
        Assert.Equal(2, innerContainer.Count);
        Assert.Equal(ClassGlyph, innerContainer[0]);
        Assert.Collection(classifiedTextElement.Runs,
            run => DefaultVSLSPTagHelperTooltipFactoryTest.AssertExpectedClassification(run, "Test1TagHelper", VSPredefinedClassificationTypeNames.Type));
    }

    [Fact]
    public async Task GetHoverInfo_TagHelper_Attribute_VSClient_ReturnVSHover()
    {
        // Arrange
        TestCode code = """
            @addTagHelper *, TestAssembly
            <test1 $$bool-val='true'></test1>
            """;

        var codeDocument = CreateCodeDocument(code.Text, isRazorFile: false, DefaultTagHelpers);

        var service = GetHoverService();
        var serviceAccessor = service.GetTestAccessor();
        var location = new SourceLocation(code.Position, lineIndex: -1, characterIndex: -1);
        var clientCapabilities = CreateMarkDownCapabilities();
        clientCapabilities.SupportsVisualStudioExtensions = true;

        // Act
        var vsHover = await serviceAccessor.GetHoverInfoAsync("file.cshtml", codeDocument, location, clientCapabilities, DisposalToken);

        // Assert
        Assert.NotNull(vsHover);
        Assert.NotNull(vsHover.Contents);
        Assert.False(vsHover.Contents.Value.TryGetFourth(out _));
        Assert.True(vsHover.Contents.Value.TryGetThird(out var markedStrings) && !markedStrings.Any());
        var expectedRange = LspFactory.CreateSingleLineRange(line: 1, character: 7, length: 8);
        Assert.Equal(expectedRange, vsHover.Range);

        Assert.NotNull(vsHover.RawContent);
        var container = (ContainerElement)vsHover.RawContent;
        var containerElements = container.Elements.ToList();
        Assert.Equal(ContainerElementStyle.Stacked, container.Style);
        Assert.Single(containerElements);

        // [TagHelper Glyph] bool Test1TagHelper.BoolVal
        var innerContainer = ((ContainerElement)containerElements[0]).Elements.ToList();
        var classifiedTextElement = (ClassifiedTextElement)innerContainer[1];
        Assert.Equal(2, innerContainer.Count);
        Assert.Equal(PropertyGlyph, innerContainer[0]);
        Assert.Collection(classifiedTextElement.Runs,
            run => DefaultVSLSPTagHelperTooltipFactoryTest.AssertExpectedClassification(run, "bool", VSPredefinedClassificationTypeNames.Keyword),
            run => DefaultVSLSPTagHelperTooltipFactoryTest.AssertExpectedClassification(run, " ", VSPredefinedClassificationTypeNames.WhiteSpace),
            run => DefaultVSLSPTagHelperTooltipFactoryTest.AssertExpectedClassification(run, "Test1TagHelper", VSPredefinedClassificationTypeNames.Type),
            run => DefaultVSLSPTagHelperTooltipFactoryTest.AssertExpectedClassification(run, ".", VSPredefinedClassificationTypeNames.Punctuation),
            run => DefaultVSLSPTagHelperTooltipFactoryTest.AssertExpectedClassification(run, "BoolVal", VSPredefinedClassificationTypeNames.Identifier));
    }

    [Fact]
    public async Task Handle_Hover_SingleServer_CallsDelegatedLanguageServer()
    {
        // Arrange
        var languageServerFeatureOptions = StrictMock.Of<LanguageServerFeatureOptions>(options =>
            options.SingleServerSupport == true &&
            options.UseRazorCohostServer == false);

        var delegatedHover = new VSInternalHover();

        var clientConnection = TestMocks.CreateClientConnection(builder =>
        {
            builder.SetupSendRequest<IDelegatedParams, VSInternalHover>(CustomMessageNames.RazorHoverEndpointName, response: delegatedHover);
        });

        var documentMappingServiceMock = new StrictMock<IDocumentMappingService>();

        var outRange = new LinePositionSpan();
        documentMappingServiceMock
            .Setup(x => x.TryMapToGeneratedDocumentRange(It.IsAny<IRazorGeneratedDocument>(), It.IsAny<LinePositionSpan>(), out outRange))
            .Returns(true);

        var projectedPosition = new LinePosition(1, 1);
        var projectedIndex = 1;
        documentMappingServiceMock
            .Setup(x => x.TryMapToGeneratedDocumentPosition(It.IsAny<IRazorGeneratedDocument>(), It.IsAny<int>(), out projectedPosition, out projectedIndex))
            .Returns(true);

        var endpoint = CreateEndpoint(languageServerFeatureOptions, documentMappingServiceMock.Object, clientConnection);

        var (documentContext, position) = CreateDefaultDocumentContext();
        var requestContext = CreateRazorRequestContext(documentContext);

        var request = new TextDocumentPositionParams
        {
<<<<<<< HEAD
            TextDocument = new TextDocumentIdentifier
            {
                Uri = new Uri("C:/text.razor")
            },
            Position = LspFactory.CreatePosition(1, 0),
=======
            TextDocument = new() { Uri = new Uri("C:/text.razor") },
            Position = position,
>>>>>>> c38fc3b9
        };

        // Act
        var result = await endpoint.HandleRequestAsync(request, requestContext, DisposalToken);

        // Assert
        Assert.Same(delegatedHover, result);
    }

    [Fact]
    public async Task Handle_Hover_SingleServer_CSharpVariable()
    {
        // Arrange
        TestCode code = """
            <div></div>

            @{
                var $$myVariable = "Hello";

                var length = myVariable.Length;
            }
            """;

        // Act
        var result = await GetResultFromSingleServerEndpointAsync(code);

        // Assert
        Assert.NotNull(result);
        var range = result.Range;
        var expected = LspFactory.CreateSingleLineRange(line: 3, character: 8, length: 10);

        Assert.Equal(expected, range);

        Assert.NotNull(result.RawContent);
        var rawContainer = (ContainerElement)result.RawContent;
        var embeddedContainerElement = (ContainerElement)rawContainer.Elements.Single();

        var classifiedText = (ClassifiedTextElement)embeddedContainerElement.Elements.ElementAt(1);
        var text = string.Join("", classifiedText.Runs.Select(r => r.Text));

        // No need to validate exact text, in case the c# language server changes. Just
        // verify that the expected variable is represented within the hover text
        Assert.Contains("myVariable", text);
    }

    [Fact]
    public async Task Handle_Hover_SingleServer_Component()
    {
        // Arrange
        TestCode code = """
            @addTagHelper *, TestAssembly

            <$$test1></test1>
            """;

        // Act
        var result = await GetResultFromSingleServerEndpointAsync(code);

        // Assert
        Assert.NotNull(result);
        var range = result.Range;
        var expected = LspFactory.CreateSingleLineRange(line: 2, character: 1, length: 5);

        Assert.Equal(expected, range);

        Assert.NotNull(result.RawContent);
        var rawContainer = (ContainerElement)result.RawContent;
        var embeddedContainerElement = (ContainerElement)rawContainer.Elements.Single();

        var classifiedText = (ClassifiedTextElement)embeddedContainerElement.Elements.ElementAt(1);
        var text = string.Join("", classifiedText.Runs.Select(r => r.Text));
        Assert.Equal("Test1TagHelper", text);
    }

    [Fact]
    public async Task Handle_Hover_SingleServer_AddTagHelper()
    {
        // Arrange
        TestCode code = """
            @addTagHelper *, Test$$Assembly

            <test1></test1>
            """;

        // Act
        var result = await GetResultFromSingleServerEndpointAsync(code);

        // Assert

        // Roslyn returns us a range that is outside of our source mappings, so we expect the endpoint
        // to return null, so as not to confuse the client
        Assert.NotNull(result);
        Assert.Null(result.Range);

        Assert.NotNull(result.RawContent);
        var rawContainer = (ContainerElement)result.RawContent;
        var embeddedContainerElement = (ContainerElement)rawContainer.Elements.Single();

        if (embeddedContainerElement.Elements.FirstOrDefault() is ContainerElement headerContainer)
        {
            embeddedContainerElement = headerContainer;
        }

        var classifiedText = (ClassifiedTextElement)embeddedContainerElement.Elements.ElementAt(1);
        var text = string.Join("", classifiedText.Runs.Select(r => r.Text));
        // Hover info is for a string
        Assert.StartsWith("class System.String", text);
    }

    private async Task<VSInternalHover?> GetResultFromSingleServerEndpointAsync(TestCode code)
    {
        var codeDocument = CreateCodeDocument(code.Text, DefaultTagHelpers);
        var csharpSourceText = codeDocument.GetCSharpSourceText();
        var csharpDocumentUri = new Uri("C:/path/to/file.razor__virtual.g.cs");
        var serverCapabilities = new VSInternalServerCapabilities()
        {
            HoverProvider = true
        };

        await using var csharpServer = await CSharpTestLspServerHelpers.CreateCSharpLspServerAsync(
            csharpSourceText, csharpDocumentUri, serverCapabilities, razorSpanMappingService: null, capabilitiesUpdater: null, DisposalToken);
        await csharpServer.OpenDocumentAsync(csharpDocumentUri, csharpSourceText.ToString());

        var razorFilePath = "C:/path/to/file.razor";
        var documentContextFactory = new TestDocumentContextFactory(razorFilePath, codeDocument);
        var languageServerFeatureOptions = StrictMock.Of<LanguageServerFeatureOptions>(options =>
            options.SupportsFileManipulation == true &&
            options.SingleServerSupport == true &&
            options.CSharpVirtualDocumentSuffix == ".g.cs" &&
            options.HtmlVirtualDocumentSuffix == ".g.html" &&
            options.UseRazorCohostServer == false);
        var languageServer = new HoverLanguageServer(csharpServer, csharpDocumentUri, DisposalToken);
        var documentMappingService = new LspDocumentMappingService(FilePathService, documentContextFactory, LoggerFactory);

        var service = GetHoverService(documentMappingService);

        var endpoint = new HoverEndpoint(
            service,
            languageServerFeatureOptions,
            documentMappingService,
            languageServer,
            LoggerFactory);

        var razorFileUri = new Uri(razorFilePath);
        var request = new TextDocumentPositionParams
        {
            TextDocument = new() { Uri = razorFileUri, },
            Position = codeDocument.Source.Text.GetPosition(code.Position)
        };

        var documentContext = CreateDocumentContext(razorFileUri, codeDocument);
        var requestContext = CreateRazorRequestContext(documentContext: documentContext);

        return await endpoint.HandleRequestAsync(request, requestContext, DisposalToken);
    }

    private (DocumentContext, Position) CreateDefaultDocumentContext()
    {
        TestCode code = """
            @addTagHelper *, TestAssembly
            <any @test="Increment" />
            @code{
                public void $$Increment(){
                }
            }
            """;

        var path = "C:/text.razor";
        var codeDocument = CreateCodeDocument(code.Text, path, DefaultTagHelpers);
        var projectWorkspaceState = ProjectWorkspaceState.Create(DefaultTagHelpers);
        var projectSnapshot = TestProjectSnapshot.Create("C:/project.csproj", projectWorkspaceState);

        var documentSnapshotMock = new StrictMock<IDocumentSnapshot>();
        documentSnapshotMock
            .Setup(x => x.GetGeneratedOutputAsync(It.IsAny<bool>()))
            .ReturnsAsync(codeDocument);
        documentSnapshotMock
            .Setup(x => x.GetTextAsync())
            .ReturnsAsync(codeDocument.Source.Text);
        documentSnapshotMock
            .SetupGet(x => x.FilePath)
            .Returns(path);
        documentSnapshotMock
            .SetupGet(x => x.FileKind)
            .Returns(FileKinds.Component);
        documentSnapshotMock
            .SetupGet(x => x.Version)
            .Returns(0);
        documentSnapshotMock
            .SetupGet(x => x.Project)
            .Returns(projectSnapshot);

        var documentContext = new DocumentContext(new Uri(path), documentSnapshotMock.Object, projectContext: null);
        var position = codeDocument.Source.Text.GetPosition(code.Position);

        return (documentContext, position);
    }

    private HoverEndpoint CreateEndpoint(
        LanguageServerFeatureOptions? languageServerFeatureOptions = null,
        IDocumentMappingService? documentMappingService = null,
        IClientConnection? clientConnection = null)
    {
        languageServerFeatureOptions ??= StrictMock.Of<LanguageServerFeatureOptions>(options =>
            options.SupportsFileManipulation == true &&
            options.SingleServerSupport == false);

        documentMappingService ??= StrictMock.Of<IDocumentMappingService>();

        clientConnection ??= StrictMock.Of<IClientConnection>();

        var service = GetHoverService();

        var endpoint = new HoverEndpoint(
            service,
            languageServerFeatureOptions,
            documentMappingService,
            clientConnection,
            LoggerFactory);

        return endpoint;
    }

    private HoverService GetHoverService(IDocumentMappingService? mappingService = null)
    {
        var projectManager = CreateProjectSnapshotManager();
        var lspTagHelperTooltipFactory = new DefaultLSPTagHelperTooltipFactory(projectManager);
        var vsLspTagHelperTooltipFactory = new DefaultVSLSPTagHelperTooltipFactory(projectManager);

        var clientCapabilities = CreateMarkDownCapabilities();
        clientCapabilities.SupportsVisualStudioExtensions = true;
        var clientCapabilitiesService = new TestClientCapabilitiesService(clientCapabilities);

        mappingService ??= StrictMock.Of<IDocumentMappingService>();

        return new HoverService(lspTagHelperTooltipFactory, vsLspTagHelperTooltipFactory, mappingService, clientCapabilitiesService);
    }

    private class HoverLanguageServer : IClientConnection
    {
        private readonly CSharpTestLspServer _csharpServer;
        private readonly Uri _csharpDocumentUri;
        private readonly CancellationToken _cancellationToken;

        public HoverLanguageServer(
            CSharpTestLspServer csharpServer,
            Uri csharpDocumentUri,
            CancellationToken cancellationToken)
        {
            _csharpServer = csharpServer;
            _csharpDocumentUri = csharpDocumentUri;
            _cancellationToken = cancellationToken;
        }

        public Task SendNotificationAsync<TParams>(string method, TParams @params, CancellationToken cancellationToken)
        {
            throw new NotImplementedException();
        }

        public Task SendNotificationAsync(string method, CancellationToken cancellationToken)
        {
            throw new NotImplementedException();
        }

        public async Task<TResponse> SendRequestAsync<TParams, TResponse>(string method, TParams @params, CancellationToken cancellationToken)
        {
            Assert.Equal(CustomMessageNames.RazorHoverEndpointName, method);
            var hoverParams = Assert.IsType<DelegatedPositionParams>(@params);

            var hoverRequest = new TextDocumentPositionParams()
            {
                TextDocument = new() { Uri = _csharpDocumentUri, },
                Position = hoverParams.ProjectedPosition
            };

            var result = await _csharpServer.ExecuteRequestAsync<TextDocumentPositionParams, TResponse>(
                Methods.TextDocumentHoverName, hoverRequest, _cancellationToken);

            return result;
        }
    }
}<|MERGE_RESOLUTION|>--- conflicted
+++ resolved
@@ -1,12 +1,6 @@
 ﻿// Copyright (c) .NET Foundation. All rights reserved.
 // Licensed under the MIT license. See License.txt in the project root for license information.
 
-<<<<<<< HEAD
-#nullable disable
-
-extern alias RLSP;
-=======
->>>>>>> c38fc3b9
 using System;
 using System.Linq;
 using System.Threading;
@@ -26,8 +20,9 @@
 using Microsoft.CodeAnalysis.Razor.Protocol;
 using Microsoft.CodeAnalysis.Razor.Workspaces;
 using Microsoft.CodeAnalysis.Text;
+using Microsoft.VisualStudio.LanguageServer.Protocol;
+using Microsoft.VisualStudio.Text.Adornments;
 using Moq;
-using RLSP::Roslyn.Text.Adornments;
 using Xunit;
 using Xunit.Abstractions;
 using static Microsoft.AspNetCore.Razor.LanguageServer.Tooltip.DefaultVSLSPTagHelperTooltipFactory;
@@ -76,7 +71,7 @@
         Assert.NotNull(hover);
         Assert.NotNull(hover.Contents);
         Assert.Contains("**Test1TagHelper**", ((MarkupContent)hover.Contents).Value, StringComparison.Ordinal);
-        var expectedRange = LspFactory.CreateSingleLineRange(line: 1, character: 1, length: 5);
+        var expectedRange = VsLspFactory.CreateSingleLineRange(line: 1, character: 1, length: 5);
         Assert.Equal(expectedRange, hover.Range);
     }
 
@@ -103,7 +98,7 @@
         Assert.NotNull(hover);
         Assert.NotNull(hover.Contents);
         Assert.Contains("**SomeChild**", ((MarkupContent)hover.Contents).Value, StringComparison.Ordinal);
-        var expectedRange = LspFactory.CreateSingleLineRange(line: 2, character: 5, length: 9);
+        var expectedRange = VsLspFactory.CreateSingleLineRange(line: 2, character: 5, length: 9);
         Assert.Equal(expectedRange, hover.Range);
     }
 
@@ -155,7 +150,7 @@
         Assert.NotNull(hover);
         Assert.NotNull(hover.Contents);
         Assert.Contains("**Test1TagHelper**", ((MarkupContent)hover.Contents).Value, StringComparison.Ordinal);
-        var expectedRange = LspFactory.CreateSingleLineRange(line: 1, character: 9, length: 5);
+        var expectedRange = VsLspFactory.CreateSingleLineRange(line: 1, character: 9, length: 5);
         Assert.Equal(expectedRange, hover.Range);
     }
 
@@ -181,7 +176,7 @@
         Assert.NotNull(hover.Contents);
         Assert.Contains("**BoolVal**", ((MarkupContent)hover.Contents).Value, StringComparison.Ordinal);
         Assert.DoesNotContain("**IntVal**", ((MarkupContent)hover.Contents).Value, StringComparison.Ordinal);
-        var expectedRange = LspFactory.CreateSingleLineRange(line: 1, character: 7, length: 8);
+        var expectedRange = VsLspFactory.CreateSingleLineRange(line: 1, character: 7, length: 8);
         Assert.Equal(expectedRange, hover.Range);
     }
 
@@ -208,7 +203,7 @@
         Assert.NotNull(hover.Contents);
         Assert.Contains("**BoolVal**", ((MarkupContent)hover.Contents).Value, StringComparison.Ordinal);
         Assert.DoesNotContain("**IntVal**", ((MarkupContent)hover.Contents).Value, StringComparison.Ordinal);
-        var expectedRange = LspFactory.CreateSingleLineRange(line: 1, character: 7, length: 8);
+        var expectedRange = VsLspFactory.CreateSingleLineRange(line: 1, character: 7, length: 8);
         Assert.Equal(expectedRange, hover.Range);
     }
 
@@ -297,7 +292,7 @@
         Assert.NotNull(hover.Contents);
         Assert.Contains("**BoolVal**", ((MarkupContent)hover.Contents).Value, StringComparison.Ordinal);
         Assert.DoesNotContain("**IntVal**", ((MarkupContent)hover.Contents).Value, StringComparison.Ordinal);
-        var expectedRange = LspFactory.CreateSingleLineRange(line: 1, character: 7, length: 8);
+        var expectedRange = VsLspFactory.CreateSingleLineRange(line: 1, character: 7, length: 8);
         Assert.Equal(expectedRange, hover.Range);
     }
 
@@ -326,7 +321,7 @@
         Assert.NotNull(hover);
         Assert.NotNull(hover.Contents);
         Assert.Contains("**Test**", ((MarkupContent)hover.Contents).Value, StringComparison.Ordinal);
-        var expectedRange = LspFactory.CreateSingleLineRange(line: 1, character: 5, length: 5);
+        var expectedRange = VsLspFactory.CreateSingleLineRange(line: 1, character: 5, length: 5);
         Assert.Equal(expectedRange, hover.Range);
     }
 
@@ -351,7 +346,7 @@
         Assert.NotNull(hover);
         Assert.NotNull(hover.Contents);
         Assert.Contains("**Test1TagHelper**", ((MarkupContent)hover.Contents).Value, StringComparison.Ordinal);
-        var expectedRange = LspFactory.CreateSingleLineRange(line: 1, character: 1, length: 5);
+        var expectedRange = VsLspFactory.CreateSingleLineRange(line: 1, character: 1, length: 5);
         Assert.Equal(expectedRange, hover.Range);
     }
 
@@ -377,7 +372,7 @@
         Assert.NotNull(hover.Contents);
         Assert.Contains("**BoolVal**", ((MarkupContent)hover.Contents).Value, StringComparison.Ordinal);
         Assert.DoesNotContain("**IntVal**", ((MarkupContent)hover.Contents).Value, StringComparison.Ordinal);
-        var expectedRange = LspFactory.CreateSingleLineRange(line: 1, character: 7, length: 8);
+        var expectedRange = VsLspFactory.CreateSingleLineRange(line: 1, character: 7, length: 8);
         Assert.Equal(expectedRange, hover.Range);
     }
 
@@ -425,7 +420,7 @@
         Assert.NotNull(hover.Contents);
         Assert.Contains("Test1TagHelper", ((MarkupContent)hover.Contents).Value, StringComparison.Ordinal);
         Assert.Equal(MarkupKind.PlainText, ((MarkupContent)hover.Contents).Kind);
-        var expectedRange = LspFactory.CreateSingleLineRange(line: 1, character: 1, length: 5);
+        var expectedRange = VsLspFactory.CreateSingleLineRange(line: 1, character: 1, length: 5);
         Assert.Equal(expectedRange, hover.Range);
     }
 
@@ -452,7 +447,7 @@
         Assert.NotNull(hover.Contents);
         Assert.Contains("Test1TagHelper", ((MarkupContent)hover.Contents).Value, StringComparison.Ordinal);
         Assert.Equal(MarkupKind.PlainText, ((MarkupContent)hover.Contents).Kind);
-        var expectedRange = LspFactory.CreateSingleLineRange(line: 1, character: 9, length: 5);
+        var expectedRange = VsLspFactory.CreateSingleLineRange(line: 1, character: 9, length: 5);
         Assert.Equal(expectedRange, hover.Range);
     }
 
@@ -478,7 +473,7 @@
         Assert.NotNull(hover.Contents);
         Assert.Contains("Text", ((MarkupContent)hover.Contents).Value, StringComparison.Ordinal);
         Assert.Equal(MarkupKind.PlainText, ((MarkupContent)hover.Contents).Kind);
-        var expectedRange = LspFactory.CreateSingleLineRange(line: 0, character: 1, length: 4);
+        var expectedRange = VsLspFactory.CreateSingleLineRange(line: 0, character: 1, length: 4);
         Assert.Equal(expectedRange, hover.Range);
     }
 
@@ -506,7 +501,7 @@
         Assert.NotNull(hover.Contents);
         Assert.Contains("Text", ((MarkupContent)hover.Contents).Value, StringComparison.Ordinal);
         Assert.Equal(MarkupKind.PlainText, ((MarkupContent)hover.Contents).Kind);
-        var expectedRange = LspFactory.CreateSingleLineRange(line: 1, character: 5, length: 4);
+        var expectedRange = VsLspFactory.CreateSingleLineRange(line: 1, character: 5, length: 4);
         Assert.Equal(expectedRange, hover.Range);
     }
 
@@ -561,7 +556,7 @@
         Assert.NotNull(hover.Contents);
         Assert.Contains("Text", ((MarkupContent)hover.Contents).Value, StringComparison.Ordinal);
         Assert.Equal(MarkupKind.PlainText, ((MarkupContent)hover.Contents).Kind);
-        var expectedRange = LspFactory.CreateSingleLineRange(line: 3, character: 9, length: 4);
+        var expectedRange = VsLspFactory.CreateSingleLineRange(line: 3, character: 9, length: 4);
         Assert.Equal(expectedRange, hover.Range);
     }
 
@@ -589,7 +584,7 @@
         Assert.Contains("BoolVal", ((MarkupContent)hover.Contents).Value, StringComparison.Ordinal);
         Assert.DoesNotContain("IntVal", ((MarkupContent)hover.Contents).Value, StringComparison.Ordinal);
         Assert.Equal(MarkupKind.PlainText, ((MarkupContent)hover.Contents).Kind);
-        var expectedRange = LspFactory.CreateSingleLineRange(line: 1, character: 7, length: 8);
+        var expectedRange = VsLspFactory.CreateSingleLineRange(line: 1, character: 7, length: 8);
         Assert.Equal(expectedRange, hover.Range);
     }
 
@@ -662,7 +657,7 @@
         Assert.NotNull(vsHover.Contents);
         Assert.False(vsHover.Contents.Value.TryGetFourth(out var _));
         Assert.True(vsHover.Contents.Value.TryGetThird(out var _) && !vsHover.Contents.Value.Third.Any());
-        var expectedRange = LspFactory.CreateSingleLineRange(line: 1, character: 1, length: 5);
+        var expectedRange = VsLspFactory.CreateSingleLineRange(line: 1, character: 1, length: 5);
         Assert.Equal(expectedRange, vsHover.Range);
 
         Assert.NotNull(vsHover.RawContent);
@@ -705,7 +700,7 @@
         Assert.NotNull(vsHover.Contents);
         Assert.False(vsHover.Contents.Value.TryGetFourth(out _));
         Assert.True(vsHover.Contents.Value.TryGetThird(out var markedStrings) && !markedStrings.Any());
-        var expectedRange = LspFactory.CreateSingleLineRange(line: 1, character: 7, length: 8);
+        var expectedRange = VsLspFactory.CreateSingleLineRange(line: 1, character: 7, length: 8);
         Assert.Equal(expectedRange, vsHover.Range);
 
         Assert.NotNull(vsHover.RawContent);
@@ -762,16 +757,8 @@
 
         var request = new TextDocumentPositionParams
         {
-<<<<<<< HEAD
-            TextDocument = new TextDocumentIdentifier
-            {
-                Uri = new Uri("C:/text.razor")
-            },
-            Position = LspFactory.CreatePosition(1, 0),
-=======
             TextDocument = new() { Uri = new Uri("C:/text.razor") },
             Position = position,
->>>>>>> c38fc3b9
         };
 
         // Act
@@ -801,7 +788,7 @@
         // Assert
         Assert.NotNull(result);
         var range = result.Range;
-        var expected = LspFactory.CreateSingleLineRange(line: 3, character: 8, length: 10);
+        var expected = VsLspFactory.CreateSingleLineRange(line: 3, character: 8, length: 10);
 
         Assert.Equal(expected, range);
 
@@ -833,7 +820,7 @@
         // Assert
         Assert.NotNull(result);
         var range = result.Range;
-        var expected = LspFactory.CreateSingleLineRange(line: 2, character: 1, length: 5);
+        var expected = VsLspFactory.CreateSingleLineRange(line: 2, character: 1, length: 5);
 
         Assert.Equal(expected, range);
 
