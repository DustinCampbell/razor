--- conflicted
+++ resolved
@@ -26,15 +26,8 @@
         {
             // Arrange
             var uri = new Uri("file://path/test.razor");
-<<<<<<< HEAD
-            var documentContextFactory = CreateDocumentContextFactory(uri, codeDocument, documentFound: false);
-            var languageServerFeatureOptions = new DefaultLanguageServerFeatureOptions();
-            var endpoint = new LinkedEditingRangeEndpoint(documentContextFactory, languageServerFeatureOptions, LoggerFactory);
-            var request = new LinkedEditingRangeParamsBridge
-=======
-            var endpoint = new LinkedEditingRangeEndpoint(LoggerFactory);
-            var request = new LinkedEditingRangeParams
->>>>>>> affb63f7
+            var endpoint = new LinkedEditingRangeEndpoint(LoggerFactory);
+            var request = new LinkedEditingRangeParams
             {
                 TextDocument = new TextDocumentIdentifier { Uri = uri },
                 Position = new Position { Line = 1, Character = 3 } // <te[||]st1></test1>
@@ -55,16 +48,9 @@
             var txt = $"@addTagHelper *, TestAssembly{Environment.NewLine}<test1></test1>";
             var codeDocument = CreateCodeDocument(txt, isRazorFile: false, DefaultTagHelpers);
             var uri = new Uri("file://path/test.razor");
-<<<<<<< HEAD
-            var documentContextFactory = CreateDocumentContextFactory(uri, codeDocument);
-            var languageServerFeatureOptions = new DefaultLanguageServerFeatureOptions();
-            var endpoint = new LinkedEditingRangeEndpoint(documentContextFactory, languageServerFeatureOptions, LoggerFactory);
-            var request = new LinkedEditingRangeParamsBridge
-=======
-            var documentContext = CreateDocumentContext(uri, codeDocument);
-            var endpoint = new LinkedEditingRangeEndpoint(LoggerFactory);
-            var request = new LinkedEditingRangeParams
->>>>>>> affb63f7
+            var documentContext = CreateDocumentContext(uri, codeDocument);
+            var endpoint = new LinkedEditingRangeEndpoint(LoggerFactory);
+            var request = new LinkedEditingRangeParams
             {
                 TextDocument = new TextDocumentIdentifier { Uri = uri },
                 Position = new Position { Line = 1, Character = 3 } // <te[||]st1></test1>
@@ -100,16 +86,9 @@
             var txt = $"@addTagHelper *, TestAssembly{Environment.NewLine}<test1></test1>";
             var codeDocument = CreateCodeDocument(txt, isRazorFile: false, DefaultTagHelpers);
             var uri = new Uri("file://path/test.razor");
-<<<<<<< HEAD
-            var documentContextFactory = CreateDocumentContextFactory(uri, codeDocument);
-            var languageServerFeatureOptions = new DefaultLanguageServerFeatureOptions();
-            var endpoint = new LinkedEditingRangeEndpoint(documentContextFactory, languageServerFeatureOptions, LoggerFactory);
-            var request = new LinkedEditingRangeParamsBridge
-=======
-            var documentContext = CreateDocumentContext(uri, codeDocument);
-            var endpoint = new LinkedEditingRangeEndpoint(LoggerFactory);
-            var request = new LinkedEditingRangeParams
->>>>>>> affb63f7
+            var documentContext = CreateDocumentContext(uri, codeDocument);
+            var endpoint = new LinkedEditingRangeEndpoint(LoggerFactory);
+            var request = new LinkedEditingRangeParams
             {
                 TextDocument = new TextDocumentIdentifier { Uri = uri },
                 Position = new Position { Line = 1, Character = 6 } // <test1[||]></test1>
@@ -145,16 +124,9 @@
             var txt = $"@addTagHelper *, TestAssembly{Environment.NewLine}<test1></test1>";
             var codeDocument = CreateCodeDocument(txt, isRazorFile: false, DefaultTagHelpers);
             var uri = new Uri("file://path/test.razor");
-<<<<<<< HEAD
-            var documentContextFactory = CreateDocumentContextFactory(uri, codeDocument);
-            var languageServerFeatureOptions = new DefaultLanguageServerFeatureOptions();
-            var endpoint = new LinkedEditingRangeEndpoint(documentContextFactory, languageServerFeatureOptions, LoggerFactory);
-            var request = new LinkedEditingRangeParamsBridge
-=======
-            var documentContext = CreateDocumentContext(uri, codeDocument);
-            var endpoint = new LinkedEditingRangeEndpoint(LoggerFactory);
-            var request = new LinkedEditingRangeParams
->>>>>>> affb63f7
+            var documentContext = CreateDocumentContext(uri, codeDocument);
+            var endpoint = new LinkedEditingRangeEndpoint(LoggerFactory);
+            var request = new LinkedEditingRangeParams
             {
                 TextDocument = new TextDocumentIdentifier { Uri = uri },
                 Position = new Position { Line = 1, Character = 9 } // <test1></[||]test1>
@@ -190,16 +162,9 @@
             var txt = $"@addTagHelper *, TestAssembly{Environment.NewLine}<test1></test1>";
             var codeDocument = CreateCodeDocument(txt, isRazorFile: false, DefaultTagHelpers);
             var uri = new Uri("file://path/test.razor");
-<<<<<<< HEAD
-            var documentContextFactory = CreateDocumentContextFactory(uri, codeDocument);
-            var languageServerFeatureOptions = new DefaultLanguageServerFeatureOptions();
-            var endpoint = new LinkedEditingRangeEndpoint(documentContextFactory, languageServerFeatureOptions, LoggerFactory);
-            var request = new LinkedEditingRangeParamsBridge
-=======
-            var documentContext = CreateDocumentContext(uri, codeDocument);
-            var endpoint = new LinkedEditingRangeEndpoint(LoggerFactory);
-            var request = new LinkedEditingRangeParams
->>>>>>> affb63f7
+            var documentContext = CreateDocumentContext(uri, codeDocument);
+            var endpoint = new LinkedEditingRangeEndpoint(LoggerFactory);
+            var request = new LinkedEditingRangeParams
             {
                 TextDocument = new TextDocumentIdentifier { Uri = uri },
                 Position = new Position { Line = 0, Character = 1 } // @[||]addTagHelper *
@@ -220,16 +185,9 @@
             var txt = $"@addTagHelper *, TestAssembly{Environment.NewLine}<test1 />";
             var codeDocument = CreateCodeDocument(txt, isRazorFile: false, DefaultTagHelpers);
             var uri = new Uri("file://path/test.razor");
-<<<<<<< HEAD
-            var documentContextFactory = CreateDocumentContextFactory(uri, codeDocument);
-            var languageServerFeatureOptions = new DefaultLanguageServerFeatureOptions();
-            var endpoint = new LinkedEditingRangeEndpoint(documentContextFactory, languageServerFeatureOptions, LoggerFactory);
-            var request = new LinkedEditingRangeParamsBridge
-=======
-            var documentContext = CreateDocumentContext(uri, codeDocument);
-            var endpoint = new LinkedEditingRangeEndpoint(LoggerFactory);
-            var request = new LinkedEditingRangeParams
->>>>>>> affb63f7
+            var documentContext = CreateDocumentContext(uri, codeDocument);
+            var endpoint = new LinkedEditingRangeEndpoint(LoggerFactory);
+            var request = new LinkedEditingRangeParams
             {
                 TextDocument = new TextDocumentIdentifier { Uri = uri },
                 Position = new Position { Line = 1, Character = 3 } // <te[||]st1 />
@@ -250,16 +208,9 @@
             var txt = $"@addTagHelper *, TestAssembly{Environment.NewLine}<test1><test1></test1></test1>";
             var codeDocument = CreateCodeDocument(txt, isRazorFile: false, DefaultTagHelpers);
             var uri = new Uri("file://path/test.razor");
-<<<<<<< HEAD
-            var documentContextFactory = CreateDocumentContextFactory(uri, codeDocument);
-            var languageServerFeatureOptions = new DefaultLanguageServerFeatureOptions();
-            var endpoint = new LinkedEditingRangeEndpoint(documentContextFactory, languageServerFeatureOptions, LoggerFactory);
-            var request = new LinkedEditingRangeParamsBridge
-=======
-            var documentContext = CreateDocumentContext(uri, codeDocument);
-            var endpoint = new LinkedEditingRangeEndpoint(LoggerFactory);
-            var request = new LinkedEditingRangeParams
->>>>>>> affb63f7
+            var documentContext = CreateDocumentContext(uri, codeDocument);
+            var endpoint = new LinkedEditingRangeEndpoint(LoggerFactory);
+            var request = new LinkedEditingRangeParams
             {
                 TextDocument = new TextDocumentIdentifier { Uri = uri },
                 Position = new Position { Line = 1, Character = 1 } // <[||]test1><test1></test1></test1>
@@ -295,16 +246,9 @@
             var txt = $"@addTagHelper *, TestAssembly{Environment.NewLine}<body></body>";
             var codeDocument = CreateCodeDocument(txt, isRazorFile: false, DefaultTagHelpers);
             var uri = new Uri("file://path/test.razor");
-<<<<<<< HEAD
-            var documentContextFactory = CreateDocumentContextFactory(uri, codeDocument);
-            var languageServerFeatureOptions = new DefaultLanguageServerFeatureOptions();
-            var endpoint = new LinkedEditingRangeEndpoint(documentContextFactory, languageServerFeatureOptions, LoggerFactory);
-            var request = new LinkedEditingRangeParamsBridge
-=======
-            var documentContext = CreateDocumentContext(uri, codeDocument);
-            var endpoint = new LinkedEditingRangeEndpoint(LoggerFactory);
-            var request = new LinkedEditingRangeParams
->>>>>>> affb63f7
+            var documentContext = CreateDocumentContext(uri, codeDocument);
+            var endpoint = new LinkedEditingRangeEndpoint(LoggerFactory);
+            var request = new LinkedEditingRangeParams
             {
                 TextDocument = new TextDocumentIdentifier { Uri = uri },
                 Position = new Position { Line = 1, Character = 3 } // <bo[||]dy></body>
@@ -340,16 +284,9 @@
             var txt = $"@addTagHelper *, TestAssembly{Environment.NewLine}<body></body>";
             var codeDocument = CreateCodeDocument(txt, isRazorFile: false, DefaultTagHelpers);
             var uri = new Uri("file://path/test.razor");
-<<<<<<< HEAD
-            var documentContextFactory = CreateDocumentContextFactory(uri, codeDocument);
-            var languageServerFeatureOptions = new DefaultLanguageServerFeatureOptions();
-            var endpoint = new LinkedEditingRangeEndpoint(documentContextFactory, languageServerFeatureOptions, LoggerFactory);
-            var request = new LinkedEditingRangeParamsBridge
-=======
-            var documentContext = CreateDocumentContext(uri, codeDocument);
-            var endpoint = new LinkedEditingRangeEndpoint(LoggerFactory);
-            var request = new LinkedEditingRangeParams
->>>>>>> affb63f7
+            var documentContext = CreateDocumentContext(uri, codeDocument);
+            var endpoint = new LinkedEditingRangeEndpoint(LoggerFactory);
+            var request = new LinkedEditingRangeParams
             {
                 TextDocument = new TextDocumentIdentifier { Uri = uri },
                 Position = new Position { Line = 1, Character = 8 } // <body></[||]body>
@@ -385,16 +322,9 @@
             var txt = $"@addTagHelper *, TestAssembly{Environment.NewLine}<body />";
             var codeDocument = CreateCodeDocument(txt, isRazorFile: false, DefaultTagHelpers);
             var uri = new Uri("file://path/test.razor");
-<<<<<<< HEAD
-            var documentContextFactory = CreateDocumentContextFactory(uri, codeDocument);
-            var languageServerFeatureOptions = new DefaultLanguageServerFeatureOptions();
-            var endpoint = new LinkedEditingRangeEndpoint(documentContextFactory, languageServerFeatureOptions, LoggerFactory);
-            var request = new LinkedEditingRangeParamsBridge
-=======
-            var documentContext = CreateDocumentContext(uri, codeDocument);
-            var endpoint = new LinkedEditingRangeEndpoint(LoggerFactory);
-            var request = new LinkedEditingRangeParams
->>>>>>> affb63f7
+            var documentContext = CreateDocumentContext(uri, codeDocument);
+            var endpoint = new LinkedEditingRangeEndpoint(LoggerFactory);
+            var request = new LinkedEditingRangeParams
             {
                 TextDocument = new TextDocumentIdentifier { Uri = uri },
                 Position = new Position { Line = 1, Character = 3 } // <bo[||]dy />
