﻿// Copyright (c) .NET Foundation. All rights reserved.
// Licensed under the MIT license. See License.txt in the project root for license information.

using System;
using System.Collections.Immutable;
using System.Threading.Tasks;
using Microsoft.AspNetCore.Razor.Language;
using Microsoft.AspNetCore.Razor.Test.Common.LanguageServer;
using Microsoft.CodeAnalysis.Razor.DocumentMapping;
using Microsoft.CodeAnalysis.Razor.Protocol;
using Microsoft.CodeAnalysis.Razor.Protocol.DocumentMapping;
using Xunit;
using Xunit.Abstractions;

namespace Microsoft.AspNetCore.Razor.LanguageServer.Mapping;

public class RazorMapToDocumentRangesEndpointTest : LanguageServerTestBase
{
    private readonly IDocumentMappingService _documentMappingService;

    public RazorMapToDocumentRangesEndpointTest(ITestOutputHelper testOutput)
        : base(testOutput)
    {
        _documentMappingService = new LspDocumentMappingService(
            FilePathService,
            new TestDocumentContextFactory(),
            LoggerFactory);
    }

    // These are more integration tests to validate that all the pieces work together
    [Fact]
    public async Task Handle_MapToDocumentRanges_CSharp()
    {
        // Arrange
        var documentPath = new Uri("C:/path/to/document.cshtml");
        var codeDocument = CreateCodeDocumentWithCSharpProjection(
            razorSource: "<p>@DateTime.Now</p>",
            projectedCSharpSource: "var __o = DateTime.Now",
            sourceMappings: [new SourceMapping(new SourceSpan(4, 12), new SourceSpan(10, 12))]);
        var documentContext = CreateDocumentContext(documentPath, codeDocument);
        var languageEndpoint = new RazorMapToDocumentRangesEndpoint(_documentMappingService);
        var request = new RazorMapToDocumentRangesParams()
        {
            Kind = RazorLanguageKind.CSharp,
            ProjectedRanges = [LspFactory.CreateSingleLineRange(line: 0, character: 10, length: 12)],
            RazorDocumentUri = documentPath,
        };
        var expectedRange = LspFactory.CreateSingleLineRange(line: 0, character: 4, length: 12);

        var requestContext = CreateRazorRequestContext(documentContext);

        // Act
        var response = await languageEndpoint.HandleRequestAsync(request, requestContext, default);

        // Assert
        Assert.NotNull(response);
        Assert.Equal(expectedRange, response!.Ranges[0]);
    }

    [Fact]
    public async Task Handle_MapToDocumentRanges_CSharp_Unmapped()
    {
        // Arrange
        var documentPath = new Uri("C:/path/to/document.cshtml");
        var codeDocument = CreateCodeDocumentWithCSharpProjection(
            razorSource: "<p>@DateTime.Now</p>",
            projectedCSharpSource: "var __o = DateTime.Now",
            sourceMappings: [new SourceMapping(new SourceSpan(4, 12), new SourceSpan(10, 12))]);
        var documentContext = CreateDocumentContext(documentPath, codeDocument);
        var languageEndpoint = new RazorMapToDocumentRangesEndpoint(_documentMappingService);
        var request = new RazorMapToDocumentRangesParams()
        {
            Kind = RazorLanguageKind.CSharp,
            ProjectedRanges = [LspFactory.CreateSingleLineRange(start: (0, 0), length: 3)],
            RazorDocumentUri = documentPath,
        };

        var requestContext = CreateRazorRequestContext(documentContext);

        // Act
        var response = await languageEndpoint.HandleRequestAsync(request, requestContext, default);

        // Assert
        Assert.NotNull(response);
<<<<<<< HEAD
        Assert.Equal(LspFactory.UndefinedRange, response!.Ranges[0]);
        Assert.Equal(1337, response.HostDocumentVersion);
=======
        Assert.Equal(VsLspFactory.UndefinedRange, response!.Ranges[0]);
>>>>>>> c38fc3b9
    }

    [Fact]
    public async Task Handle_MapToDocumentRanges_CSharp_LeadingOverlapsUnmapped()
    {
        // Arrange
        var documentPath = new Uri("C:/path/to/document.cshtml");
        var codeDocument = CreateCodeDocumentWithCSharpProjection(
            razorSource: "<p>@DateTime.Now</p>",
            projectedCSharpSource: "var __o = DateTime.Now",
            sourceMappings: [new SourceMapping(new SourceSpan(4, 12), new SourceSpan(10, 12))]);
        var documentContext = CreateDocumentContext(documentPath, codeDocument);
        var languageEndpoint = new RazorMapToDocumentRangesEndpoint(_documentMappingService);
        var request = new RazorMapToDocumentRangesParams()
        {
            Kind = RazorLanguageKind.CSharp,
            ProjectedRanges = [LspFactory.CreateSingleLineRange(start: (0, 0), length: 22)],
            RazorDocumentUri = documentPath,
        };

        var requestContext = CreateRazorRequestContext(documentContext);

        // Act
        var response = await languageEndpoint.HandleRequestAsync(request, requestContext, default);

        // Assert
        Assert.NotNull(response);
<<<<<<< HEAD
        Assert.Equal(LspFactory.UndefinedRange, response!.Ranges[0]);
        Assert.Equal(1337, response.HostDocumentVersion);
=======
        Assert.Equal(VsLspFactory.UndefinedRange, response!.Ranges[0]);
>>>>>>> c38fc3b9
    }

    [Fact]
    public async Task Handle_MapToDocumentRanges_CSharp_TrailingOverlapsUnmapped()
    {
        // Arrange
        var documentPath = new Uri("C:/path/to/document.cshtml");
        var codeDocument = CreateCodeDocumentWithCSharpProjection(
            razorSource: "<p>@DateTime.Now</p>",
            projectedCSharpSource: "var __o = DateTime.Now",
            sourceMappings: [new SourceMapping(new SourceSpan(4, 12), new SourceSpan(10, 12))]);
        var documentContext = CreateDocumentContext(documentPath, codeDocument);
        var languageEndpoint = new RazorMapToDocumentRangesEndpoint(_documentMappingService);
        var request = new RazorMapToDocumentRangesParams()
        {
            Kind = RazorLanguageKind.CSharp,
            ProjectedRanges = [LspFactory.CreateSingleLineRange(line: 0, character : 10, length: 13)],
            RazorDocumentUri = documentPath,
        };

        var requestContext = CreateRazorRequestContext(documentContext);

        // Act
        var response = await languageEndpoint.HandleRequestAsync(request, requestContext, default);

        // Assert
        Assert.NotNull(response);
<<<<<<< HEAD
        Assert.Equal(LspFactory.UndefinedRange, response!.Ranges[0]);
        Assert.Equal(1337, response.HostDocumentVersion);
=======
        Assert.Equal(VsLspFactory.UndefinedRange, response!.Ranges[0]);
>>>>>>> c38fc3b9
    }

    [Fact]
    public async Task Handle_MapToDocumentRanges_Html()
    {
        // Arrange
        var documentPath = new Uri("C:/path/to/document.cshtml");
        var codeDocument = CreateCodeDocument("<p>@DateTime.Now</p>");
        var documentContext = CreateDocumentContext(documentPath, codeDocument);
        var languageEndpoint = new RazorMapToDocumentRangesEndpoint(_documentMappingService);
        var request = new RazorMapToDocumentRangesParams()
        {
            Kind = RazorLanguageKind.Html,
            ProjectedRanges = [LspFactory.CreateSingleLineRange(line: 0, character: 16, length: 4)],
            RazorDocumentUri = documentPath,
        };

        var requestContext = CreateRazorRequestContext(documentContext);

        // Act
        var response = await languageEndpoint.HandleRequestAsync(request, requestContext, default);

        // Assert
        Assert.NotNull(response);
        Assert.Equal(request.ProjectedRanges[0], response!.Ranges[0]);
    }

    [Fact]
    public async Task Handle_MapToDocumentRanges_Razor()
    {
        // Arrange
        var documentPath = new Uri("C:/path/to/document.cshtml");
        var codeDocument = CreateCodeDocument("<p>@DateTime.Now</p>");
        var documentContext = CreateDocumentContext(documentPath, codeDocument);
        var languageEndpoint = new RazorMapToDocumentRangesEndpoint(_documentMappingService);
        var request = new RazorMapToDocumentRangesParams()
        {
            Kind = RazorLanguageKind.Razor,
            ProjectedRanges = [LspFactory.CreateSingleLineRange(line: 0, character: 4, length: 1)],
            RazorDocumentUri = documentPath,
        };

        var requestContext = CreateRazorRequestContext(documentContext);

        // Act
        var response = await languageEndpoint.HandleRequestAsync(request, requestContext, default);

        // Assert
        Assert.NotNull(response);
        Assert.Equal(request.ProjectedRanges[0], response!.Ranges[0]);
    }

    [Fact]
    public async Task Handle_MapToDocumentRanges_Unsupported()
    {
        // Arrange
        var documentPath = new Uri("C:/path/to/document.cshtml");
        var codeDocument = CreateCodeDocumentWithCSharpProjection(
            razorSource: "<p>@DateTime.Now</p>",
            projectedCSharpSource: "var __o = DateTime.Now",
            sourceMappings: [new SourceMapping(new SourceSpan(4, 12), new SourceSpan(10, 12))]);
        codeDocument.SetUnsupported();
        var documentContext = CreateDocumentContext(documentPath, codeDocument);
        var languageEndpoint = new RazorMapToDocumentRangesEndpoint(_documentMappingService);
        var request = new RazorMapToDocumentRangesParams()
        {
            Kind = RazorLanguageKind.CSharp,
            ProjectedRanges = [LspFactory.CreateSingleLineRange(line: 0, character: 10, length: 12)],
            RazorDocumentUri = documentPath,
        };

        var requestContext = CreateRazorRequestContext(documentContext);

        // Act
        var response = await languageEndpoint.HandleRequestAsync(request, requestContext, default);

        // Assert
        Assert.NotNull(response);
<<<<<<< HEAD
        Assert.Equal(LspFactory.UndefinedRange, response!.Ranges[0]);
        Assert.Equal(1337, response.HostDocumentVersion);
=======
        Assert.Equal(VsLspFactory.UndefinedRange, response!.Ranges[0]);
>>>>>>> c38fc3b9
    }

    private static RazorCodeDocument CreateCodeDocumentWithCSharpProjection(string razorSource, string projectedCSharpSource, ImmutableArray<SourceMapping> sourceMappings)
    {
        var codeDocument = CreateCodeDocument(razorSource, tagHelpers: []);
        var csharpDocument = new RazorCSharpDocument(
            codeDocument,
            projectedCSharpSource,
            RazorCodeGenerationOptions.Default,
            diagnostics: [],
            sourceMappings,
            linePragmas: []);
        codeDocument.SetCSharpDocument(csharpDocument);
        return codeDocument;
    }
}<|MERGE_RESOLUTION|>--- conflicted
+++ resolved
@@ -9,6 +9,7 @@
 using Microsoft.CodeAnalysis.Razor.DocumentMapping;
 using Microsoft.CodeAnalysis.Razor.Protocol;
 using Microsoft.CodeAnalysis.Razor.Protocol.DocumentMapping;
+using Microsoft.VisualStudio.LanguageServer.Protocol;
 using Xunit;
 using Xunit.Abstractions;
 
@@ -42,10 +43,10 @@
         var request = new RazorMapToDocumentRangesParams()
         {
             Kind = RazorLanguageKind.CSharp,
-            ProjectedRanges = [LspFactory.CreateSingleLineRange(line: 0, character: 10, length: 12)],
-            RazorDocumentUri = documentPath,
-        };
-        var expectedRange = LspFactory.CreateSingleLineRange(line: 0, character: 4, length: 12);
+            ProjectedRanges = [VsLspFactory.CreateSingleLineRange(line: 0, character: 10, length: 12)],
+            RazorDocumentUri = documentPath,
+        };
+        var expectedRange = VsLspFactory.CreateSingleLineRange(line: 0, character: 4, length: 12);
 
         var requestContext = CreateRazorRequestContext(documentContext);
 
@@ -71,23 +72,18 @@
         var request = new RazorMapToDocumentRangesParams()
         {
             Kind = RazorLanguageKind.CSharp,
-            ProjectedRanges = [LspFactory.CreateSingleLineRange(start: (0, 0), length: 3)],
-            RazorDocumentUri = documentPath,
-        };
-
-        var requestContext = CreateRazorRequestContext(documentContext);
-
-        // Act
-        var response = await languageEndpoint.HandleRequestAsync(request, requestContext, default);
-
-        // Assert
-        Assert.NotNull(response);
-<<<<<<< HEAD
-        Assert.Equal(LspFactory.UndefinedRange, response!.Ranges[0]);
-        Assert.Equal(1337, response.HostDocumentVersion);
-=======
-        Assert.Equal(VsLspFactory.UndefinedRange, response!.Ranges[0]);
->>>>>>> c38fc3b9
+            ProjectedRanges = [VsLspFactory.CreateSingleLineRange(start: (0, 0), length: 3)],
+            RazorDocumentUri = documentPath,
+        };
+
+        var requestContext = CreateRazorRequestContext(documentContext);
+
+        // Act
+        var response = await languageEndpoint.HandleRequestAsync(request, requestContext, default);
+
+        // Assert
+        Assert.NotNull(response);
+        Assert.Equal(VsLspFactory.UndefinedRange, response!.Ranges[0]);
     }
 
     [Fact]
@@ -104,23 +100,18 @@
         var request = new RazorMapToDocumentRangesParams()
         {
             Kind = RazorLanguageKind.CSharp,
-            ProjectedRanges = [LspFactory.CreateSingleLineRange(start: (0, 0), length: 22)],
-            RazorDocumentUri = documentPath,
-        };
-
-        var requestContext = CreateRazorRequestContext(documentContext);
-
-        // Act
-        var response = await languageEndpoint.HandleRequestAsync(request, requestContext, default);
-
-        // Assert
-        Assert.NotNull(response);
-<<<<<<< HEAD
-        Assert.Equal(LspFactory.UndefinedRange, response!.Ranges[0]);
-        Assert.Equal(1337, response.HostDocumentVersion);
-=======
-        Assert.Equal(VsLspFactory.UndefinedRange, response!.Ranges[0]);
->>>>>>> c38fc3b9
+            ProjectedRanges = [VsLspFactory.CreateSingleLineRange(start: (0, 0), length: 22)],
+            RazorDocumentUri = documentPath,
+        };
+
+        var requestContext = CreateRazorRequestContext(documentContext);
+
+        // Act
+        var response = await languageEndpoint.HandleRequestAsync(request, requestContext, default);
+
+        // Assert
+        Assert.NotNull(response);
+        Assert.Equal(VsLspFactory.UndefinedRange, response!.Ranges[0]);
     }
 
     [Fact]
@@ -137,23 +128,18 @@
         var request = new RazorMapToDocumentRangesParams()
         {
             Kind = RazorLanguageKind.CSharp,
-            ProjectedRanges = [LspFactory.CreateSingleLineRange(line: 0, character : 10, length: 13)],
-            RazorDocumentUri = documentPath,
-        };
-
-        var requestContext = CreateRazorRequestContext(documentContext);
-
-        // Act
-        var response = await languageEndpoint.HandleRequestAsync(request, requestContext, default);
-
-        // Assert
-        Assert.NotNull(response);
-<<<<<<< HEAD
-        Assert.Equal(LspFactory.UndefinedRange, response!.Ranges[0]);
-        Assert.Equal(1337, response.HostDocumentVersion);
-=======
-        Assert.Equal(VsLspFactory.UndefinedRange, response!.Ranges[0]);
->>>>>>> c38fc3b9
+            ProjectedRanges = [VsLspFactory.CreateSingleLineRange(line: 0, character : 10, length: 13)],
+            RazorDocumentUri = documentPath,
+        };
+
+        var requestContext = CreateRazorRequestContext(documentContext);
+
+        // Act
+        var response = await languageEndpoint.HandleRequestAsync(request, requestContext, default);
+
+        // Assert
+        Assert.NotNull(response);
+        Assert.Equal(VsLspFactory.UndefinedRange, response!.Ranges[0]);
     }
 
     [Fact]
@@ -167,7 +153,7 @@
         var request = new RazorMapToDocumentRangesParams()
         {
             Kind = RazorLanguageKind.Html,
-            ProjectedRanges = [LspFactory.CreateSingleLineRange(line: 0, character: 16, length: 4)],
+            ProjectedRanges = [VsLspFactory.CreateSingleLineRange(line: 0, character: 16, length: 4)],
             RazorDocumentUri = documentPath,
         };
 
@@ -192,7 +178,7 @@
         var request = new RazorMapToDocumentRangesParams()
         {
             Kind = RazorLanguageKind.Razor,
-            ProjectedRanges = [LspFactory.CreateSingleLineRange(line: 0, character: 4, length: 1)],
+            ProjectedRanges = [VsLspFactory.CreateSingleLineRange(line: 0, character: 4, length: 1)],
             RazorDocumentUri = documentPath,
         };
 
@@ -221,23 +207,18 @@
         var request = new RazorMapToDocumentRangesParams()
         {
             Kind = RazorLanguageKind.CSharp,
-            ProjectedRanges = [LspFactory.CreateSingleLineRange(line: 0, character: 10, length: 12)],
-            RazorDocumentUri = documentPath,
-        };
-
-        var requestContext = CreateRazorRequestContext(documentContext);
-
-        // Act
-        var response = await languageEndpoint.HandleRequestAsync(request, requestContext, default);
-
-        // Assert
-        Assert.NotNull(response);
-<<<<<<< HEAD
-        Assert.Equal(LspFactory.UndefinedRange, response!.Ranges[0]);
-        Assert.Equal(1337, response.HostDocumentVersion);
-=======
-        Assert.Equal(VsLspFactory.UndefinedRange, response!.Ranges[0]);
->>>>>>> c38fc3b9
+            ProjectedRanges = [VsLspFactory.CreateSingleLineRange(line: 0, character: 10, length: 12)],
+            RazorDocumentUri = documentPath,
+        };
+
+        var requestContext = CreateRazorRequestContext(documentContext);
+
+        // Act
+        var response = await languageEndpoint.HandleRequestAsync(request, requestContext, default);
+
+        // Assert
+        Assert.NotNull(response);
+        Assert.Equal(VsLspFactory.UndefinedRange, response!.Ranges[0]);
     }
 
     private static RazorCodeDocument CreateCodeDocumentWithCSharpProjection(string razorSource, string projectedCSharpSource, ImmutableArray<SourceMapping> sourceMappings)
