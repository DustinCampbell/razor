--- conflicted
+++ resolved
@@ -6,15 +6,10 @@
 using System.Linq;
 using System.Threading;
 using System.Threading.Tasks;
-<<<<<<< HEAD
-using Microsoft.AspNetCore.Razor.LanguageServer.EndpointContracts;
+using Microsoft.AspNetCore.Razor.LanguageServer.ProjectSystem;
 using Microsoft.AspNetCore.Razor.Test.Common.LanguageServer;
 using Microsoft.AspNetCore.Razor.Test.Common.ProjectSystem;
 using Microsoft.AspNetCore.Razor.Test.Common.Workspaces;
-=======
-using Microsoft.AspNetCore.Razor.LanguageServer.ProjectSystem;
-using Microsoft.AspNetCore.Razor.Test.Common;
->>>>>>> f3d9a0b0
 using Microsoft.CodeAnalysis.Razor;
 using Microsoft.CodeAnalysis.Razor.Workspaces;
 using Microsoft.Extensions.Logging;
@@ -148,7 +143,7 @@
         var detector = new TestFileChangeDetector();
         var configurationFileEndpoint = new TestMonitorProjectConfigurationFilePathEndpoint(
             () => detector,
-            LegacyDispatcher,
+            Dispatcher,
             _directoryPathResolver,
             Enumerable.Empty<IProjectConfigurationFileChangeListener>(),
             LoggerFactory,
@@ -356,7 +351,6 @@
         private readonly Func<IFileChangeDetector> _fileChangeDetectorFactory;
 
         public TestMonitorProjectConfigurationFilePathEndpoint(
-<<<<<<< HEAD
             ProjectSnapshotManagerDispatcher projectSnapshotManagerDispatcher,
             WorkspaceDirectoryPathResolver workspaceDirectoryPathResolver,
             IEnumerable<IProjectConfigurationFileChangeListener> listeners,
@@ -371,8 +365,6 @@
         }
 
         public TestMonitorProjectConfigurationFilePathEndpoint(
-=======
->>>>>>> f3d9a0b0
             Func<IFileChangeDetector> fileChangeDetectorFactory,
             ProjectSnapshotManagerDispatcher projectSnapshotManagerDispatcher,
             WorkspaceDirectoryPathResolver workspaceDirectoryPathResolver,
