--- conflicted
+++ resolved
@@ -15,6 +15,7 @@
 using Microsoft.AspNetCore.Razor.Test.Common.LanguageServer;
 using Microsoft.AspNetCore.Razor.Test.Common.ProjectSystem;
 using Microsoft.AspNetCore.Razor.Test.Common.Workspaces;
+using Microsoft.AspNetCore.Razor.Utilities;
 using Microsoft.CodeAnalysis.CSharp;
 using Microsoft.CodeAnalysis.Razor.Logging;
 using Microsoft.CodeAnalysis.Razor.Workspaces;
@@ -36,7 +37,7 @@
             deserializer: StrictMock.Of<IRazorProjectInfoDeserializer>());
 
         var intermediateOutputPath = FilePathNormalizer.GetNormalizedDirectoryName(args.ConfigurationFilePath);
-        var projectKey = TestProjectKey.Create(intermediateOutputPath);
+        var projectKey = new ProjectKey(intermediateOutputPath);
 
         var projectServiceMock = new StrictMock<IRazorProjectService>();
         projectServiceMock
@@ -428,7 +429,7 @@
             deserializer: CreateDeserializer(projectInfo: null));
 
         var intermediateOutputPath = FilePathNormalizer.GetNormalizedDirectoryName(changedArgs.ConfigurationFilePath);
-        var projectKey = TestProjectKey.Create(intermediateOutputPath);
+        var projectKey = new ProjectKey(intermediateOutputPath);
 
         var projectServiceMock = new StrictMock<IRazorProjectService>();
         projectServiceMock
@@ -467,14 +468,12 @@
             ProjectWorkspaceState.Create(LanguageVersion.CSharp5),
             documents: []);
 
-        var intermediateOutputPath = projectInfo.ProjectKey.Id;
-        var configurationFilePath = intermediateOutputPath + "project.razor.bin";
-        var projectKey = TestProjectKey.Create(intermediateOutputPath);
+        var configurationFilePath = projectInfo.ProjectKey.Id + "project.razor.bin";
 
         var projectServiceMock = new StrictMock<IRazorProjectService>();
         projectServiceMock
             .Setup(p => p.AddOrUpdateProjectAsync(
-                projectKey,
+                projectInfo.ProjectKey,
                 projectInfo.FilePath,
                 It.IsAny<RazorConfiguration>(),
                 It.IsAny<string>(),
@@ -488,8 +487,8 @@
         var synchronizerAccessor = synchronizer.GetTestAccessor();
 
         var deserializer = CreateDeserializer(projectInfo);
-        var removedArgs = new ProjectConfigurationFileChangeEventArgs(projectInfo.SerializedFilePath, RazorFileChangeKind.Removed, deserializer);
-        var addedArgs = new ProjectConfigurationFileChangeEventArgs(projectInfo.SerializedFilePath, RazorFileChangeKind.Added, deserializer);
+        var removedArgs = new ProjectConfigurationFileChangeEventArgs(configurationFilePath, RazorFileChangeKind.Removed, deserializer);
+        var addedArgs = new ProjectConfigurationFileChangeEventArgs(configurationFilePath, RazorFileChangeKind.Added, deserializer);
 
         // Act
         synchronizer.ProjectConfigurationFileChanged(removedArgs);
@@ -499,7 +498,7 @@
 
         // Assert
         projectServiceMock.Verify(p => p.AddOrUpdateProjectAsync(
-            projectKey,
+            projectInfo.ProjectKey,
             projectInfo.FilePath,
             It.IsAny<RazorConfiguration>(),
             It.IsAny<string>(),
@@ -517,20 +516,20 @@
     {
         // Arrange
         var projectInfo = new RazorProjectInfo(
-            "/path/to/obj/project.razor.json",
-            "path/to/project.csproj",
-            RazorConfiguration.Default,
-            rootNamespace: "TestRootNamespace",
-            displayName: "project",
-            ProjectWorkspaceState.Create(LanguageVersion.CSharp5),
-            documents: []);
-        var intermediateOutputPath = FilePathNormalizer.GetNormalizedDirectoryName(projectInfo.SerializedFilePath);
-        var projectKey = TestProjectKey.Create(intermediateOutputPath);
+            new ProjectKey("/path/to/obj/"),
+            "path/to/project.csproj",
+            RazorConfiguration.Default,
+            rootNamespace: "TestRootNamespace",
+            displayName: "project",
+            ProjectWorkspaceState.Create(LanguageVersion.CSharp5),
+            documents: []);
+
+        var configurationFilePath = projectInfo.ProjectKey.Id + "project.razor.bin";
 
         var projectServiceMock = new StrictMock<IRazorProjectService>();
         projectServiceMock
             .Setup(p => p.UpdateProjectAsync(
-                projectKey,
+                projectInfo.ProjectKey,
                 It.IsAny<RazorConfiguration>(),
                 It.IsAny<string>(),
                 It.IsAny<string>(),
@@ -543,13 +542,8 @@
         var synchronizerAccessor = synchronizer.GetTestAccessor();
 
         var deserializer = CreateDeserializer(projectInfo);
-<<<<<<< HEAD
         var addedArgs = new ProjectConfigurationFileChangeEventArgs(configurationFilePath, RazorFileChangeKind.Added, deserializer);
-        var changedArgs = new ProjectConfigurationFileChangeEventArgs(configurationFilePath, RazorFileChangeKind.Changed, deserializer);
-=======
-        var addedArgs = new ProjectConfigurationFileChangeEventArgs(projectInfo.SerializedFilePath, RazorFileChangeKind.Added, deserializer);
-        var removedArgs = new ProjectConfigurationFileChangeEventArgs(projectInfo.SerializedFilePath, RazorFileChangeKind.Removed, deserializer);
->>>>>>> 1141376a
+        var removedArgs = new ProjectConfigurationFileChangeEventArgs(configurationFilePath, RazorFileChangeKind.Removed, deserializer);
 
         // Act
         synchronizer.ProjectConfigurationFileChanged(addedArgs);
@@ -559,7 +553,7 @@
 
         // Assert
         projectServiceMock.Verify(p => p.UpdateProjectAsync(
-            projectKey,
+            projectInfo.ProjectKey,
             It.IsAny<RazorConfiguration>(),
             It.IsAny<string>(),
             It.IsAny<string>(),
@@ -576,20 +570,20 @@
     {
         // Arrange
         var projectInfo = new RazorProjectInfo(
-            "/path/to/obj/project.razor.json",
-            "path/to/project.csproj",
-            RazorConfiguration.Default,
-            rootNamespace: "TestRootNamespace",
-            displayName: "project",
-            ProjectWorkspaceState.Create(LanguageVersion.CSharp5),
-            documents: []);
-        var intermediateOutputPath = FilePathNormalizer.GetNormalizedDirectoryName(projectInfo.SerializedFilePath);
-        var projectKey = TestProjectKey.Create(intermediateOutputPath);
+            new ProjectKey("/path/to/obj/"),
+            "path/to/project.csproj",
+            RazorConfiguration.Default,
+            rootNamespace: "TestRootNamespace",
+            displayName: "project",
+            ProjectWorkspaceState.Create(LanguageVersion.CSharp5),
+            documents: []);
+
+        var configurationFilePath = projectInfo.ProjectKey.Id + "project.razor.bin";
 
         var projectServiceMock = new StrictMock<IRazorProjectService>();
         projectServiceMock
             .Setup(p => p.AddOrUpdateProjectAsync(
-                projectKey,
+                projectInfo.ProjectKey,
                 projectInfo.FilePath,
                 It.IsAny<RazorConfiguration>(),
                 It.IsAny<string>(),
@@ -603,8 +597,8 @@
         var synchronizerAccessor = synchronizer.GetTestAccessor();
 
         var deserializer = CreateDeserializer(projectInfo);
-        var addedArgs = new ProjectConfigurationFileChangeEventArgs(projectInfo.SerializedFilePath, RazorFileChangeKind.Added, deserializer);
-        var removedArgs = new ProjectConfigurationFileChangeEventArgs(projectInfo.SerializedFilePath, RazorFileChangeKind.Removed, deserializer);
+        var addedArgs = new ProjectConfigurationFileChangeEventArgs(configurationFilePath, RazorFileChangeKind.Added, deserializer);
+        var removedArgs = new ProjectConfigurationFileChangeEventArgs(configurationFilePath, RazorFileChangeKind.Removed, deserializer);
 
         // Act
         synchronizer.ProjectConfigurationFileChanged(addedArgs);
@@ -614,8 +608,9 @@
         await synchronizerAccessor.WaitUntilCurrentBatchCompletesAsync();
 
         // Assert
-        projectServiceMock.Verify(p => p.AddOrUpdateProjectAsync(
-                projectKey,
+        projectServiceMock
+            .Verify(p => p.AddOrUpdateProjectAsync(
+                projectInfo.ProjectKey,
                 projectInfo.FilePath,
                 It.IsAny<RazorConfiguration>(),
                 It.IsAny<string>(),
@@ -623,7 +618,7 @@
                 It.IsAny<ProjectWorkspaceState>(),
                 It.IsAny<ImmutableArray<DocumentSnapshotHandle>>(),
                 It.IsAny<CancellationToken>()),
-            Times.Once);
+                Times.Once);
 
         projectServiceMock.VerifyAll();
     }
@@ -633,20 +628,20 @@
     {
         // Arrange
         var projectInfo = new RazorProjectInfo(
-            "/path/to/obj/project.razor.json",
-            "path/to/project.csproj",
-            RazorConfiguration.Default,
-            rootNamespace: "TestRootNamespace",
-            displayName: "project",
-            ProjectWorkspaceState.Create(LanguageVersion.CSharp5),
-            documents: []);
-        var intermediateOutputPath = FilePathNormalizer.GetNormalizedDirectoryName(projectInfo.SerializedFilePath);
-        var projectKey = TestProjectKey.Create(intermediateOutputPath);
+            new ProjectKey("/path/to/obj/"),
+            "path/to/project.csproj",
+            RazorConfiguration.Default,
+            rootNamespace: "TestRootNamespace",
+            displayName: "project",
+            ProjectWorkspaceState.Create(LanguageVersion.CSharp5),
+            documents: []);
+
+        var configurationFilePath = projectInfo.ProjectKey.Id + "project.razor.bin";
 
         var projectServiceMock = new StrictMock<IRazorProjectService>();
         projectServiceMock
             .Setup(p => p.AddOrUpdateProjectAsync(
-                projectKey,
+                projectInfo.ProjectKey,
                 projectInfo.FilePath,
                 It.IsAny<RazorConfiguration>(),
                 It.IsAny<string>(),
@@ -660,8 +655,8 @@
         var synchronizerAccessor = synchronizer.GetTestAccessor();
 
         var deserializer = CreateDeserializer(projectInfo);
-        var addedArgs = new ProjectConfigurationFileChangeEventArgs(projectInfo.SerializedFilePath, RazorFileChangeKind.Added, deserializer);
-        var removedArgs = new ProjectConfigurationFileChangeEventArgs(projectInfo.SerializedFilePath, RazorFileChangeKind.Removed, deserializer);
+        var addedArgs = new ProjectConfigurationFileChangeEventArgs(configurationFilePath, RazorFileChangeKind.Added, deserializer);
+        var removedArgs = new ProjectConfigurationFileChangeEventArgs(configurationFilePath, RazorFileChangeKind.Removed, deserializer);
 
         // Act
         synchronizer.ProjectConfigurationFileChanged(removedArgs);
@@ -672,7 +667,7 @@
 
         // Assert
         projectServiceMock.Verify(p => p.AddOrUpdateProjectAsync(
-            projectKey,
+            projectInfo.ProjectKey,
             projectInfo.FilePath,
             It.IsAny<RazorConfiguration>(),
             It.IsAny<string>(),
@@ -690,20 +685,20 @@
     {
         // Arrange
         var projectInfo = new RazorProjectInfo(
-            "/path/to/obj/project.razor.json",
-            "path/to/project.csproj",
-            RazorConfiguration.Default,
-            rootNamespace: "TestRootNamespace",
-            displayName: "project",
-            ProjectWorkspaceState.Create(LanguageVersion.CSharp5),
-            documents: []);
-        var intermediateOutputPath = FilePathNormalizer.GetNormalizedDirectoryName(projectInfo.SerializedFilePath);
-        var projectKey = TestProjectKey.Create(intermediateOutputPath);
+            new ProjectKey("/path/to/obj/"),
+            "path/to/project.csproj",
+            RazorConfiguration.Default,
+            rootNamespace: "TestRootNamespace",
+            displayName: "project",
+            ProjectWorkspaceState.Create(LanguageVersion.CSharp5),
+            documents: []);
+
+        var configurationFilePath = projectInfo.ProjectKey.Id + "project.razor.bin";
 
         var projectServiceMock = new StrictMock<IRazorProjectService>();
         projectServiceMock
             .Setup(p => p.AddOrUpdateProjectAsync(
-                projectKey,
+                projectInfo.ProjectKey,
                 projectInfo.FilePath,
                 It.IsAny<RazorConfiguration>(),
                 It.IsAny<string>(),
@@ -717,9 +712,9 @@
         var synchronizerAccessor = synchronizer.GetTestAccessor();
 
         var deserializer = CreateDeserializer(projectInfo);
-        var addedArgs = new ProjectConfigurationFileChangeEventArgs(projectInfo.SerializedFilePath, RazorFileChangeKind.Added, deserializer);
-        var removedArgs = new ProjectConfigurationFileChangeEventArgs(projectInfo.SerializedFilePath, RazorFileChangeKind.Removed, deserializer);
-        var changedArgs = new ProjectConfigurationFileChangeEventArgs(projectInfo.SerializedFilePath, RazorFileChangeKind.Changed, deserializer);
+        var addedArgs = new ProjectConfigurationFileChangeEventArgs(configurationFilePath, RazorFileChangeKind.Added, deserializer);
+        var removedArgs = new ProjectConfigurationFileChangeEventArgs(configurationFilePath, RazorFileChangeKind.Removed, deserializer);
+        var changedArgs = new ProjectConfigurationFileChangeEventArgs(configurationFilePath, RazorFileChangeKind.Changed, deserializer);
 
         // Act
         synchronizer.ProjectConfigurationFileChanged(addedArgs);
@@ -734,8 +729,9 @@
         // Assert
         // Update is only called twice because the Remove-then-Add is changed to an Update,
         // then that Update is deduped with the one following
-        projectServiceMock.Verify(p => p.AddOrUpdateProjectAsync(
-                projectKey,
+        projectServiceMock
+            .Verify(p => p.AddOrUpdateProjectAsync(
+                projectInfo.ProjectKey,
                 projectInfo.FilePath,
                 It.IsAny<RazorConfiguration>(),
                 It.IsAny<string>(),
@@ -743,7 +739,7 @@
                 It.IsAny<ProjectWorkspaceState>(),
                 It.IsAny<ImmutableArray<DocumentSnapshotHandle>>(),
                 It.IsAny<CancellationToken>()),
-            Times.Once);
+                Times.Once);
 
         projectServiceMock.VerifyAll();
     }
@@ -753,31 +749,31 @@
     {
         // Arrange
         var projectInfo1 = new RazorProjectInfo(
-            "/path/to/obj/project.razor.json",
-            "path/to/project.csproj",
-            RazorConfiguration.Default,
-            rootNamespace: "TestRootNamespace",
-            displayName: "project",
-            ProjectWorkspaceState.Create(LanguageVersion.CSharp5),
-            documents: []);
-        var intermediateOutputPath1 = FilePathNormalizer.GetNormalizedDirectoryName(projectInfo1.SerializedFilePath);
-        var projectKey1 = TestProjectKey.Create(intermediateOutputPath1);
+            new ProjectKey("/path/to/obj/"),
+            "path/to/project.csproj",
+            RazorConfiguration.Default,
+            rootNamespace: "TestRootNamespace",
+            displayName: "project",
+            ProjectWorkspaceState.Create(LanguageVersion.CSharp5),
+            documents: []);
+
+        var configurationFilePath1 = projectInfo1.ProjectKey.Id + "project.razor.bin";
 
         var projectInfo2 = new RazorProjectInfo(
-           "/path/other/obj/project.razor.json",
+           new ProjectKey("/path/other/obj/"),
            "path/other/project.csproj",
            RazorConfiguration.Default,
            rootNamespace: "TestRootNamespace",
            displayName: "project",
            ProjectWorkspaceState.Create(LanguageVersion.CSharp5),
            documents: []);
-        var intermediateOutputPath2 = FilePathNormalizer.GetNormalizedDirectoryName(projectInfo2.SerializedFilePath);
-        var projectKey2 = TestProjectKey.Create(intermediateOutputPath2);
+
+        var configurationFilePath2 = projectInfo2.ProjectKey.Id + "project.razor.bin";
 
         var projectServiceMock = new StrictMock<IRazorProjectService>();
         projectServiceMock
             .Setup(p => p.UpdateProjectAsync(
-                projectKey1,
+                projectInfo1.ProjectKey,
                 It.IsAny<RazorConfiguration>(),
                 It.IsAny<string>(),
                 It.IsAny<string>(),
@@ -787,7 +783,7 @@
             .Returns(Task.CompletedTask);
         projectServiceMock
             .Setup(p => p.AddOrUpdateProjectAsync(
-                projectKey2,
+                projectInfo2.ProjectKey,
                 projectInfo2.FilePath,
                 It.IsAny<RazorConfiguration>(),
                 It.IsAny<string>(),
@@ -800,8 +796,8 @@
         using var synchronizer = GetSynchronizer(projectServiceMock.Object);
         var synchronizerAccessor = synchronizer.GetTestAccessor();
 
-        var removedArgs = new ProjectConfigurationFileChangeEventArgs(projectInfo1.SerializedFilePath, RazorFileChangeKind.Removed, CreateDeserializer(projectInfo1));
-        var addedArgs = new ProjectConfigurationFileChangeEventArgs(projectInfo2.SerializedFilePath, RazorFileChangeKind.Added, CreateDeserializer(projectInfo2));
+        var removedArgs = new ProjectConfigurationFileChangeEventArgs(configurationFilePath1, RazorFileChangeKind.Removed, CreateDeserializer(projectInfo1));
+        var addedArgs = new ProjectConfigurationFileChangeEventArgs(configurationFilePath2, RazorFileChangeKind.Added, CreateDeserializer(projectInfo2));
 
         // Act
         synchronizer.ProjectConfigurationFileChanged(removedArgs);
