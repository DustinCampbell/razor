﻿// Copyright (c) .NET Foundation. All rights reserved.
// Licensed under the MIT license. See License.txt in the project root for license information.

using System;
using System.Linq;
using System.Reflection;
using System.Threading.Tasks;
using Microsoft.AspNetCore.Razor.Test.Common;
using Microsoft.CommonLanguageServerProtocol.Framework;
using Nerdbank.Streams;
using Xunit;
using Xunit.Abstractions;

namespace Microsoft.AspNetCore.Razor.LanguageServer.Test;

public class RazorLanguageServerTest : TestBase
{
    public RazorLanguageServerTest(ITestOutputHelper testOutput)
        : base(testOutput)
    {
    }

    [Fact]
    public void AllHandlersRegisteredAsync()
    {
        var (clientStream, serverStream) = FullDuplexStream.CreatePair();
        using var server = RazorLanguageServerWrapper.Create(serverStream, serverStream, Logger);

        var innerServer = server.GetInnerLanguageServerForTesting();
        var handlerProvider = innerServer.GetTestAccessor().GetHandlerProvider();

        var registeredMethods = handlerProvider.GetRegisteredMethods();
        var handlerTypes = typeof(RazorLanguageServerWrapper).Assembly.GetTypes()
            .Where(t => typeof(IMethodHandler).IsAssignableFrom(t) && !t.IsAbstract && !t.IsInterface);

        // We turn this into a Set to handle cases like Completion where we have two handlers, only one of which will be registered
        // CLaSP will throw if two handlers register for the same method, so if THAT doesn't hold it's a CLaSP bug, not a Razor bug.
        var typeMethods = handlerTypes.Select(t => GetMethodFromType(t)).ToHashSet();
<<<<<<< HEAD
        // The shutdown handler is outside of our assembly.
=======

>>>>>>> 937e26d8
        if (registeredMethods.Length != typeMethods.Count)
        {
            var unregisteredHandlers = typeMethods.Where(t => !registeredMethods.Any(m => m.MethodName == t));
            Assert.True(false, $"Unregistered handlers: {string.Join(";", unregisteredHandlers.Select(t => t))}");
        }

        static string GetMethodFromType(Type t)
        {
            var attribute = t.GetCustomAttribute<LanguageServerEndpointAttribute>();
            if (attribute is null)
            {
                foreach (var inter in t.GetInterfaces())
                {
                    attribute = inter.GetCustomAttribute<LanguageServerEndpointAttribute>();

                    if (attribute is not null)
                    {
                        break;
                    }
                }
            }

            if (attribute is null)
            {
                throw new NotImplementedException();
            }

            return attribute.Method;
        }
    }
}<|MERGE_RESOLUTION|>--- conflicted
+++ resolved
@@ -36,11 +36,6 @@
         // We turn this into a Set to handle cases like Completion where we have two handlers, only one of which will be registered
         // CLaSP will throw if two handlers register for the same method, so if THAT doesn't hold it's a CLaSP bug, not a Razor bug.
         var typeMethods = handlerTypes.Select(t => GetMethodFromType(t)).ToHashSet();
-<<<<<<< HEAD
-        // The shutdown handler is outside of our assembly.
-=======
-
->>>>>>> 937e26d8
         if (registeredMethods.Length != typeMethods.Count)
         {
             var unregisteredHandlers = typeMethods.Where(t => !registeredMethods.Any(m => m.MethodName == t));
