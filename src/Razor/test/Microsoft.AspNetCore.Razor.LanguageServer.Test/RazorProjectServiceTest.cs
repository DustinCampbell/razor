--- conflicted
+++ resolved
@@ -158,13 +158,8 @@
 
         await _projectManager.UpdateAsync(updater =>
         {
-<<<<<<< HEAD
-            updater.ProjectAdded(hostProject);
-            updater.DocumentAdded(MiscFilesProject.Key, hostDocument, StrictMock.Of<TextLoader>());
-=======
             updater.AddProject(hostProject);
-            updater.AddDocument(MiscFilesHostProject.Instance.Key, hostDocument, StrictMock.Of<TextLoader>());
->>>>>>> 60d689b3
+            updater.AddDocument(MiscFilesProject.Key, hostDocument, StrictMock.Of<TextLoader>());
         });
 
         var addedDocument = new DocumentSnapshotHandle(hostDocument.FilePath, hostDocument.TargetPath, hostDocument.FileKind);
@@ -236,13 +231,8 @@
 
         await _projectManager.UpdateAsync(updater =>
         {
-<<<<<<< HEAD
-            updater.ProjectAdded(hostProject);
-            updater.DocumentAdded(MiscFilesProject.Key, hostDocument, StrictMock.Of<TextLoader>());
-=======
             updater.AddProject(hostProject);
-            updater.AddDocument(MiscFilesHostProject.Instance.Key, hostDocument, StrictMock.Of<TextLoader>());
->>>>>>> 60d689b3
+            updater.AddDocument(MiscFilesProject.Key, hostDocument, StrictMock.Of<TextLoader>());
         });
 
         var newDocument = new DocumentSnapshotHandle("C:/path/to/file2.cshtml", "file2.cshtml", FileKinds.Legacy);
