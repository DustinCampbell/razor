﻿// Copyright (c) .NET Foundation. All rights reserved.
// Licensed under the MIT license. See License.txt in the project root for license information.

using System;
using System.Collections.Generic;
using System.Diagnostics.CodeAnalysis;
using System.Threading.Tasks;
using Microsoft.AspNetCore.Razor.Language;
using Microsoft.AspNetCore.Razor.Test.Common.LanguageServer;
using Microsoft.AspNetCore.Razor.Test.Common.Mef;
using Microsoft.AspNetCore.Razor.Test.Common.ProjectSystem;
using Microsoft.CodeAnalysis.Razor.Workspaces;
using Microsoft.CodeAnalysis.Razor.Workspaces.Extensions;
using Microsoft.CodeAnalysis.Text;
using Microsoft.VisualStudio.LanguageServer.Protocol;
using Moq;
using Xunit.Abstractions;

namespace Microsoft.AspNetCore.Razor.LanguageServer;

[UseExportProvider]
public abstract partial class SingleServerDelegatingEndpointTestBase : LanguageServerTestBase
{
<<<<<<< HEAD
    internal IDocumentContextFactory DocumentContextFactory { get; private set; }
    internal LanguageServerFeatureOptions LanguageServerFeatureOptions { get; private set; }
    internal TestLanguageServer LanguageServer { get; private set; }
    internal IRazorDocumentMappingService DocumentMappingService { get; private set; }
=======
    private protected DocumentContextFactory? DocumentContextFactory { get; private set; }
    private protected LanguageServerFeatureOptions? LanguageServerFeatureOptions { get; private set; }
    private protected IRazorDocumentMappingService? DocumentMappingService { get; private set; }
>>>>>>> bb0358a2

    protected SingleServerDelegatingEndpointTestBase(ITestOutputHelper testOutput)
        : base(testOutput)
    {
    }

    [MemberNotNull(nameof(DocumentContextFactory), nameof(LanguageServerFeatureOptions), nameof(DocumentMappingService))]
    private protected async Task<TestLanguageServer> CreateLanguageServerAsync(
        RazorCodeDocument codeDocument,
        string razorFilePath,
        IEnumerable<(string, string)>? additionalRazorDocuments = null)
    {
        var projectKey = TestProjectKey.Create("");
        var csharpSourceText = codeDocument.GetCSharpSourceText();
        var csharpDocumentUri = new Uri(FilePathService.GetRazorCSharpFilePath(projectKey, razorFilePath));

        var csharpFiles = new List<(Uri, SourceText)>
        {
            (csharpDocumentUri, csharpSourceText)
        };

        if (additionalRazorDocuments is not null)
        {
            foreach ((var filePath, var contents) in additionalRazorDocuments)
            {
                var additionalDocument = CreateCodeDocument(contents, filePath: filePath);
                var additionalDocumentSourceText = additionalDocument.GetCSharpSourceText();
                var additionalDocumentUri = new Uri(FilePathService.GetRazorCSharpFilePath(projectKey, "C:/path/to/" + filePath));

                csharpFiles.Add((additionalDocumentUri, additionalDocumentSourceText));
            }
        }

        DocumentContextFactory = new TestDocumentContextFactory(razorFilePath, codeDocument, version: 1337);

        LanguageServerFeatureOptions = Mock.Of<LanguageServerFeatureOptions>(options =>
            options.SupportsFileManipulation == true &&
            options.SingleServerSupport == true &&
            options.CSharpVirtualDocumentSuffix == DefaultLanguageServerFeatureOptions.DefaultCSharpVirtualDocumentSuffix &&
            options.HtmlVirtualDocumentSuffix == DefaultLanguageServerFeatureOptions.DefaultHtmlVirtualDocumentSuffix,
            MockBehavior.Strict);

        DocumentMappingService = new RazorDocumentMappingService(FilePathService, DocumentContextFactory, LoggerFactory);

        var csharpServer = await CSharpTestLspServerHelpers.CreateCSharpLspServerAsync(
            csharpFiles,
            new VSInternalServerCapabilities
            {
                SupportsDiagnosticRequests = true,
            },
            razorSpanMappingService: null,
            DisposalToken);

        AddDisposable(csharpServer);

        await csharpServer.OpenDocumentAsync(csharpDocumentUri, csharpSourceText.ToString()).ConfigureAwait(false);

        return new TestLanguageServer(csharpServer, csharpDocumentUri, DisposalToken);
    }
}<|MERGE_RESOLUTION|>--- conflicted
+++ resolved
@@ -21,16 +21,9 @@
 [UseExportProvider]
 public abstract partial class SingleServerDelegatingEndpointTestBase : LanguageServerTestBase
 {
-<<<<<<< HEAD
-    internal IDocumentContextFactory DocumentContextFactory { get; private set; }
-    internal LanguageServerFeatureOptions LanguageServerFeatureOptions { get; private set; }
-    internal TestLanguageServer LanguageServer { get; private set; }
-    internal IRazorDocumentMappingService DocumentMappingService { get; private set; }
-=======
     private protected DocumentContextFactory? DocumentContextFactory { get; private set; }
     private protected LanguageServerFeatureOptions? LanguageServerFeatureOptions { get; private set; }
     private protected IRazorDocumentMappingService? DocumentMappingService { get; private set; }
->>>>>>> bb0358a2
 
     protected SingleServerDelegatingEndpointTestBase(ITestOutputHelper testOutput)
         : base(testOutput)
