--- conflicted
+++ resolved
@@ -30,16 +30,8 @@
             projectId,
             new(RazorLanguageVersion.Version_1_1,
                 "Test",
-<<<<<<< HEAD
-                new[]
-                {
-                    new ProjectSystemRazorExtension("Test-Extension1"),
-                    new ProjectSystemRazorExtension("Test-Extension2"),
-                },
-                suppressDesignTime: false),
-=======
-                [new("Test-Extension1"), new("Test-Extension2")]),
->>>>>>> 79950437
+                [new("Test-Extension1"), new("Test-Extension2")],
+                ForceRuntimeCodeGeneration: false),
             "Test");
 
         // Act
