--- conflicted
+++ resolved
@@ -12,11 +12,7 @@
 using Microsoft.CodeAnalysis;
 using Microsoft.CodeAnalysis.CSharp;
 using Microsoft.CodeAnalysis.Razor.ProjectSystem;
-<<<<<<< HEAD
-using Microsoft.CodeAnalysis.Text;
 using Microsoft.NET.Sdk.Razor.SourceGenerators;
-=======
->>>>>>> 45acf5af
 
 namespace Microsoft.AspNetCore.Razor.Test.Common.ProjectSystem;
 
@@ -53,17 +49,11 @@
     public VersionStamp Version => RealSnapshot.Version;
 
     public RazorProjectEngine GetProjectEngine()
-        => RazorProjectEngine.Create(Configuration, RazorProjectFileSystem.Create("C:/"));
-
-<<<<<<< HEAD
-    public override RazorProjectEngine GetProjectEngine()
-    {
-        return RazorProjectEngine.Create(
-            RazorConfiguration.Default,
+        => RazorProjectEngine.Create(
+            Configuration,
             RazorProjectFileSystem.Create("C:/"),
             b => b.Features.Add(new ConfigureRazorParserOptions(useRoslynTokenizer: true, CSharpParseOptions.Default)));
-    }
-=======
+
     public ValueTask<ImmutableArray<TagHelperDescriptor>> GetTagHelpersAsync(CancellationToken cancellationToken)
         => RealSnapshot.GetTagHelpersAsync(cancellationToken);
 
@@ -75,5 +65,4 @@
 
     public bool TryGetDocument(string filePath, [NotNullWhen(true)] out IDocumentSnapshot? document)
         => RealSnapshot.TryGetDocument(filePath, out document);
->>>>>>> 45acf5af
 }