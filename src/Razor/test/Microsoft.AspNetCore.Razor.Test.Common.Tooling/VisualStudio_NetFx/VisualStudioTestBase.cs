﻿// Copyright (c) .NET Foundation. All rights reserved.
// Licensed under the MIT license. See License.txt in the project root for license information.

using Microsoft.AspNetCore.Razor.Language.Legacy;
using Microsoft.AspNetCore.Razor.ProjectEngineHost;
using Microsoft.AspNetCore.Razor.Test.Common.ProjectSystem;
using Xunit.Abstractions;

namespace Microsoft.AspNetCore.Razor.Test.Common.VisualStudio;

public abstract class VisualStudioTestBase(ITestOutputHelper testOutput) : ToolingParserTestBase(testOutput)
{
<<<<<<< HEAD
=======
    private protected override ProjectSnapshotManagerDispatcher CreateDispatcher()
    {
        var dispatcher = new VisualStudioProjectSnapshotManagerDispatcher(LoggerFactory);
        AddDisposable(dispatcher);

        return dispatcher;
    }

>>>>>>> 097bb8d7
    private protected TestProjectSnapshotManager CreateProjectSnapshotManager()
        => CreateProjectSnapshotManager(ProjectEngineFactories.DefaultProvider);

    private protected TestProjectSnapshotManager CreateProjectSnapshotManager(IProjectEngineFactoryProvider projectEngineFactoryProvider)
        => new(projectEngineFactoryProvider, ErrorReporter, DisposalToken);
}<|MERGE_RESOLUTION|>--- conflicted
+++ resolved
@@ -10,20 +10,9 @@
 
 public abstract class VisualStudioTestBase(ITestOutputHelper testOutput) : ToolingParserTestBase(testOutput)
 {
-<<<<<<< HEAD
-=======
-    private protected override ProjectSnapshotManagerDispatcher CreateDispatcher()
-    {
-        var dispatcher = new VisualStudioProjectSnapshotManagerDispatcher(LoggerFactory);
-        AddDisposable(dispatcher);
-
-        return dispatcher;
-    }
-
->>>>>>> 097bb8d7
     private protected TestProjectSnapshotManager CreateProjectSnapshotManager()
         => CreateProjectSnapshotManager(ProjectEngineFactories.DefaultProvider);
 
     private protected TestProjectSnapshotManager CreateProjectSnapshotManager(IProjectEngineFactoryProvider projectEngineFactoryProvider)
-        => new(projectEngineFactoryProvider, ErrorReporter, DisposalToken);
+        => new(projectEngineFactoryProvider, LoggerFactory, DisposalToken);
 }