--- conflicted
+++ resolved
@@ -546,13 +546,8 @@
                 new TestCompletionBroker())
             {
                 // We block idle work with the below reset events. Therefore, make tests fast and have the idle timer fire as soon as possible.
-<<<<<<< HEAD
-                IdleDelay = TimeSpan.FromMilliseconds(1),
+                _idleDelay = TimeSpan.FromMilliseconds(1),
                 NotifyUIIdleStart = new ManualResetEventSlim(),
-=======
-                _idleDelay = TimeSpan.FromMilliseconds(1),
-                NotifyForegroundIdleStart = new ManualResetEventSlim(),
->>>>>>> f81a59a1
                 BlockBackgroundIdleWork = new ManualResetEventSlim(),
             };
 
