--- conflicted
+++ resolved
@@ -145,12 +145,8 @@
 
         var requestInvoker = new TestLSPRequestInvoker([(VSInternalMethods.DocumentPullDiagnosticName, htmlResponse)]);
 
-<<<<<<< HEAD
         var clientSettingsManager = new ClientSettingsManager([]);
-        var endpoint = new CohostDocumentPullDiagnosticsEndpoint(RemoteServiceInvoker, TestHtmlDocumentSynchronizer.Instance, requestInvoker, FilePathService, clientSettingsManager, LoggerFactory);
-=======
-        var endpoint = new CohostDocumentPullDiagnosticsEndpoint(RemoteServiceInvoker, TestHtmlDocumentSynchronizer.Instance, requestInvoker, LoggerFactory);
->>>>>>> 8a0dd159
+        var endpoint = new CohostDocumentPullDiagnosticsEndpoint(RemoteServiceInvoker, TestHtmlDocumentSynchronizer.Instance, requestInvoker, clientSettingsManager, LoggerFactory);
 
         var result = await endpoint.GetTestAccessor().HandleRequestAsync(document, DisposalToken);
 
