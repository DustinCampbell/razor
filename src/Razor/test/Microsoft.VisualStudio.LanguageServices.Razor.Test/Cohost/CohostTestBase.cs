--- conflicted
+++ resolved
@@ -19,15 +19,11 @@
 
 public abstract class CohostTestBase(ITestOutputHelper testOutputHelper) : WorkspaceTestBase(testOutputHelper)
 {
-<<<<<<< HEAD
     private const string CSharpVirtualDocumentSuffix = ".g.cs";
-    private IRemoteServiceProvider? _remoteServiceProvider;
     private ExportProvider? _exportProvider;
+    private TestRemoteServiceInvoker? _remoteServiceInvoker;
+
     private protected RemoteClientInitializationOptions _clientInitializationOptions;
-=======
-    private TestRemoteServiceInvoker? _remoteServiceInvoker;
->>>>>>> a182da61
-
     private protected TestRemoteServiceInvoker RemoteServiceInvoker => _remoteServiceInvoker.AssumeNotNull();
 
     /// <summary>
@@ -39,9 +35,13 @@
     {
         await base.InitializeAsync();
 
-<<<<<<< HEAD
-        _exportProvider = AddDisposable(await RemoteMefComposition.CreateExportProviderAsync());
-        _remoteServiceProvider = AddDisposable(new TestRemoteServiceProvider(_exportProvider));
+        // Create a new isolated MEF composition.
+        // Note that this uses a cached catalog and configuration for performance.
+        var exportProvider = await RemoteMefComposition.CreateExportProviderAsync(DisposalToken);
+        AddDisposable(exportProvider);
+
+        _remoteServiceInvoker = new TestRemoteServiceInvoker(JoinableTaskContext, exportProvider, LoggerFactory);
+        AddDisposable(_remoteServiceInvoker);
 
         var featureOptions = OOPExportProvider.GetExportedValue<RemoteLanguageServerFeatureOptions>();
         _clientInitializationOptions = new()
@@ -54,15 +54,6 @@
         };
 
         featureOptions.SetOptions(_clientInitializationOptions);
-=======
-        // Create a new isolated MEF composition.
-        // Note that this uses a cached catalog and configuration for performance.
-        var exportProvider = await RemoteMefComposition.CreateExportProviderAsync(DisposalToken);
-        AddDisposable(exportProvider);
-
-        _remoteServiceInvoker = new TestRemoteServiceInvoker(JoinableTaskContext, exportProvider, LoggerFactory);
-        AddDisposable(_remoteServiceInvoker);
->>>>>>> a182da61
     }
 
     protected TextDocument CreateProjectAndRazorDocument(string contents, string? fileKind = null)
