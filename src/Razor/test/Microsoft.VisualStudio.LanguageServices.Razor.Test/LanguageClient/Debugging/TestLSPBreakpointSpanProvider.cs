--- conflicted
+++ resolved
@@ -36,11 +36,7 @@
         _mappings = mappings;
     }
 
-<<<<<<< HEAD
-    public override Task<LspRange> GetBreakpointSpanAsync(LSPDocumentSnapshot documentSnapshot, Position position, CancellationToken cancellationToken)
-=======
-    public Task<Range> GetBreakpointSpanAsync(LSPDocumentSnapshot documentSnapshot, long hostDocumentSyncVersion, Position position, CancellationToken cancellationToken)
->>>>>>> c38fc3b9
+    public Task<LspRange> GetBreakpointSpanAsync(LSPDocumentSnapshot documentSnapshot, long hostDocumentSyncVersion, Position position, CancellationToken cancellationToken)
     {
         if (documentSnapshot.Uri != _documentUri)
         {
