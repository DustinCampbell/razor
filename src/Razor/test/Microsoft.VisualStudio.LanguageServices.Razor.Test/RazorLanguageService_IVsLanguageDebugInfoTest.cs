--- conflicted
+++ resolved
@@ -69,13 +69,8 @@
     public void ValidateBreakpointLocation_ValidBreakpointRange_ReturnsSOK()
     {
         // Arrange
-<<<<<<< HEAD
-        var breakpointRange = LspFactory.CreateRange(2, 4, 3, 5);
-        var breakpointResolver = Mock.Of<RazorBreakpointResolver>(resolver => resolver.TryResolveBreakpointRangeAsync(It.IsAny<ITextBuffer>(), 0, 0, It.IsAny<CancellationToken>()) == System.Threading.Tasks.Task.FromResult(breakpointRange), MockBehavior.Strict);
-=======
         var breakpointRange = VsLspFactory.CreateRange(2, 4, 3, 5);
         var breakpointResolver = Mock.Of<IRazorBreakpointResolver>(resolver => resolver.TryResolveBreakpointRangeAsync(It.IsAny<ITextBuffer>(), 0, 0, It.IsAny<CancellationToken>()) == System.Threading.Tasks.Task.FromResult(breakpointRange), MockBehavior.Strict);
->>>>>>> c38fc3b9
         var languageService = CreateLanguageServiceWith(breakpointResolver);
 
         // Act
