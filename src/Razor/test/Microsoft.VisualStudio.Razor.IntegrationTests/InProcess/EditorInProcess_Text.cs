﻿// Copyright (c) .NET Foundation. All rights reserved.
// Licensed under the MIT license. See License.txt in the project root for license information.

using System;
using System.Threading;
using System.Threading.Tasks;
using Microsoft.VisualStudio.Razor.IntegrationTests.InProcess;
using Microsoft.VisualStudio.Shell.Interop;
using Microsoft.VisualStudio.Text;
using Xunit;

namespace Microsoft.VisualStudio.Extensibility.Testing;

internal partial class EditorInProcess
{
    public async Task UndoTextAsync(CancellationToken cancellationToken)
    {
        await JoinableTaskFactory.SwitchToMainThreadAsync(cancellationToken);

        var dte = await GetRequiredGlobalServiceAsync<SDTE, EnvDTE.DTE>(cancellationToken);
        dte.ActiveDocument.Undo();
    }

    public async Task SetTextAsync(string text, CancellationToken cancellationToken)
    {
        await JoinableTaskFactory.SwitchToMainThreadAsync(cancellationToken);

        var view = await GetActiveTextViewAsync(cancellationToken);
        var textSnapshot = view.TextSnapshot;
        var replacementSpan = new SnapshotSpan(textSnapshot, 0, textSnapshot.Length);
        _ = view.TextBuffer.Replace(replacementSpan, text);
    }

    public async Task WaitForTextChangeAsync(Action action, CancellationToken cancellationToken)
    {
        using var semaphore = new SemaphoreSlim(1);
        await semaphore.WaitAsync(cancellationToken);

        var view = await GetActiveTextViewAsync(cancellationToken);
        view.TextBuffer.PostChanged += TextBuffer_PostChanged;

        action.Invoke();

        try
        {
            await semaphore.WaitAsync(cancellationToken);
        }
        finally
        {
            view.TextBuffer.PostChanged -= TextBuffer_PostChanged;
        }

<<<<<<< HEAD
        public async Task VerifyTextDoesntContainAsync(string text, CancellationToken cancellationToken)
        {
            var view = await GetActiveTextViewAsync(cancellationToken);
            var content = view.TextBuffer.CurrentSnapshot.GetText();
            Assert.DoesNotContain(text, content);
        }

        public async Task WaitForCurrentLineTextAsync(string text, CancellationToken cancellationToken)
=======
        void TextBuffer_PostChanged(object sender, EventArgs e)
>>>>>>> 8a005c6b
        {
            semaphore.Release();
            view.TextBuffer.PostChanged -= TextBuffer_PostChanged;
        }
    }

    public async Task<string> WaitForTextChangeAsync(string text, CancellationToken cancellationToken)
    {
        var result = await Helper.RetryAsync(async ct =>
            {
                var view = await GetActiveTextViewAsync(cancellationToken);
                var content = view.TextBuffer.CurrentSnapshot.GetText();

                if (text != content)
                {
                    return content;
                }

                return null;
            },
            TimeSpan.FromMilliseconds(50),
            cancellationToken).ConfigureAwait(false);

        return result!;
    }

    public async Task VerifyTextContainsAsync(string text, CancellationToken cancellationToken)
    {
        var view = await GetActiveTextViewAsync(cancellationToken);
        var content = view.TextBuffer.CurrentSnapshot.GetText();
        Assert.Contains(text, content);
    }

    public async Task WaitForCurrentLineTextAsync(string text, CancellationToken cancellationToken)
    {
        await Helper.RetryAsync(async ct =>
            {
                var view = await GetActiveTextViewAsync(cancellationToken);
                var caret = view.Caret.Position.BufferPosition;
                var line = view.TextBuffer.CurrentSnapshot.GetLineFromPosition(caret).GetText();

                return line.Trim() == text.Trim();
            },
            TimeSpan.FromMilliseconds(50),
            cancellationToken);
    }

    public async Task WaitForActiveWindowAsync(string windowTitle, CancellationToken cancellationToken)
    {
        await Helper.RetryAsync(async ct =>
            {
                var activeWindowCaption = await TestServices.Shell.GetActiveWindowCaptionAsync(cancellationToken);

                return activeWindowCaption == windowTitle;
            },
            TimeSpan.FromMilliseconds(50),
            cancellationToken);
    }

    public async Task WaitForProjectReadyAsync(CancellationToken cancellationToken)
    {
        await TestServices.Workspace.WaitForAsyncOperationsAsync(FeatureAttribute.LanguageServer, cancellationToken);
        await TestServices.Workspace.WaitForAsyncOperationsAsync(FeatureAttribute.Workspace, cancellationToken);
    }
}<|MERGE_RESOLUTION|>--- conflicted
+++ resolved
@@ -11,46 +11,79 @@
 
 namespace Microsoft.VisualStudio.Extensibility.Testing;
 
-internal partial class EditorInProcess
-{
-    public async Task UndoTextAsync(CancellationToken cancellationToken)
+    internal partial class EditorInProcess
     {
-        await JoinableTaskFactory.SwitchToMainThreadAsync(cancellationToken);
+        public async Task UndoTextAsync(CancellationToken cancellationToken)
+        {
+            await JoinableTaskFactory.SwitchToMainThreadAsync(cancellationToken);
 
-        var dte = await GetRequiredGlobalServiceAsync<SDTE, EnvDTE.DTE>(cancellationToken);
-        dte.ActiveDocument.Undo();
-    }
-
-    public async Task SetTextAsync(string text, CancellationToken cancellationToken)
-    {
-        await JoinableTaskFactory.SwitchToMainThreadAsync(cancellationToken);
-
-        var view = await GetActiveTextViewAsync(cancellationToken);
-        var textSnapshot = view.TextSnapshot;
-        var replacementSpan = new SnapshotSpan(textSnapshot, 0, textSnapshot.Length);
-        _ = view.TextBuffer.Replace(replacementSpan, text);
-    }
-
-    public async Task WaitForTextChangeAsync(Action action, CancellationToken cancellationToken)
-    {
-        using var semaphore = new SemaphoreSlim(1);
-        await semaphore.WaitAsync(cancellationToken);
-
-        var view = await GetActiveTextViewAsync(cancellationToken);
-        view.TextBuffer.PostChanged += TextBuffer_PostChanged;
-
-        action.Invoke();
-
-        try
-        {
-            await semaphore.WaitAsync(cancellationToken);
-        }
-        finally
-        {
-            view.TextBuffer.PostChanged -= TextBuffer_PostChanged;
+            var dte = await GetRequiredGlobalServiceAsync<SDTE, EnvDTE.DTE>(cancellationToken);
+            dte.ActiveDocument.Undo();
         }
 
-<<<<<<< HEAD
+        public async Task SetTextAsync(string text, CancellationToken cancellationToken)
+        {
+            await JoinableTaskFactory.SwitchToMainThreadAsync(cancellationToken);
+
+            var view = await GetActiveTextViewAsync(cancellationToken);
+            var textSnapshot = view.TextSnapshot;
+            var replacementSpan = new SnapshotSpan(textSnapshot, 0, textSnapshot.Length);
+            _ = view.TextBuffer.Replace(replacementSpan, text);
+        }
+
+        public async Task WaitForTextChangeAsync(Action action, CancellationToken cancellationToken)
+        {
+            using var semaphore = new SemaphoreSlim(1);
+            await semaphore.WaitAsync(cancellationToken);
+
+            var view = await GetActiveTextViewAsync(cancellationToken);
+            view.TextBuffer.PostChanged += TextBuffer_PostChanged;
+
+            action.Invoke();
+
+            try
+            {
+                await semaphore.WaitAsync(cancellationToken);
+            }
+            finally
+            {
+                view.TextBuffer.PostChanged -= TextBuffer_PostChanged;
+            }
+
+            void TextBuffer_PostChanged(object sender, EventArgs e)
+            {
+                semaphore.Release();
+                view.TextBuffer.PostChanged -= TextBuffer_PostChanged;
+            }
+        }
+
+        public async Task<string> WaitForTextChangeAsync(string text, CancellationToken cancellationToken)
+        {
+            var result = await Helper.RetryAsync(async ct =>
+                {
+                    var view = await GetActiveTextViewAsync(cancellationToken);
+                    var content = view.TextBuffer.CurrentSnapshot.GetText();
+
+                    if (text != content)
+                    {
+                        return content;
+                    }
+
+                    return null;
+                },
+                TimeSpan.FromMilliseconds(50),
+                cancellationToken).ConfigureAwait(false);
+
+            return result!;
+        }
+
+        public async Task VerifyTextContainsAsync(string text, CancellationToken cancellationToken)
+        {
+            var view = await GetActiveTextViewAsync(cancellationToken);
+            var content = view.TextBuffer.CurrentSnapshot.GetText();
+            Assert.Contains(text, content);
+        }
+
         public async Task VerifyTextDoesntContainAsync(string text, CancellationToken cancellationToken)
         {
             var view = await GetActiveTextViewAsync(cancellationToken);
@@ -59,71 +92,34 @@
         }
 
         public async Task WaitForCurrentLineTextAsync(string text, CancellationToken cancellationToken)
-=======
-        void TextBuffer_PostChanged(object sender, EventArgs e)
->>>>>>> 8a005c6b
         {
-            semaphore.Release();
-            view.TextBuffer.PostChanged -= TextBuffer_PostChanged;
+            await Helper.RetryAsync(async ct =>
+                {
+                    var view = await GetActiveTextViewAsync(cancellationToken);
+                    var caret = view.Caret.Position.BufferPosition;
+                    var line = view.TextBuffer.CurrentSnapshot.GetLineFromPosition(caret).GetText();
+
+                    return line.Trim() == text.Trim();
+                },
+                TimeSpan.FromMilliseconds(50),
+                cancellationToken);
         }
-    }
 
-    public async Task<string> WaitForTextChangeAsync(string text, CancellationToken cancellationToken)
-    {
-        var result = await Helper.RetryAsync(async ct =>
-            {
-                var view = await GetActiveTextViewAsync(cancellationToken);
-                var content = view.TextBuffer.CurrentSnapshot.GetText();
+        public async Task WaitForActiveWindowAsync(string windowTitle, CancellationToken cancellationToken)
+        {
+            await Helper.RetryAsync(async ct =>
+                {
+                    var activeWindowCaption = await TestServices.Shell.GetActiveWindowCaptionAsync(cancellationToken);
 
-                if (text != content)
-                {
-                    return content;
-                }
+                    return activeWindowCaption == windowTitle;
+                },
+                TimeSpan.FromMilliseconds(50),
+                cancellationToken);
+        }
 
-                return null;
-            },
-            TimeSpan.FromMilliseconds(50),
-            cancellationToken).ConfigureAwait(false);
-
-        return result!;
-    }
-
-    public async Task VerifyTextContainsAsync(string text, CancellationToken cancellationToken)
-    {
-        var view = await GetActiveTextViewAsync(cancellationToken);
-        var content = view.TextBuffer.CurrentSnapshot.GetText();
-        Assert.Contains(text, content);
-    }
-
-    public async Task WaitForCurrentLineTextAsync(string text, CancellationToken cancellationToken)
-    {
-        await Helper.RetryAsync(async ct =>
-            {
-                var view = await GetActiveTextViewAsync(cancellationToken);
-                var caret = view.Caret.Position.BufferPosition;
-                var line = view.TextBuffer.CurrentSnapshot.GetLineFromPosition(caret).GetText();
-
-                return line.Trim() == text.Trim();
-            },
-            TimeSpan.FromMilliseconds(50),
-            cancellationToken);
-    }
-
-    public async Task WaitForActiveWindowAsync(string windowTitle, CancellationToken cancellationToken)
-    {
-        await Helper.RetryAsync(async ct =>
-            {
-                var activeWindowCaption = await TestServices.Shell.GetActiveWindowCaptionAsync(cancellationToken);
-
-                return activeWindowCaption == windowTitle;
-            },
-            TimeSpan.FromMilliseconds(50),
-            cancellationToken);
-    }
-
-    public async Task WaitForProjectReadyAsync(CancellationToken cancellationToken)
-    {
-        await TestServices.Workspace.WaitForAsyncOperationsAsync(FeatureAttribute.LanguageServer, cancellationToken);
-        await TestServices.Workspace.WaitForAsyncOperationsAsync(FeatureAttribute.Workspace, cancellationToken);
-    }
-}+        public async Task WaitForProjectReadyAsync(CancellationToken cancellationToken)
+        {
+            await TestServices.Workspace.WaitForAsyncOperationsAsync(FeatureAttribute.LanguageServer, cancellationToken);
+            await TestServices.Workspace.WaitForAsyncOperationsAsync(FeatureAttribute.Workspace, cancellationToken);
+        }
+    }