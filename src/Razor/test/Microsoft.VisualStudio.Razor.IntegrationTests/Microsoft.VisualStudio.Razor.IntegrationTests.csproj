﻿<Project Sdk="Microsoft.NET.Sdk">
  <PropertyGroup>
    <TargetFramework>$(DefaultNetFxTargetFramework)</TargetFramework>
    <Nullable>enable</Nullable>
    <OutputType>Library</OutputType>
    <RootNamespace>Microsoft.VisualStudio.Razor.IntegrationTests</RootNamespace>

    <!-- Must use "dotnet test" to get blame-hang options -->
    <UseVSTestRunner>true</UseVSTestRunner>
    <TestRunnerAdditionalArguments>"--blame-hang-dump-type:full" "--blame-hang-timeout:20m"</TestRunnerAdditionalArguments>
  </PropertyGroup>

  <ItemGroup>
    <None Include="xunit.runner.json" CopyToOutputDirectory="PreserveNewest" />
  </ItemGroup>

  <ItemGroup>
    <ProjectReference Include="../Microsoft.AspNetCore.Razor.Test.Common.Tooling/Microsoft.AspNetCore.Razor.Test.Common.Tooling.csproj" />
    <ProjectReference Include="..\..\src\Microsoft.VisualStudio.LanguageServer.ContainedLanguage\Microsoft.VisualStudio.LanguageServer.ContainedLanguage.csproj">
      <PrivateAssets>All</PrivateAssets>
      <CopyLocalSatelliteAssemblies>False</CopyLocalSatelliteAssemblies>
    </ProjectReference>
    <ProjectReference Include="..\..\src\Microsoft.VisualStudio.RazorExtension\Microsoft.VisualStudio.RazorExtension.csproj">
      <PrivateAssets>All</PrivateAssets>
      <ReferenceOutputAssembly>false</ReferenceOutputAssembly>
      <CopyLocalSatelliteAssemblies>False</CopyLocalSatelliteAssemblies>
    </ProjectReference>
    <ProjectReference Include="..\..\src\RazorDeployment\RazorDeployment.csproj" Private="False" Condition="'$(BuildDependencyVsix)' == 'true'">
      <PrivateAssets>All</PrivateAssets>
      <ReferenceOutputAssembly>false</ReferenceOutputAssembly>
      <CopyLocalSatelliteAssemblies>False</CopyLocalSatelliteAssemblies>
    </ProjectReference>
  </ItemGroup>

  <ItemGroup>
    <PackageReference Include="Microsoft.VisualStudio.Editor" />
    <PackageReference Include="Microsoft.VisualStudio.Extensibility.Testing.Xunit" />
    <PackageReference Include="Microsoft.VisualStudio.Extensibility.Testing.SourceGenerator" />
    <PackageReference Include="Microsoft.VisualStudio.Language.Intellisense" />
<<<<<<< HEAD
    <PackageReference Include="NuGet.VisualStudio" />
=======
    <!-- Manually upgrade to address CG alert. When the VS packages
         pull in the right version, this can be removed. -->
    <PackageReference Include="Microsoft.IO.Redist" Condition="'$(TargetFramework)' == '$(DefaultNetFxTargetFramework)'" />
    <PackageReference Include="NuGet.SolutionRestoreManager.Interop" />
>>>>>>> ff768a66
    <PackageReference Include="Microsoft.Internal.VisualStudio.Shell.Framework" />
    <PackageReference Include="xunit.runner.utility" />
    <PackageReference Include="xunit.runner.console" Version="$(XUnitRunnerConsoleVersion)" IsImplicitlyDefined="true" PrivateAssets="all" Publish="true" />
  </ItemGroup>

  <ItemGroup>
    <EmbeddedResource Include="**\TestFiles\**\*" />
  </ItemGroup>
</Project><|MERGE_RESOLUTION|>--- conflicted
+++ resolved
@@ -37,14 +37,10 @@
     <PackageReference Include="Microsoft.VisualStudio.Extensibility.Testing.Xunit" />
     <PackageReference Include="Microsoft.VisualStudio.Extensibility.Testing.SourceGenerator" />
     <PackageReference Include="Microsoft.VisualStudio.Language.Intellisense" />
-<<<<<<< HEAD
-    <PackageReference Include="NuGet.VisualStudio" />
-=======
     <!-- Manually upgrade to address CG alert. When the VS packages
          pull in the right version, this can be removed. -->
     <PackageReference Include="Microsoft.IO.Redist" Condition="'$(TargetFramework)' == '$(DefaultNetFxTargetFramework)'" />
-    <PackageReference Include="NuGet.SolutionRestoreManager.Interop" />
->>>>>>> ff768a66
+    <PackageReference Include="NuGet.VisualStudio" />
     <PackageReference Include="Microsoft.Internal.VisualStudio.Shell.Framework" />
     <PackageReference Include="xunit.runner.utility" />
     <PackageReference Include="xunit.runner.console" Version="$(XUnitRunnerConsoleVersion)" IsImplicitlyDefined="true" PrivateAssets="all" Publish="true" />
