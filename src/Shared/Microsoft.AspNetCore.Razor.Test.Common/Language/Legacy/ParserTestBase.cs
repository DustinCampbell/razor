﻿// Licensed to the .NET Foundation under one or more agreements.
// The .NET Foundation licenses this file to you under the MIT license.

#nullable disable

using System;
using System.Collections.Generic;
using System.IO;
using System.Linq;
using System.Reflection;
using System.Text;
using System.Text.RegularExpressions;
using System.Threading;
using Microsoft.CodeAnalysis.CSharp;
using Roslyn.Test.Utilities;
using Xunit;
using Xunit.Sdk;

namespace Microsoft.AspNetCore.Razor.Language.Legacy;

[InitializeTestFile]
public abstract class ParserTestBase : IParserTest
{
    private static readonly AsyncLocal<string> _fileName = new AsyncLocal<string>();
    private static readonly AsyncLocal<bool> _isTheory = new AsyncLocal<bool>();

    // UTF-8 with BOM
    private static readonly Encoding _baselineEncoding = new UTF8Encoding(encoderShouldEmitUTF8Identifier: true);
    private readonly bool _validateSpanEditHandlers;
    private readonly bool _useLegacyTokenizer;

    internal ParserTestBase(TestProject.Layer layer, bool validateSpanEditHandlers = false, bool useLegacyTokenizer = false)
    {
        TestProjectRoot = TestProject.GetProjectDirectory(GetType(), layer);
        _validateSpanEditHandlers = validateSpanEditHandlers;
        _useLegacyTokenizer = useLegacyTokenizer;
    }

    /// <summary>
    /// Set to true to autocorrect the locations of spans to appear in document order with no gaps.
    /// Use this when spans were not created in document order.
    /// </summary>
    protected bool FixupSpans { get; set; }

    protected string TestProjectRoot { get; }

    // Used by the test framework to set the 'base' name for test files.
    public static string FileName
    {
        get { return _fileName.Value; }
        set { _fileName.Value = value; }
    }

    public static bool IsTheory
    {
        get { return _isTheory.Value; }
        set { _isTheory.Value = value; }
    }

    protected int BaselineTestCount { get; set; }

    internal virtual void AssertSyntaxTreeNodeMatchesBaseline(RazorSyntaxTree syntaxTree)
    {
        var root = syntaxTree.Root;
        var diagnostics = syntaxTree.Diagnostics;
        var filePath = syntaxTree.Source.FilePath;
        if (FileName == null)
        {
            var message = $"{nameof(AssertSyntaxTreeNodeMatchesBaseline)} should only be called from a parser test ({nameof(FileName)} is null).";
            throw new InvalidOperationException(message);
        }

        if (IsTheory)
        {
            var message = $"{nameof(AssertSyntaxTreeNodeMatchesBaseline)} should not be called from a [Theory] test.";
            throw new InvalidOperationException(message);
        }

        var fileName = BaselineTestCount > 0 ? FileName + $"_{BaselineTestCount}" : FileName;
        var baselineFileName = Path.ChangeExtension(fileName, ".stree.txt");
        var baselineDiagnosticsFileName = Path.ChangeExtension(fileName, ".diag.txt");
        var baselineClassifiedSpansFileName = Path.ChangeExtension(fileName, ".cspans.txt");
        var baselineTagHelperSpansFileName = Path.ChangeExtension(fileName, ".tspans.txt");
        BaselineTestCount++;

        if (GenerateBaselines.ShouldGenerate)
        {
            // Write syntax tree baseline
            var baselineFullPath = Path.Combine(TestProjectRoot, baselineFileName);
            File.WriteAllText(baselineFullPath, SyntaxNodeSerializer.Serialize(root, _validateSpanEditHandlers), _baselineEncoding);

            // Write diagnostics baseline
            var baselineDiagnosticsFullPath = Path.Combine(TestProjectRoot, baselineDiagnosticsFileName);
            var lines = diagnostics.Select(SerializeDiagnostic).ToArray();
            if (lines.Any())
            {
                File.WriteAllLines(baselineDiagnosticsFullPath, lines, _baselineEncoding);
            }
            else if (File.Exists(baselineDiagnosticsFullPath))
            {
                File.Delete(baselineDiagnosticsFullPath);
            }

            // Write classified spans baseline
            var classifiedSpansBaselineFullPath = Path.Combine(TestProjectRoot, baselineClassifiedSpansFileName);
            File.WriteAllText(classifiedSpansBaselineFullPath, ClassifiedSpanSerializer.Serialize(syntaxTree, _validateSpanEditHandlers), _baselineEncoding);

            // Write tag helper spans baseline
            var tagHelperSpansBaselineFullPath = Path.Combine(TestProjectRoot, baselineTagHelperSpansFileName);
            var serializedTagHelperSpans = TagHelperSpanSerializer.Serialize(syntaxTree);
            if (!string.IsNullOrEmpty(serializedTagHelperSpans))
            {
                File.WriteAllText(tagHelperSpansBaselineFullPath, serializedTagHelperSpans, _baselineEncoding);
            }
            else if (File.Exists(tagHelperSpansBaselineFullPath))
            {
                File.Delete(tagHelperSpansBaselineFullPath);
            }

            return;
        }

        // Verify syntax tree
        var stFile = TestFile.Create(baselineFileName, GetType().GetTypeInfo().Assembly);
        if (!stFile.Exists())
        {
            throw new XunitException($"The resource {baselineFileName} was not found.");
        }

        var syntaxNodeBaseline = stFile.ReadAllText();
        var actualSyntaxNodes = SyntaxNodeSerializer.Serialize(root, _validateSpanEditHandlers);
        AssertEx.AssertEqualToleratingWhitespaceDifferences(syntaxNodeBaseline, actualSyntaxNodes);

        // Verify diagnostics
        var baselineDiagnostics = string.Empty;
        var diagnosticsFile = TestFile.Create(baselineDiagnosticsFileName, GetType().GetTypeInfo().Assembly);
        if (diagnosticsFile.Exists())
        {
            baselineDiagnostics = diagnosticsFile.ReadAllText();
        }

        var actualDiagnostics = string.Concat(diagnostics.Select(d => SerializeDiagnostic(d) + "\r\n"));
        Assert.Equal(baselineDiagnostics, actualDiagnostics);

        // Verify classified spans
        var classifiedSpanFile = TestFile.Create(baselineClassifiedSpansFileName, GetType().GetTypeInfo().Assembly);
        if (!classifiedSpanFile.Exists())
        {
            throw new XunitException($"The resource {baselineClassifiedSpansFileName} was not found.");
        }
        else
        {
            var classifiedSpanBaseline = classifiedSpanFile.ReadAllText();
            var actualClassifiedSpans = ClassifiedSpanSerializer.Serialize(syntaxTree, _validateSpanEditHandlers);
            AssertEx.AssertEqualToleratingWhitespaceDifferences(classifiedSpanBaseline, actualClassifiedSpans);
        }

        // Verify tag helper spans
        var tagHelperSpanFile = TestFile.Create(baselineTagHelperSpansFileName, GetType().GetTypeInfo().Assembly);
        if (tagHelperSpanFile.Exists())
        {
            var tagHelperSpanBaseline = tagHelperSpanFile.ReadAllText();
            var actualTagHelperSpans = TagHelperSpanSerializer.Serialize(syntaxTree);
            AssertEx.AssertEqualToleratingWhitespaceDifferences(tagHelperSpanBaseline, actualTagHelperSpans);
        }
    }

    protected static string SerializeDiagnostic(RazorDiagnostic diagnostic)
    {
        var content = RazorDiagnosticSerializer.Serialize(diagnostic);
        var normalized = NormalizeNewLines(content);

        return normalized;
    }

    private static string NormalizeNewLines(string content)
    {
        return Regex.Replace(content, "(?<!\r)\n", "\r\n", RegexOptions.None, TimeSpan.FromSeconds(10));
    }

    internal virtual void BaselineTest(RazorSyntaxTree syntaxTree, bool verifySyntaxTree = true, bool ensureFullFidelity = true)
    {
        if (verifySyntaxTree)
        {
            SyntaxTreeVerifier.Verify(syntaxTree, ensureFullFidelity);
        }

        AssertSyntaxTreeNodeMatchesBaseline(syntaxTree);
    }

    internal RazorSyntaxTree ParseDocument(string document, bool designTime = false, IEnumerable<DirectiveDescriptor> directives = null, RazorParserFeatureFlags featureFlags = null, string fileKind = null, CSharpParseOptions csharpParseOptions = null)
    {
        return ParseDocument(RazorLanguageVersion.Latest, document, directives, designTime, featureFlags, fileKind);
    }

    internal virtual RazorSyntaxTree ParseDocument(RazorLanguageVersion version, string document, IEnumerable<DirectiveDescriptor> directives, bool designTime = false, RazorParserFeatureFlags featureFlags = null, string fileKind = null, CSharpParseOptions csharpParseOptions = null)
    {
        directives = directives ?? [];

        var source = TestRazorSourceDocument.Create(document, filePath: null, relativePath: null, normalizeNewLines: true);

<<<<<<< HEAD
        var options = CreateParserOptions(version, directives, designTime, _validateSpanEditHandlers, _useLegacyTokenizer, featureFlags, fileKind, csharpParseOptions);
        var context = new ParserContext(source, options);

        using var codeParser = new CSharpCodeParser(directives, context);
        using var markupParser = new HtmlMarkupParser(context);
=======
        var options = CreateParserOptions(version, directives, designTime, _validateSpanEditHandlers, featureFlags, fileKind);

        using var context = new ParserContext(source, options);
        var codeParser = new CSharpCodeParser(directives, context);
        var markupParser = new HtmlMarkupParser(context);
>>>>>>> 2511efed

        codeParser.HtmlParser = markupParser;
        markupParser.CodeParser = codeParser;

        var root = markupParser.ParseDocument().CreateRed();

        var diagnostics = context.ErrorSink.GetErrorsAndClear();

        var codeDocument = RazorCodeDocument.Create(source);

        var syntaxTree = new RazorSyntaxTree(root, source, diagnostics, options);
        codeDocument.SetSyntaxTree(syntaxTree);

        var defaultDirectivePass = new DefaultDirectiveSyntaxTreePass();
        syntaxTree = defaultDirectivePass.Execute(codeDocument, syntaxTree);

        return syntaxTree;
    }

    internal virtual void ParseDocumentTest(string document)
    {
        ParseDocumentTest(document, null, false);
    }

    internal virtual void ParseDocumentTest(string document, string fileKind)
    {
        ParseDocumentTest(document, null, false, fileKind);
    }

    internal virtual void ParseDocumentTest(string document, IEnumerable<DirectiveDescriptor> directives)
    {
        ParseDocumentTest(document, directives, false);
    }

    internal virtual void ParseDocumentTest(string document, bool designTime)
    {
        ParseDocumentTest(document, null, designTime);
    }

    internal virtual void ParseDocumentTest(string document, IEnumerable<DirectiveDescriptor> directives, bool designTime, string fileKind = null)
    {
        ParseDocumentTest(RazorLanguageVersion.Latest, document, directives, designTime, fileKind);
    }

    internal virtual void ParseDocumentTest(RazorLanguageVersion version, string document, IEnumerable<DirectiveDescriptor> directives, bool designTime, string fileKind = null)
    {
        var result = ParseDocument(version, document, directives, designTime, fileKind: fileKind);

        BaselineTest(result);
    }

    private static RazorParserOptions CreateParserOptions(
        RazorLanguageVersion version,
        IEnumerable<DirectiveDescriptor> directives,
        bool designTime,
        bool enableSpanEditHandlers,
        bool useLegacyTokenizer,
        RazorParserFeatureFlags featureFlags,
        string fileKind,
        CSharpParseOptions csharpParseOptions)
    {
        fileKind ??= FileKinds.Legacy;
        return new RazorParserOptions(
            directives.ToArray(),
            designTime,
            parseLeadingDirectives: false,
            useRoslynTokenizer: !useLegacyTokenizer,
            version,
            fileKind,
            enableSpanEditHandlers,
            csharpParseOptions ?? CSharpParseOptions.Default)
        {
            FeatureFlags = featureFlags ?? RazorParserFeatureFlags.Create(version, fileKind)
        };
    }
}<|MERGE_RESOLUTION|>--- conflicted
+++ resolved
@@ -199,19 +199,11 @@
 
         var source = TestRazorSourceDocument.Create(document, filePath: null, relativePath: null, normalizeNewLines: true);
 
-<<<<<<< HEAD
         var options = CreateParserOptions(version, directives, designTime, _validateSpanEditHandlers, _useLegacyTokenizer, featureFlags, fileKind, csharpParseOptions);
-        var context = new ParserContext(source, options);
-
+
+        using var context = new ParserContext(source, options);
         using var codeParser = new CSharpCodeParser(directives, context);
         using var markupParser = new HtmlMarkupParser(context);
-=======
-        var options = CreateParserOptions(version, directives, designTime, _validateSpanEditHandlers, featureFlags, fileKind);
-
-        using var context = new ParserContext(source, options);
-        var codeParser = new CSharpCodeParser(directives, context);
-        var markupParser = new HtmlMarkupParser(context);
->>>>>>> 2511efed
 
         codeParser.HtmlParser = markupParser;
         markupParser.CodeParser = codeParser;
